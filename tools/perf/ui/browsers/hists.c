--- conflicted
+++ resolved
@@ -677,11 +677,7 @@
 	return browser->title ? browser->title(browser, bf, size) : 0;
 }
 
-<<<<<<< HEAD
-static int hist_browser__handle_hotkey(struct hist_browser *browser, bool warn_lost_event, char *title, int key)
-=======
 static int hist_browser__handle_hotkey(struct hist_browser *browser, bool warn_lost_event, char *title, size_t size, int key)
->>>>>>> 04d5ce62
 {
 	switch (key) {
 	case K_TIMER: {
@@ -707,11 +703,7 @@
 			ui_browser__warn_lost_events(&browser->b);
 		}
 
-<<<<<<< HEAD
-		hist_browser__title(browser, title, sizeof(title));
-=======
 		hist_browser__title(browser, title, size);
->>>>>>> 04d5ce62
 		ui_browser__show_title(&browser->b, title);
 		break;
 	}
@@ -772,21 +764,13 @@
 	if (ui_browser__show(&browser->b, title, "%s", help) < 0)
 		return -1;
 
-<<<<<<< HEAD
-	if (key && hist_browser__handle_hotkey(browser, warn_lost_event, title, key))
-=======
 	if (key && hist_browser__handle_hotkey(browser, warn_lost_event, title, sizeof(title), key))
->>>>>>> 04d5ce62
 		goto out;
 
 	while (1) {
 		key = ui_browser__run(&browser->b, delay_secs);
 
-<<<<<<< HEAD
-		if (hist_browser__handle_hotkey(browser, warn_lost_event, title, key))
-=======
 		if (hist_browser__handle_hotkey(browser, warn_lost_event, title, sizeof(title), key))
->>>>>>> 04d5ce62
 			break;
 	}
 out:
@@ -2509,10 +2493,6 @@
 		 struct map_symbol *ms,
 		 u64 addr)
 {
-<<<<<<< HEAD
-	if (ms->sym == NULL || ms->map->dso->annotate_warned ||
-	    symbol__annotation(ms->sym)->src == NULL)
-=======
 	if (!ms->map || !ms->map->dso || ms->map->dso->annotate_warned)
 		return 0;
 
@@ -2520,7 +2500,6 @@
 		ms->sym = symbol__new_unresolved(addr, ms->map);
 
 	if (ms->sym == NULL || symbol__annotation(ms->sym)->src == NULL)
->>>>>>> 04d5ce62
 		return 0;
 
 	if (asprintf(optstr, "Annotate %s", ms->sym->name) < 0)
@@ -3147,19 +3126,6 @@
 				actions->ms.sym = browser->selection->sym;
 			}
 
-<<<<<<< HEAD
-			if (symbol__annotation(browser->selection->sym)->src == NULL) {
-				ui_browser__warning(&browser->b, delay_secs * 2,
-						    "No samples for the \"%s\" symbol.\n\n"
-						    "Probably appeared just in a callchain",
-						    browser->selection->sym->name);
-				continue;
-			}
-
-			actions->ms.map = browser->selection->map;
-			actions->ms.sym = browser->selection->sym;
-=======
->>>>>>> 04d5ce62
 			do_annotate(browser, actions);
 			continue;
 		case 'P':
