// SPDX-License-Identifier: GPL-2.0-or-later
/*
 * net/sched/cls_flower.c		Flower classifier
 *
 * Copyright (c) 2015 Jiri Pirko <jiri@resnulli.us>
 */

#include <linux/kernel.h>
#include <linux/init.h>
#include <linux/module.h>
#include <linux/rhashtable.h>
#include <linux/workqueue.h>
#include <linux/refcount.h>
#include <linux/bitfield.h>

#include <linux/if_ether.h>
#include <linux/in6.h>
#include <linux/ip.h>
#include <linux/mpls.h>
#include <linux/ppp_defs.h>

#include <net/sch_generic.h>
#include <net/pkt_cls.h>
#include <net/pkt_sched.h>
#include <net/ip.h>
#include <net/flow_dissector.h>
#include <net/geneve.h>
#include <net/vxlan.h>
#include <net/erspan.h>
#include <net/gtp.h>
#include <net/pfcp.h>
#include <net/tc_wrapper.h>

#include <net/dst.h>
#include <net/dst_metadata.h>

#include <uapi/linux/netfilter/nf_conntrack_common.h>

#define TCA_FLOWER_KEY_CT_FLAGS_MAX \
		((__TCA_FLOWER_KEY_CT_FLAGS_MAX - 1) << 1)
#define TCA_FLOWER_KEY_CT_FLAGS_MASK \
		(TCA_FLOWER_KEY_CT_FLAGS_MAX - 1)

<<<<<<< HEAD
#define TUNNEL_FLAGS_PRESENT (\
	_BITUL(IP_TUNNEL_CSUM_BIT) |		\
	_BITUL(IP_TUNNEL_DONT_FRAGMENT_BIT) |	\
	_BITUL(IP_TUNNEL_OAM_BIT) |		\
	_BITUL(IP_TUNNEL_CRIT_OPT_BIT))
=======
#define TCA_FLOWER_KEY_FLAGS_POLICY_MASK \
		(TCA_FLOWER_KEY_FLAGS_IS_FRAGMENT | \
		TCA_FLOWER_KEY_FLAGS_FRAG_IS_FIRST)

#define TCA_FLOWER_KEY_ENC_FLAGS_POLICY_MASK \
		(TCA_FLOWER_KEY_FLAGS_TUNNEL_CSUM | \
		TCA_FLOWER_KEY_FLAGS_TUNNEL_DONT_FRAGMENT | \
		TCA_FLOWER_KEY_FLAGS_TUNNEL_OAM | \
		TCA_FLOWER_KEY_FLAGS_TUNNEL_CRIT_OPT)
>>>>>>> 8400291e

struct fl_flow_key {
	struct flow_dissector_key_meta meta;
	struct flow_dissector_key_control control;
	struct flow_dissector_key_control enc_control;
	struct flow_dissector_key_basic basic;
	struct flow_dissector_key_eth_addrs eth;
	struct flow_dissector_key_vlan vlan;
	struct flow_dissector_key_vlan cvlan;
	union {
		struct flow_dissector_key_ipv4_addrs ipv4;
		struct flow_dissector_key_ipv6_addrs ipv6;
	};
	struct flow_dissector_key_ports tp;
	struct flow_dissector_key_icmp icmp;
	struct flow_dissector_key_arp arp;
	struct flow_dissector_key_keyid enc_key_id;
	union {
		struct flow_dissector_key_ipv4_addrs enc_ipv4;
		struct flow_dissector_key_ipv6_addrs enc_ipv6;
	};
	struct flow_dissector_key_ports enc_tp;
	struct flow_dissector_key_mpls mpls;
	struct flow_dissector_key_tcp tcp;
	struct flow_dissector_key_ip ip;
	struct flow_dissector_key_ip enc_ip;
	struct flow_dissector_key_enc_opts enc_opts;
	struct flow_dissector_key_ports_range tp_range;
	struct flow_dissector_key_ct ct;
	struct flow_dissector_key_hash hash;
	struct flow_dissector_key_num_of_vlans num_of_vlans;
	struct flow_dissector_key_pppoe pppoe;
	struct flow_dissector_key_l2tpv3 l2tpv3;
	struct flow_dissector_key_ipsec ipsec;
	struct flow_dissector_key_cfm cfm;
	struct flow_dissector_key_enc_flags enc_flags;
} __aligned(BITS_PER_LONG / 8); /* Ensure that we can do comparisons as longs. */

struct fl_flow_mask_range {
	unsigned short int start;
	unsigned short int end;
};

struct fl_flow_mask {
	struct fl_flow_key key;
	struct fl_flow_mask_range range;
	u32 flags;
	struct rhash_head ht_node;
	struct rhashtable ht;
	struct rhashtable_params filter_ht_params;
	struct flow_dissector dissector;
	struct list_head filters;
	struct rcu_work rwork;
	struct list_head list;
	refcount_t refcnt;
};

struct fl_flow_tmplt {
	struct fl_flow_key dummy_key;
	struct fl_flow_key mask;
	struct flow_dissector dissector;
	struct tcf_chain *chain;
};

struct cls_fl_head {
	struct rhashtable ht;
	spinlock_t masks_lock; /* Protect masks list */
	struct list_head masks;
	struct list_head hw_filters;
	struct rcu_work rwork;
	struct idr handle_idr;
};

struct cls_fl_filter {
	struct fl_flow_mask *mask;
	struct rhash_head ht_node;
	struct fl_flow_key mkey;
	struct tcf_exts exts;
	struct tcf_result res;
	struct fl_flow_key key;
	struct list_head list;
	struct list_head hw_list;
	u32 handle;
	u32 flags;
	u32 in_hw_count;
	u8 needs_tc_skb_ext:1;
	struct rcu_work rwork;
	struct net_device *hw_dev;
	/* Flower classifier is unlocked, which means that its reference counter
	 * can be changed concurrently without any kind of external
	 * synchronization. Use atomic reference counter to be concurrency-safe.
	 */
	refcount_t refcnt;
	bool deleted;
};

static const struct rhashtable_params mask_ht_params = {
	.key_offset = offsetof(struct fl_flow_mask, key),
	.key_len = sizeof(struct fl_flow_key),
	.head_offset = offsetof(struct fl_flow_mask, ht_node),
	.automatic_shrinking = true,
};

static unsigned short int fl_mask_range(const struct fl_flow_mask *mask)
{
	return mask->range.end - mask->range.start;
}

static void fl_mask_update_range(struct fl_flow_mask *mask)
{
	const u8 *bytes = (const u8 *) &mask->key;
	size_t size = sizeof(mask->key);
	size_t i, first = 0, last;

	for (i = 0; i < size; i++) {
		if (bytes[i]) {
			first = i;
			break;
		}
	}
	last = first;
	for (i = size - 1; i != first; i--) {
		if (bytes[i]) {
			last = i;
			break;
		}
	}
	mask->range.start = rounddown(first, sizeof(long));
	mask->range.end = roundup(last + 1, sizeof(long));
}

static void *fl_key_get_start(struct fl_flow_key *key,
			      const struct fl_flow_mask *mask)
{
	return (u8 *) key + mask->range.start;
}

static void fl_set_masked_key(struct fl_flow_key *mkey, struct fl_flow_key *key,
			      struct fl_flow_mask *mask)
{
	const long *lkey = fl_key_get_start(key, mask);
	const long *lmask = fl_key_get_start(&mask->key, mask);
	long *lmkey = fl_key_get_start(mkey, mask);
	int i;

	for (i = 0; i < fl_mask_range(mask); i += sizeof(long))
		*lmkey++ = *lkey++ & *lmask++;
}

static bool fl_mask_fits_tmplt(struct fl_flow_tmplt *tmplt,
			       struct fl_flow_mask *mask)
{
	const long *lmask = fl_key_get_start(&mask->key, mask);
	const long *ltmplt;
	int i;

	if (!tmplt)
		return true;
	ltmplt = fl_key_get_start(&tmplt->mask, mask);
	for (i = 0; i < fl_mask_range(mask); i += sizeof(long)) {
		if (~*ltmplt++ & *lmask++)
			return false;
	}
	return true;
}

static void fl_clear_masked_range(struct fl_flow_key *key,
				  struct fl_flow_mask *mask)
{
	memset(fl_key_get_start(key, mask), 0, fl_mask_range(mask));
}

static bool fl_range_port_dst_cmp(struct cls_fl_filter *filter,
				  struct fl_flow_key *key,
				  struct fl_flow_key *mkey)
{
	u16 min_mask, max_mask, min_val, max_val;

	min_mask = ntohs(filter->mask->key.tp_range.tp_min.dst);
	max_mask = ntohs(filter->mask->key.tp_range.tp_max.dst);
	min_val = ntohs(filter->key.tp_range.tp_min.dst);
	max_val = ntohs(filter->key.tp_range.tp_max.dst);

	if (min_mask && max_mask) {
		if (ntohs(key->tp_range.tp.dst) < min_val ||
		    ntohs(key->tp_range.tp.dst) > max_val)
			return false;

		/* skb does not have min and max values */
		mkey->tp_range.tp_min.dst = filter->mkey.tp_range.tp_min.dst;
		mkey->tp_range.tp_max.dst = filter->mkey.tp_range.tp_max.dst;
	}
	return true;
}

static bool fl_range_port_src_cmp(struct cls_fl_filter *filter,
				  struct fl_flow_key *key,
				  struct fl_flow_key *mkey)
{
	u16 min_mask, max_mask, min_val, max_val;

	min_mask = ntohs(filter->mask->key.tp_range.tp_min.src);
	max_mask = ntohs(filter->mask->key.tp_range.tp_max.src);
	min_val = ntohs(filter->key.tp_range.tp_min.src);
	max_val = ntohs(filter->key.tp_range.tp_max.src);

	if (min_mask && max_mask) {
		if (ntohs(key->tp_range.tp.src) < min_val ||
		    ntohs(key->tp_range.tp.src) > max_val)
			return false;

		/* skb does not have min and max values */
		mkey->tp_range.tp_min.src = filter->mkey.tp_range.tp_min.src;
		mkey->tp_range.tp_max.src = filter->mkey.tp_range.tp_max.src;
	}
	return true;
}

static struct cls_fl_filter *__fl_lookup(struct fl_flow_mask *mask,
					 struct fl_flow_key *mkey)
{
	return rhashtable_lookup_fast(&mask->ht, fl_key_get_start(mkey, mask),
				      mask->filter_ht_params);
}

static struct cls_fl_filter *fl_lookup_range(struct fl_flow_mask *mask,
					     struct fl_flow_key *mkey,
					     struct fl_flow_key *key)
{
	struct cls_fl_filter *filter, *f;

	list_for_each_entry_rcu(filter, &mask->filters, list) {
		if (!fl_range_port_dst_cmp(filter, key, mkey))
			continue;

		if (!fl_range_port_src_cmp(filter, key, mkey))
			continue;

		f = __fl_lookup(mask, mkey);
		if (f)
			return f;
	}
	return NULL;
}

static noinline_for_stack
struct cls_fl_filter *fl_mask_lookup(struct fl_flow_mask *mask, struct fl_flow_key *key)
{
	struct fl_flow_key mkey;

	fl_set_masked_key(&mkey, key, mask);
	if ((mask->flags & TCA_FLOWER_MASK_FLAGS_RANGE))
		return fl_lookup_range(mask, &mkey, key);

	return __fl_lookup(mask, &mkey);
}

static u16 fl_ct_info_to_flower_map[] = {
	[IP_CT_ESTABLISHED] =		TCA_FLOWER_KEY_CT_FLAGS_TRACKED |
					TCA_FLOWER_KEY_CT_FLAGS_ESTABLISHED,
	[IP_CT_RELATED] =		TCA_FLOWER_KEY_CT_FLAGS_TRACKED |
					TCA_FLOWER_KEY_CT_FLAGS_RELATED,
	[IP_CT_ESTABLISHED_REPLY] =	TCA_FLOWER_KEY_CT_FLAGS_TRACKED |
					TCA_FLOWER_KEY_CT_FLAGS_ESTABLISHED |
					TCA_FLOWER_KEY_CT_FLAGS_REPLY,
	[IP_CT_RELATED_REPLY] =		TCA_FLOWER_KEY_CT_FLAGS_TRACKED |
					TCA_FLOWER_KEY_CT_FLAGS_RELATED |
					TCA_FLOWER_KEY_CT_FLAGS_REPLY,
	[IP_CT_NEW] =			TCA_FLOWER_KEY_CT_FLAGS_TRACKED |
					TCA_FLOWER_KEY_CT_FLAGS_NEW,
};

TC_INDIRECT_SCOPE int fl_classify(struct sk_buff *skb,
				  const struct tcf_proto *tp,
				  struct tcf_result *res)
{
	struct cls_fl_head *head = rcu_dereference_bh(tp->root);
	bool post_ct = tc_skb_cb(skb)->post_ct;
	u16 zone = tc_skb_cb(skb)->zone;
	struct fl_flow_key skb_key;
	struct fl_flow_mask *mask;
	struct cls_fl_filter *f;

	list_for_each_entry_rcu(mask, &head->masks, list) {
		flow_dissector_init_keys(&skb_key.control, &skb_key.basic);
		fl_clear_masked_range(&skb_key, mask);

		skb_flow_dissect_meta(skb, &mask->dissector, &skb_key);
		/* skb_flow_dissect() does not set n_proto in case an unknown
		 * protocol, so do it rather here.
		 */
		skb_key.basic.n_proto = skb_protocol(skb, false);
		skb_flow_dissect_tunnel_info(skb, &mask->dissector, &skb_key);
		skb_flow_dissect_ct(skb, &mask->dissector, &skb_key,
				    fl_ct_info_to_flower_map,
				    ARRAY_SIZE(fl_ct_info_to_flower_map),
				    post_ct, zone);
		skb_flow_dissect_hash(skb, &mask->dissector, &skb_key);
		skb_flow_dissect(skb, &mask->dissector, &skb_key,
				 FLOW_DISSECTOR_F_STOP_BEFORE_ENCAP);

		f = fl_mask_lookup(mask, &skb_key);
		if (f && !tc_skip_sw(f->flags)) {
			*res = f->res;
			return tcf_exts_exec(skb, &f->exts, res);
		}
	}
	return -1;
}

static int fl_init(struct tcf_proto *tp)
{
	struct cls_fl_head *head;

	head = kzalloc(sizeof(*head), GFP_KERNEL);
	if (!head)
		return -ENOBUFS;

	spin_lock_init(&head->masks_lock);
	INIT_LIST_HEAD_RCU(&head->masks);
	INIT_LIST_HEAD(&head->hw_filters);
	rcu_assign_pointer(tp->root, head);
	idr_init(&head->handle_idr);

	return rhashtable_init(&head->ht, &mask_ht_params);
}

static void fl_mask_free(struct fl_flow_mask *mask, bool mask_init_done)
{
	/* temporary masks don't have their filters list and ht initialized */
	if (mask_init_done) {
		WARN_ON(!list_empty(&mask->filters));
		rhashtable_destroy(&mask->ht);
	}
	kfree(mask);
}

static void fl_mask_free_work(struct work_struct *work)
{
	struct fl_flow_mask *mask = container_of(to_rcu_work(work),
						 struct fl_flow_mask, rwork);

	fl_mask_free(mask, true);
}

static void fl_uninit_mask_free_work(struct work_struct *work)
{
	struct fl_flow_mask *mask = container_of(to_rcu_work(work),
						 struct fl_flow_mask, rwork);

	fl_mask_free(mask, false);
}

static bool fl_mask_put(struct cls_fl_head *head, struct fl_flow_mask *mask)
{
	if (!refcount_dec_and_test(&mask->refcnt))
		return false;

	rhashtable_remove_fast(&head->ht, &mask->ht_node, mask_ht_params);

	spin_lock(&head->masks_lock);
	list_del_rcu(&mask->list);
	spin_unlock(&head->masks_lock);

	tcf_queue_work(&mask->rwork, fl_mask_free_work);

	return true;
}

static struct cls_fl_head *fl_head_dereference(struct tcf_proto *tp)
{
	/* Flower classifier only changes root pointer during init and destroy.
	 * Users must obtain reference to tcf_proto instance before calling its
	 * API, so tp->root pointer is protected from concurrent call to
	 * fl_destroy() by reference counting.
	 */
	return rcu_dereference_raw(tp->root);
}

static void __fl_destroy_filter(struct cls_fl_filter *f)
{
	if (f->needs_tc_skb_ext)
		tc_skb_ext_tc_disable();
	tcf_exts_destroy(&f->exts);
	tcf_exts_put_net(&f->exts);
	kfree(f);
}

static void fl_destroy_filter_work(struct work_struct *work)
{
	struct cls_fl_filter *f = container_of(to_rcu_work(work),
					struct cls_fl_filter, rwork);

	__fl_destroy_filter(f);
}

static void fl_hw_destroy_filter(struct tcf_proto *tp, struct cls_fl_filter *f,
				 bool rtnl_held, struct netlink_ext_ack *extack)
{
	struct tcf_block *block = tp->chain->block;
	struct flow_cls_offload cls_flower = {};

	tc_cls_common_offload_init(&cls_flower.common, tp, f->flags, extack);
	cls_flower.command = FLOW_CLS_DESTROY;
	cls_flower.cookie = (unsigned long) f;

	tc_setup_cb_destroy(block, tp, TC_SETUP_CLSFLOWER, &cls_flower, false,
			    &f->flags, &f->in_hw_count, rtnl_held);

}

static int fl_hw_replace_filter(struct tcf_proto *tp,
				struct cls_fl_filter *f, bool rtnl_held,
				struct netlink_ext_ack *extack)
{
	struct tcf_block *block = tp->chain->block;
	struct flow_cls_offload cls_flower = {};
	bool skip_sw = tc_skip_sw(f->flags);
	int err = 0;

	cls_flower.rule = flow_rule_alloc(tcf_exts_num_actions(&f->exts));
	if (!cls_flower.rule)
		return -ENOMEM;

	tc_cls_common_offload_init(&cls_flower.common, tp, f->flags, extack);
	cls_flower.command = FLOW_CLS_REPLACE;
	cls_flower.cookie = (unsigned long) f;
	cls_flower.rule->match.dissector = &f->mask->dissector;
	cls_flower.rule->match.mask = &f->mask->key;
	cls_flower.rule->match.key = &f->mkey;
	cls_flower.classid = f->res.classid;

	err = tc_setup_offload_action(&cls_flower.rule->action, &f->exts,
				      cls_flower.common.extack);
	if (err) {
		kfree(cls_flower.rule);

		return skip_sw ? err : 0;
	}

	err = tc_setup_cb_add(block, tp, TC_SETUP_CLSFLOWER, &cls_flower,
			      skip_sw, &f->flags, &f->in_hw_count, rtnl_held);
	tc_cleanup_offload_action(&cls_flower.rule->action);
	kfree(cls_flower.rule);

	if (err) {
		fl_hw_destroy_filter(tp, f, rtnl_held, NULL);
		return err;
	}

	if (skip_sw && !(f->flags & TCA_CLS_FLAGS_IN_HW))
		return -EINVAL;

	return 0;
}

static void fl_hw_update_stats(struct tcf_proto *tp, struct cls_fl_filter *f,
			       bool rtnl_held)
{
	struct tcf_block *block = tp->chain->block;
	struct flow_cls_offload cls_flower = {};

	tc_cls_common_offload_init(&cls_flower.common, tp, f->flags, NULL);
	cls_flower.command = FLOW_CLS_STATS;
	cls_flower.cookie = (unsigned long) f;
	cls_flower.classid = f->res.classid;

	tc_setup_cb_call(block, TC_SETUP_CLSFLOWER, &cls_flower, false,
			 rtnl_held);

	tcf_exts_hw_stats_update(&f->exts, &cls_flower.stats, cls_flower.use_act_stats);
}

static void __fl_put(struct cls_fl_filter *f)
{
	if (!refcount_dec_and_test(&f->refcnt))
		return;

	if (tcf_exts_get_net(&f->exts))
		tcf_queue_work(&f->rwork, fl_destroy_filter_work);
	else
		__fl_destroy_filter(f);
}

static struct cls_fl_filter *__fl_get(struct cls_fl_head *head, u32 handle)
{
	struct cls_fl_filter *f;

	rcu_read_lock();
	f = idr_find(&head->handle_idr, handle);
	if (f && !refcount_inc_not_zero(&f->refcnt))
		f = NULL;
	rcu_read_unlock();

	return f;
}

static struct tcf_exts *fl_get_exts(const struct tcf_proto *tp, u32 handle)
{
	struct cls_fl_head *head = rcu_dereference_bh(tp->root);
	struct cls_fl_filter *f;

	f = idr_find(&head->handle_idr, handle);
	return f ? &f->exts : NULL;
}

static int __fl_delete(struct tcf_proto *tp, struct cls_fl_filter *f,
		       bool *last, bool rtnl_held,
		       struct netlink_ext_ack *extack)
{
	struct cls_fl_head *head = fl_head_dereference(tp);

	*last = false;

	spin_lock(&tp->lock);
	if (f->deleted) {
		spin_unlock(&tp->lock);
		return -ENOENT;
	}

	f->deleted = true;
	rhashtable_remove_fast(&f->mask->ht, &f->ht_node,
			       f->mask->filter_ht_params);
	idr_remove(&head->handle_idr, f->handle);
	list_del_rcu(&f->list);
	spin_unlock(&tp->lock);

	*last = fl_mask_put(head, f->mask);
	if (!tc_skip_hw(f->flags))
		fl_hw_destroy_filter(tp, f, rtnl_held, extack);
	tcf_unbind_filter(tp, &f->res);
	__fl_put(f);

	return 0;
}

static void fl_destroy_sleepable(struct work_struct *work)
{
	struct cls_fl_head *head = container_of(to_rcu_work(work),
						struct cls_fl_head,
						rwork);

	rhashtable_destroy(&head->ht);
	kfree(head);
	module_put(THIS_MODULE);
}

static void fl_destroy(struct tcf_proto *tp, bool rtnl_held,
		       struct netlink_ext_ack *extack)
{
	struct cls_fl_head *head = fl_head_dereference(tp);
	struct fl_flow_mask *mask, *next_mask;
	struct cls_fl_filter *f, *next;
	bool last;

	list_for_each_entry_safe(mask, next_mask, &head->masks, list) {
		list_for_each_entry_safe(f, next, &mask->filters, list) {
			__fl_delete(tp, f, &last, rtnl_held, extack);
			if (last)
				break;
		}
	}
	idr_destroy(&head->handle_idr);

	__module_get(THIS_MODULE);
	tcf_queue_work(&head->rwork, fl_destroy_sleepable);
}

static void fl_put(struct tcf_proto *tp, void *arg)
{
	struct cls_fl_filter *f = arg;

	__fl_put(f);
}

static void *fl_get(struct tcf_proto *tp, u32 handle)
{
	struct cls_fl_head *head = fl_head_dereference(tp);

	return __fl_get(head, handle);
}

static const struct nla_policy fl_policy[TCA_FLOWER_MAX + 1] = {
	[TCA_FLOWER_UNSPEC]		= { .strict_start_type =
						TCA_FLOWER_L2_MISS },
	[TCA_FLOWER_CLASSID]		= { .type = NLA_U32 },
	[TCA_FLOWER_INDEV]		= { .type = NLA_STRING,
					    .len = IFNAMSIZ },
	[TCA_FLOWER_KEY_ETH_DST]	= { .len = ETH_ALEN },
	[TCA_FLOWER_KEY_ETH_DST_MASK]	= { .len = ETH_ALEN },
	[TCA_FLOWER_KEY_ETH_SRC]	= { .len = ETH_ALEN },
	[TCA_FLOWER_KEY_ETH_SRC_MASK]	= { .len = ETH_ALEN },
	[TCA_FLOWER_KEY_ETH_TYPE]	= { .type = NLA_U16 },
	[TCA_FLOWER_KEY_IP_PROTO]	= { .type = NLA_U8 },
	[TCA_FLOWER_KEY_IPV4_SRC]	= { .type = NLA_U32 },
	[TCA_FLOWER_KEY_IPV4_SRC_MASK]	= { .type = NLA_U32 },
	[TCA_FLOWER_KEY_IPV4_DST]	= { .type = NLA_U32 },
	[TCA_FLOWER_KEY_IPV4_DST_MASK]	= { .type = NLA_U32 },
	[TCA_FLOWER_KEY_IPV6_SRC]	= { .len = sizeof(struct in6_addr) },
	[TCA_FLOWER_KEY_IPV6_SRC_MASK]	= { .len = sizeof(struct in6_addr) },
	[TCA_FLOWER_KEY_IPV6_DST]	= { .len = sizeof(struct in6_addr) },
	[TCA_FLOWER_KEY_IPV6_DST_MASK]	= { .len = sizeof(struct in6_addr) },
	[TCA_FLOWER_KEY_TCP_SRC]	= { .type = NLA_U16 },
	[TCA_FLOWER_KEY_TCP_DST]	= { .type = NLA_U16 },
	[TCA_FLOWER_KEY_UDP_SRC]	= { .type = NLA_U16 },
	[TCA_FLOWER_KEY_UDP_DST]	= { .type = NLA_U16 },
	[TCA_FLOWER_KEY_VLAN_ID]	= { .type = NLA_U16 },
	[TCA_FLOWER_KEY_VLAN_PRIO]	= { .type = NLA_U8 },
	[TCA_FLOWER_KEY_VLAN_ETH_TYPE]	= { .type = NLA_U16 },
	[TCA_FLOWER_KEY_ENC_KEY_ID]	= { .type = NLA_U32 },
	[TCA_FLOWER_KEY_ENC_IPV4_SRC]	= { .type = NLA_U32 },
	[TCA_FLOWER_KEY_ENC_IPV4_SRC_MASK] = { .type = NLA_U32 },
	[TCA_FLOWER_KEY_ENC_IPV4_DST]	= { .type = NLA_U32 },
	[TCA_FLOWER_KEY_ENC_IPV4_DST_MASK] = { .type = NLA_U32 },
	[TCA_FLOWER_KEY_ENC_IPV6_SRC]	= { .len = sizeof(struct in6_addr) },
	[TCA_FLOWER_KEY_ENC_IPV6_SRC_MASK] = { .len = sizeof(struct in6_addr) },
	[TCA_FLOWER_KEY_ENC_IPV6_DST]	= { .len = sizeof(struct in6_addr) },
	[TCA_FLOWER_KEY_ENC_IPV6_DST_MASK] = { .len = sizeof(struct in6_addr) },
	[TCA_FLOWER_KEY_TCP_SRC_MASK]	= { .type = NLA_U16 },
	[TCA_FLOWER_KEY_TCP_DST_MASK]	= { .type = NLA_U16 },
	[TCA_FLOWER_KEY_UDP_SRC_MASK]	= { .type = NLA_U16 },
	[TCA_FLOWER_KEY_UDP_DST_MASK]	= { .type = NLA_U16 },
	[TCA_FLOWER_KEY_SCTP_SRC_MASK]	= { .type = NLA_U16 },
	[TCA_FLOWER_KEY_SCTP_DST_MASK]	= { .type = NLA_U16 },
	[TCA_FLOWER_KEY_SCTP_SRC]	= { .type = NLA_U16 },
	[TCA_FLOWER_KEY_SCTP_DST]	= { .type = NLA_U16 },
	[TCA_FLOWER_KEY_ENC_UDP_SRC_PORT]	= { .type = NLA_U16 },
	[TCA_FLOWER_KEY_ENC_UDP_SRC_PORT_MASK]	= { .type = NLA_U16 },
	[TCA_FLOWER_KEY_ENC_UDP_DST_PORT]	= { .type = NLA_U16 },
	[TCA_FLOWER_KEY_ENC_UDP_DST_PORT_MASK]	= { .type = NLA_U16 },
	[TCA_FLOWER_KEY_FLAGS]		= NLA_POLICY_MASK(NLA_BE32,
							  TCA_FLOWER_KEY_FLAGS_POLICY_MASK),
	[TCA_FLOWER_KEY_FLAGS_MASK]	= NLA_POLICY_MASK(NLA_BE32,
							  TCA_FLOWER_KEY_FLAGS_POLICY_MASK),
	[TCA_FLOWER_KEY_ICMPV4_TYPE]	= { .type = NLA_U8 },
	[TCA_FLOWER_KEY_ICMPV4_TYPE_MASK] = { .type = NLA_U8 },
	[TCA_FLOWER_KEY_ICMPV4_CODE]	= { .type = NLA_U8 },
	[TCA_FLOWER_KEY_ICMPV4_CODE_MASK] = { .type = NLA_U8 },
	[TCA_FLOWER_KEY_ICMPV6_TYPE]	= { .type = NLA_U8 },
	[TCA_FLOWER_KEY_ICMPV6_TYPE_MASK] = { .type = NLA_U8 },
	[TCA_FLOWER_KEY_ICMPV6_CODE]	= { .type = NLA_U8 },
	[TCA_FLOWER_KEY_ICMPV6_CODE_MASK] = { .type = NLA_U8 },
	[TCA_FLOWER_KEY_ARP_SIP]	= { .type = NLA_U32 },
	[TCA_FLOWER_KEY_ARP_SIP_MASK]	= { .type = NLA_U32 },
	[TCA_FLOWER_KEY_ARP_TIP]	= { .type = NLA_U32 },
	[TCA_FLOWER_KEY_ARP_TIP_MASK]	= { .type = NLA_U32 },
	[TCA_FLOWER_KEY_ARP_OP]		= { .type = NLA_U8 },
	[TCA_FLOWER_KEY_ARP_OP_MASK]	= { .type = NLA_U8 },
	[TCA_FLOWER_KEY_ARP_SHA]	= { .len = ETH_ALEN },
	[TCA_FLOWER_KEY_ARP_SHA_MASK]	= { .len = ETH_ALEN },
	[TCA_FLOWER_KEY_ARP_THA]	= { .len = ETH_ALEN },
	[TCA_FLOWER_KEY_ARP_THA_MASK]	= { .len = ETH_ALEN },
	[TCA_FLOWER_KEY_MPLS_TTL]	= { .type = NLA_U8 },
	[TCA_FLOWER_KEY_MPLS_BOS]	= { .type = NLA_U8 },
	[TCA_FLOWER_KEY_MPLS_TC]	= { .type = NLA_U8 },
	[TCA_FLOWER_KEY_MPLS_LABEL]	= { .type = NLA_U32 },
	[TCA_FLOWER_KEY_MPLS_OPTS]	= { .type = NLA_NESTED },
	[TCA_FLOWER_KEY_TCP_FLAGS]	= { .type = NLA_U16 },
	[TCA_FLOWER_KEY_TCP_FLAGS_MASK]	= { .type = NLA_U16 },
	[TCA_FLOWER_KEY_IP_TOS]		= { .type = NLA_U8 },
	[TCA_FLOWER_KEY_IP_TOS_MASK]	= { .type = NLA_U8 },
	[TCA_FLOWER_KEY_IP_TTL]		= { .type = NLA_U8 },
	[TCA_FLOWER_KEY_IP_TTL_MASK]	= { .type = NLA_U8 },
	[TCA_FLOWER_KEY_CVLAN_ID]	= { .type = NLA_U16 },
	[TCA_FLOWER_KEY_CVLAN_PRIO]	= { .type = NLA_U8 },
	[TCA_FLOWER_KEY_CVLAN_ETH_TYPE]	= { .type = NLA_U16 },
	[TCA_FLOWER_KEY_ENC_IP_TOS]	= { .type = NLA_U8 },
	[TCA_FLOWER_KEY_ENC_IP_TOS_MASK] = { .type = NLA_U8 },
	[TCA_FLOWER_KEY_ENC_IP_TTL]	 = { .type = NLA_U8 },
	[TCA_FLOWER_KEY_ENC_IP_TTL_MASK] = { .type = NLA_U8 },
	[TCA_FLOWER_KEY_ENC_OPTS]	= { .type = NLA_NESTED },
	[TCA_FLOWER_KEY_ENC_OPTS_MASK]	= { .type = NLA_NESTED },
	[TCA_FLOWER_KEY_CT_STATE]	=
		NLA_POLICY_MASK(NLA_U16, TCA_FLOWER_KEY_CT_FLAGS_MASK),
	[TCA_FLOWER_KEY_CT_STATE_MASK]	=
		NLA_POLICY_MASK(NLA_U16, TCA_FLOWER_KEY_CT_FLAGS_MASK),
	[TCA_FLOWER_KEY_CT_ZONE]	= { .type = NLA_U16 },
	[TCA_FLOWER_KEY_CT_ZONE_MASK]	= { .type = NLA_U16 },
	[TCA_FLOWER_KEY_CT_MARK]	= { .type = NLA_U32 },
	[TCA_FLOWER_KEY_CT_MARK_MASK]	= { .type = NLA_U32 },
	[TCA_FLOWER_KEY_CT_LABELS]	= { .type = NLA_BINARY,
					    .len = 128 / BITS_PER_BYTE },
	[TCA_FLOWER_KEY_CT_LABELS_MASK]	= { .type = NLA_BINARY,
					    .len = 128 / BITS_PER_BYTE },
	[TCA_FLOWER_FLAGS]		= { .type = NLA_U32 },
	[TCA_FLOWER_KEY_HASH]		= { .type = NLA_U32 },
	[TCA_FLOWER_KEY_HASH_MASK]	= { .type = NLA_U32 },
	[TCA_FLOWER_KEY_NUM_OF_VLANS]	= { .type = NLA_U8 },
	[TCA_FLOWER_KEY_PPPOE_SID]	= { .type = NLA_U16 },
	[TCA_FLOWER_KEY_PPP_PROTO]	= { .type = NLA_U16 },
	[TCA_FLOWER_KEY_L2TPV3_SID]	= { .type = NLA_U32 },
	[TCA_FLOWER_KEY_SPI]		= { .type = NLA_U32 },
	[TCA_FLOWER_KEY_SPI_MASK]	= { .type = NLA_U32 },
	[TCA_FLOWER_L2_MISS]		= NLA_POLICY_MAX(NLA_U8, 1),
	[TCA_FLOWER_KEY_CFM]		= { .type = NLA_NESTED },
<<<<<<< HEAD
	[TCA_FLOWER_KEY_ENC_FLAGS]	= NLA_POLICY_MASK(NLA_U32,
							  TUNNEL_FLAGS_PRESENT),
	[TCA_FLOWER_KEY_ENC_FLAGS_MASK]	= NLA_POLICY_MASK(NLA_U32,
							  TUNNEL_FLAGS_PRESENT),
=======
	[TCA_FLOWER_KEY_ENC_FLAGS]	= NLA_POLICY_MASK(NLA_BE32,
							  TCA_FLOWER_KEY_ENC_FLAGS_POLICY_MASK),
	[TCA_FLOWER_KEY_ENC_FLAGS_MASK]	= NLA_POLICY_MASK(NLA_BE32,
							  TCA_FLOWER_KEY_ENC_FLAGS_POLICY_MASK),
>>>>>>> 8400291e
};

static const struct nla_policy
enc_opts_policy[TCA_FLOWER_KEY_ENC_OPTS_MAX + 1] = {
	[TCA_FLOWER_KEY_ENC_OPTS_UNSPEC]        = {
		.strict_start_type = TCA_FLOWER_KEY_ENC_OPTS_VXLAN },
	[TCA_FLOWER_KEY_ENC_OPTS_GENEVE]        = { .type = NLA_NESTED },
	[TCA_FLOWER_KEY_ENC_OPTS_VXLAN]         = { .type = NLA_NESTED },
	[TCA_FLOWER_KEY_ENC_OPTS_ERSPAN]        = { .type = NLA_NESTED },
	[TCA_FLOWER_KEY_ENC_OPTS_GTP]		= { .type = NLA_NESTED },
	[TCA_FLOWER_KEY_ENC_OPTS_PFCP]		= { .type = NLA_NESTED },
};

static const struct nla_policy
geneve_opt_policy[TCA_FLOWER_KEY_ENC_OPT_GENEVE_MAX + 1] = {
	[TCA_FLOWER_KEY_ENC_OPT_GENEVE_CLASS]      = { .type = NLA_U16 },
	[TCA_FLOWER_KEY_ENC_OPT_GENEVE_TYPE]       = { .type = NLA_U8 },
	[TCA_FLOWER_KEY_ENC_OPT_GENEVE_DATA]       = { .type = NLA_BINARY,
						       .len = 128 },
};

static const struct nla_policy
vxlan_opt_policy[TCA_FLOWER_KEY_ENC_OPT_VXLAN_MAX + 1] = {
	[TCA_FLOWER_KEY_ENC_OPT_VXLAN_GBP]         = { .type = NLA_U32 },
};

static const struct nla_policy
erspan_opt_policy[TCA_FLOWER_KEY_ENC_OPT_ERSPAN_MAX + 1] = {
	[TCA_FLOWER_KEY_ENC_OPT_ERSPAN_VER]        = { .type = NLA_U8 },
	[TCA_FLOWER_KEY_ENC_OPT_ERSPAN_INDEX]      = { .type = NLA_U32 },
	[TCA_FLOWER_KEY_ENC_OPT_ERSPAN_DIR]        = { .type = NLA_U8 },
	[TCA_FLOWER_KEY_ENC_OPT_ERSPAN_HWID]       = { .type = NLA_U8 },
};

static const struct nla_policy
gtp_opt_policy[TCA_FLOWER_KEY_ENC_OPT_GTP_MAX + 1] = {
	[TCA_FLOWER_KEY_ENC_OPT_GTP_PDU_TYPE]	   = { .type = NLA_U8 },
	[TCA_FLOWER_KEY_ENC_OPT_GTP_QFI]	   = { .type = NLA_U8 },
};

static const struct nla_policy
pfcp_opt_policy[TCA_FLOWER_KEY_ENC_OPT_PFCP_MAX + 1] = {
	[TCA_FLOWER_KEY_ENC_OPT_PFCP_TYPE]	   = { .type = NLA_U8 },
	[TCA_FLOWER_KEY_ENC_OPT_PFCP_SEID]	   = { .type = NLA_U64 },
};

static const struct nla_policy
mpls_stack_entry_policy[TCA_FLOWER_KEY_MPLS_OPT_LSE_MAX + 1] = {
	[TCA_FLOWER_KEY_MPLS_OPT_LSE_DEPTH]    = { .type = NLA_U8 },
	[TCA_FLOWER_KEY_MPLS_OPT_LSE_TTL]      = { .type = NLA_U8 },
	[TCA_FLOWER_KEY_MPLS_OPT_LSE_BOS]      = { .type = NLA_U8 },
	[TCA_FLOWER_KEY_MPLS_OPT_LSE_TC]       = { .type = NLA_U8 },
	[TCA_FLOWER_KEY_MPLS_OPT_LSE_LABEL]    = { .type = NLA_U32 },
};

static const struct nla_policy
cfm_opt_policy[TCA_FLOWER_KEY_CFM_OPT_MAX + 1] = {
	[TCA_FLOWER_KEY_CFM_MD_LEVEL]	= NLA_POLICY_MAX(NLA_U8,
						FLOW_DIS_CFM_MDL_MAX),
	[TCA_FLOWER_KEY_CFM_OPCODE]	= { .type = NLA_U8 },
};

static void fl_set_key_val(struct nlattr **tb,
			   void *val, int val_type,
			   void *mask, int mask_type, int len)
{
	if (!tb[val_type])
		return;
	nla_memcpy(val, tb[val_type], len);
	if (mask_type == TCA_FLOWER_UNSPEC || !tb[mask_type])
		memset(mask, 0xff, len);
	else
		nla_memcpy(mask, tb[mask_type], len);
}

static int fl_set_key_spi(struct nlattr **tb, struct fl_flow_key *key,
			  struct fl_flow_key *mask,
			  struct netlink_ext_ack *extack)
{
	if (key->basic.ip_proto != IPPROTO_ESP &&
	    key->basic.ip_proto != IPPROTO_AH) {
		NL_SET_ERR_MSG(extack,
			       "Protocol must be either ESP or AH");
		return -EINVAL;
	}

	fl_set_key_val(tb, &key->ipsec.spi,
		       TCA_FLOWER_KEY_SPI,
		       &mask->ipsec.spi, TCA_FLOWER_KEY_SPI_MASK,
		       sizeof(key->ipsec.spi));
	return 0;
}

static int fl_set_key_port_range(struct nlattr **tb, struct fl_flow_key *key,
				 struct fl_flow_key *mask,
				 struct netlink_ext_ack *extack)
{
	fl_set_key_val(tb, &key->tp_range.tp_min.dst,
		       TCA_FLOWER_KEY_PORT_DST_MIN, &mask->tp_range.tp_min.dst,
		       TCA_FLOWER_UNSPEC, sizeof(key->tp_range.tp_min.dst));
	fl_set_key_val(tb, &key->tp_range.tp_max.dst,
		       TCA_FLOWER_KEY_PORT_DST_MAX, &mask->tp_range.tp_max.dst,
		       TCA_FLOWER_UNSPEC, sizeof(key->tp_range.tp_max.dst));
	fl_set_key_val(tb, &key->tp_range.tp_min.src,
		       TCA_FLOWER_KEY_PORT_SRC_MIN, &mask->tp_range.tp_min.src,
		       TCA_FLOWER_UNSPEC, sizeof(key->tp_range.tp_min.src));
	fl_set_key_val(tb, &key->tp_range.tp_max.src,
		       TCA_FLOWER_KEY_PORT_SRC_MAX, &mask->tp_range.tp_max.src,
		       TCA_FLOWER_UNSPEC, sizeof(key->tp_range.tp_max.src));

	if (mask->tp_range.tp_min.dst != mask->tp_range.tp_max.dst) {
		NL_SET_ERR_MSG(extack,
			       "Both min and max destination ports must be specified");
		return -EINVAL;
	}
	if (mask->tp_range.tp_min.src != mask->tp_range.tp_max.src) {
		NL_SET_ERR_MSG(extack,
			       "Both min and max source ports must be specified");
		return -EINVAL;
	}
	if (mask->tp_range.tp_min.dst && mask->tp_range.tp_max.dst &&
	    ntohs(key->tp_range.tp_max.dst) <=
	    ntohs(key->tp_range.tp_min.dst)) {
		NL_SET_ERR_MSG_ATTR(extack,
				    tb[TCA_FLOWER_KEY_PORT_DST_MIN],
				    "Invalid destination port range (min must be strictly smaller than max)");
		return -EINVAL;
	}
	if (mask->tp_range.tp_min.src && mask->tp_range.tp_max.src &&
	    ntohs(key->tp_range.tp_max.src) <=
	    ntohs(key->tp_range.tp_min.src)) {
		NL_SET_ERR_MSG_ATTR(extack,
				    tb[TCA_FLOWER_KEY_PORT_SRC_MIN],
				    "Invalid source port range (min must be strictly smaller than max)");
		return -EINVAL;
	}

	return 0;
}

static int fl_set_key_mpls_lse(const struct nlattr *nla_lse,
			       struct flow_dissector_key_mpls *key_val,
			       struct flow_dissector_key_mpls *key_mask,
			       struct netlink_ext_ack *extack)
{
	struct nlattr *tb[TCA_FLOWER_KEY_MPLS_OPT_LSE_MAX + 1];
	struct flow_dissector_mpls_lse *lse_mask;
	struct flow_dissector_mpls_lse *lse_val;
	u8 lse_index;
	u8 depth;
	int err;

	err = nla_parse_nested(tb, TCA_FLOWER_KEY_MPLS_OPT_LSE_MAX, nla_lse,
			       mpls_stack_entry_policy, extack);
	if (err < 0)
		return err;

	if (!tb[TCA_FLOWER_KEY_MPLS_OPT_LSE_DEPTH]) {
		NL_SET_ERR_MSG(extack, "Missing MPLS option \"depth\"");
		return -EINVAL;
	}

	depth = nla_get_u8(tb[TCA_FLOWER_KEY_MPLS_OPT_LSE_DEPTH]);

	/* LSE depth starts at 1, for consistency with terminology used by
	 * RFC 3031 (section 3.9), where depth 0 refers to unlabeled packets.
	 */
	if (depth < 1 || depth > FLOW_DIS_MPLS_MAX) {
		NL_SET_ERR_MSG_ATTR(extack,
				    tb[TCA_FLOWER_KEY_MPLS_OPT_LSE_DEPTH],
				    "Invalid MPLS depth");
		return -EINVAL;
	}
	lse_index = depth - 1;

	dissector_set_mpls_lse(key_val, lse_index);
	dissector_set_mpls_lse(key_mask, lse_index);

	lse_val = &key_val->ls[lse_index];
	lse_mask = &key_mask->ls[lse_index];

	if (tb[TCA_FLOWER_KEY_MPLS_OPT_LSE_TTL]) {
		lse_val->mpls_ttl = nla_get_u8(tb[TCA_FLOWER_KEY_MPLS_OPT_LSE_TTL]);
		lse_mask->mpls_ttl = MPLS_TTL_MASK;
	}
	if (tb[TCA_FLOWER_KEY_MPLS_OPT_LSE_BOS]) {
		u8 bos = nla_get_u8(tb[TCA_FLOWER_KEY_MPLS_OPT_LSE_BOS]);

		if (bos & ~MPLS_BOS_MASK) {
			NL_SET_ERR_MSG_ATTR(extack,
					    tb[TCA_FLOWER_KEY_MPLS_OPT_LSE_BOS],
					    "Bottom Of Stack (BOS) must be 0 or 1");
			return -EINVAL;
		}
		lse_val->mpls_bos = bos;
		lse_mask->mpls_bos = MPLS_BOS_MASK;
	}
	if (tb[TCA_FLOWER_KEY_MPLS_OPT_LSE_TC]) {
		u8 tc = nla_get_u8(tb[TCA_FLOWER_KEY_MPLS_OPT_LSE_TC]);

		if (tc & ~MPLS_TC_MASK) {
			NL_SET_ERR_MSG_ATTR(extack,
					    tb[TCA_FLOWER_KEY_MPLS_OPT_LSE_TC],
					    "Traffic Class (TC) must be between 0 and 7");
			return -EINVAL;
		}
		lse_val->mpls_tc = tc;
		lse_mask->mpls_tc = MPLS_TC_MASK;
	}
	if (tb[TCA_FLOWER_KEY_MPLS_OPT_LSE_LABEL]) {
		u32 label = nla_get_u32(tb[TCA_FLOWER_KEY_MPLS_OPT_LSE_LABEL]);

		if (label & ~MPLS_LABEL_MASK) {
			NL_SET_ERR_MSG_ATTR(extack,
					    tb[TCA_FLOWER_KEY_MPLS_OPT_LSE_LABEL],
					    "Label must be between 0 and 1048575");
			return -EINVAL;
		}
		lse_val->mpls_label = label;
		lse_mask->mpls_label = MPLS_LABEL_MASK;
	}

	return 0;
}

static int fl_set_key_mpls_opts(const struct nlattr *nla_mpls_opts,
				struct flow_dissector_key_mpls *key_val,
				struct flow_dissector_key_mpls *key_mask,
				struct netlink_ext_ack *extack)
{
	struct nlattr *nla_lse;
	int rem;
	int err;

	if (!(nla_mpls_opts->nla_type & NLA_F_NESTED)) {
		NL_SET_ERR_MSG_ATTR(extack, nla_mpls_opts,
				    "NLA_F_NESTED is missing");
		return -EINVAL;
	}

	nla_for_each_nested(nla_lse, nla_mpls_opts, rem) {
		if (nla_type(nla_lse) != TCA_FLOWER_KEY_MPLS_OPTS_LSE) {
			NL_SET_ERR_MSG_ATTR(extack, nla_lse,
					    "Invalid MPLS option type");
			return -EINVAL;
		}

		err = fl_set_key_mpls_lse(nla_lse, key_val, key_mask, extack);
		if (err < 0)
			return err;
	}
	if (rem) {
		NL_SET_ERR_MSG(extack,
			       "Bytes leftover after parsing MPLS options");
		return -EINVAL;
	}

	return 0;
}

static int fl_set_key_mpls(struct nlattr **tb,
			   struct flow_dissector_key_mpls *key_val,
			   struct flow_dissector_key_mpls *key_mask,
			   struct netlink_ext_ack *extack)
{
	struct flow_dissector_mpls_lse *lse_mask;
	struct flow_dissector_mpls_lse *lse_val;

	if (tb[TCA_FLOWER_KEY_MPLS_OPTS]) {
		if (tb[TCA_FLOWER_KEY_MPLS_TTL] ||
		    tb[TCA_FLOWER_KEY_MPLS_BOS] ||
		    tb[TCA_FLOWER_KEY_MPLS_TC] ||
		    tb[TCA_FLOWER_KEY_MPLS_LABEL]) {
			NL_SET_ERR_MSG_ATTR(extack,
					    tb[TCA_FLOWER_KEY_MPLS_OPTS],
					    "MPLS label, Traffic Class, Bottom Of Stack and Time To Live must be encapsulated in the MPLS options attribute");
			return -EBADMSG;
		}

		return fl_set_key_mpls_opts(tb[TCA_FLOWER_KEY_MPLS_OPTS],
					    key_val, key_mask, extack);
	}

	lse_val = &key_val->ls[0];
	lse_mask = &key_mask->ls[0];

	if (tb[TCA_FLOWER_KEY_MPLS_TTL]) {
		lse_val->mpls_ttl = nla_get_u8(tb[TCA_FLOWER_KEY_MPLS_TTL]);
		lse_mask->mpls_ttl = MPLS_TTL_MASK;
		dissector_set_mpls_lse(key_val, 0);
		dissector_set_mpls_lse(key_mask, 0);
	}
	if (tb[TCA_FLOWER_KEY_MPLS_BOS]) {
		u8 bos = nla_get_u8(tb[TCA_FLOWER_KEY_MPLS_BOS]);

		if (bos & ~MPLS_BOS_MASK) {
			NL_SET_ERR_MSG_ATTR(extack,
					    tb[TCA_FLOWER_KEY_MPLS_BOS],
					    "Bottom Of Stack (BOS) must be 0 or 1");
			return -EINVAL;
		}
		lse_val->mpls_bos = bos;
		lse_mask->mpls_bos = MPLS_BOS_MASK;
		dissector_set_mpls_lse(key_val, 0);
		dissector_set_mpls_lse(key_mask, 0);
	}
	if (tb[TCA_FLOWER_KEY_MPLS_TC]) {
		u8 tc = nla_get_u8(tb[TCA_FLOWER_KEY_MPLS_TC]);

		if (tc & ~MPLS_TC_MASK) {
			NL_SET_ERR_MSG_ATTR(extack,
					    tb[TCA_FLOWER_KEY_MPLS_TC],
					    "Traffic Class (TC) must be between 0 and 7");
			return -EINVAL;
		}
		lse_val->mpls_tc = tc;
		lse_mask->mpls_tc = MPLS_TC_MASK;
		dissector_set_mpls_lse(key_val, 0);
		dissector_set_mpls_lse(key_mask, 0);
	}
	if (tb[TCA_FLOWER_KEY_MPLS_LABEL]) {
		u32 label = nla_get_u32(tb[TCA_FLOWER_KEY_MPLS_LABEL]);

		if (label & ~MPLS_LABEL_MASK) {
			NL_SET_ERR_MSG_ATTR(extack,
					    tb[TCA_FLOWER_KEY_MPLS_LABEL],
					    "Label must be between 0 and 1048575");
			return -EINVAL;
		}
		lse_val->mpls_label = label;
		lse_mask->mpls_label = MPLS_LABEL_MASK;
		dissector_set_mpls_lse(key_val, 0);
		dissector_set_mpls_lse(key_mask, 0);
	}
	return 0;
}

static void fl_set_key_vlan(struct nlattr **tb,
			    __be16 ethertype,
			    int vlan_id_key, int vlan_prio_key,
			    int vlan_next_eth_type_key,
			    struct flow_dissector_key_vlan *key_val,
			    struct flow_dissector_key_vlan *key_mask)
{
#define VLAN_PRIORITY_MASK	0x7

	if (tb[vlan_id_key]) {
		key_val->vlan_id =
			nla_get_u16(tb[vlan_id_key]) & VLAN_VID_MASK;
		key_mask->vlan_id = VLAN_VID_MASK;
	}
	if (tb[vlan_prio_key]) {
		key_val->vlan_priority =
			nla_get_u8(tb[vlan_prio_key]) &
			VLAN_PRIORITY_MASK;
		key_mask->vlan_priority = VLAN_PRIORITY_MASK;
	}
	if (ethertype) {
		key_val->vlan_tpid = ethertype;
		key_mask->vlan_tpid = cpu_to_be16(~0);
	}
	if (tb[vlan_next_eth_type_key]) {
		key_val->vlan_eth_type =
			nla_get_be16(tb[vlan_next_eth_type_key]);
		key_mask->vlan_eth_type = cpu_to_be16(~0);
	}
}

static void fl_set_key_pppoe(struct nlattr **tb,
			     struct flow_dissector_key_pppoe *key_val,
			     struct flow_dissector_key_pppoe *key_mask,
			     struct fl_flow_key *key,
			     struct fl_flow_key *mask)
{
	/* key_val::type must be set to ETH_P_PPP_SES
	 * because ETH_P_PPP_SES was stored in basic.n_proto
	 * which might get overwritten by ppp_proto
	 * or might be set to 0, the role of key_val::type
	 * is similar to vlan_key::tpid
	 */
	key_val->type = htons(ETH_P_PPP_SES);
	key_mask->type = cpu_to_be16(~0);

	if (tb[TCA_FLOWER_KEY_PPPOE_SID]) {
		key_val->session_id =
			nla_get_be16(tb[TCA_FLOWER_KEY_PPPOE_SID]);
		key_mask->session_id = cpu_to_be16(~0);
	}
	if (tb[TCA_FLOWER_KEY_PPP_PROTO]) {
		key_val->ppp_proto =
			nla_get_be16(tb[TCA_FLOWER_KEY_PPP_PROTO]);
		key_mask->ppp_proto = cpu_to_be16(~0);

		if (key_val->ppp_proto == htons(PPP_IP)) {
			key->basic.n_proto = htons(ETH_P_IP);
			mask->basic.n_proto = cpu_to_be16(~0);
		} else if (key_val->ppp_proto == htons(PPP_IPV6)) {
			key->basic.n_proto = htons(ETH_P_IPV6);
			mask->basic.n_proto = cpu_to_be16(~0);
		} else if (key_val->ppp_proto == htons(PPP_MPLS_UC)) {
			key->basic.n_proto = htons(ETH_P_MPLS_UC);
			mask->basic.n_proto = cpu_to_be16(~0);
		} else if (key_val->ppp_proto == htons(PPP_MPLS_MC)) {
			key->basic.n_proto = htons(ETH_P_MPLS_MC);
			mask->basic.n_proto = cpu_to_be16(~0);
		}
	} else {
		key->basic.n_proto = 0;
		mask->basic.n_proto = cpu_to_be16(0);
	}
}

static void fl_set_key_flag(u32 flower_key, u32 flower_mask,
			    u32 *dissector_key, u32 *dissector_mask,
			    u32 flower_flag_bit, u32 dissector_flag_bit)
{
	if (flower_mask & flower_flag_bit) {
		*dissector_mask |= dissector_flag_bit;
		if (flower_key & flower_flag_bit)
			*dissector_key |= dissector_flag_bit;
	}
}

static int fl_set_key_flags(struct nlattr *tca_opts, struct nlattr **tb,
			    bool encap, u32 *flags_key, u32 *flags_mask,
			    struct netlink_ext_ack *extack)
{
	int fl_key, fl_mask;
	u32 key, mask;

	if (encap) {
		fl_key = TCA_FLOWER_KEY_ENC_FLAGS;
		fl_mask = TCA_FLOWER_KEY_ENC_FLAGS_MASK;
	} else {
		fl_key = TCA_FLOWER_KEY_FLAGS;
		fl_mask = TCA_FLOWER_KEY_FLAGS_MASK;
	}

	/* mask is mandatory for flags */
	if (NL_REQ_ATTR_CHECK(extack, tca_opts, tb, fl_mask)) {
		NL_SET_ERR_MSG(extack, "Missing flags mask");
		return -EINVAL;
	}

	key = be32_to_cpu(nla_get_be32(tb[fl_key]));
	mask = be32_to_cpu(nla_get_be32(tb[fl_mask]));

	*flags_key  = 0;
	*flags_mask = 0;

	fl_set_key_flag(key, mask, flags_key, flags_mask,
			TCA_FLOWER_KEY_FLAGS_IS_FRAGMENT, FLOW_DIS_IS_FRAGMENT);
	fl_set_key_flag(key, mask, flags_key, flags_mask,
			TCA_FLOWER_KEY_FLAGS_FRAG_IS_FIRST,
			FLOW_DIS_FIRST_FRAG);

	fl_set_key_flag(key, mask, flags_key, flags_mask,
			TCA_FLOWER_KEY_FLAGS_TUNNEL_CSUM,
			FLOW_DIS_F_TUNNEL_CSUM);

	fl_set_key_flag(key, mask, flags_key, flags_mask,
			TCA_FLOWER_KEY_FLAGS_TUNNEL_DONT_FRAGMENT,
			FLOW_DIS_F_TUNNEL_DONT_FRAGMENT);

	fl_set_key_flag(key, mask, flags_key, flags_mask,
			TCA_FLOWER_KEY_FLAGS_TUNNEL_OAM, FLOW_DIS_F_TUNNEL_OAM);

	fl_set_key_flag(key, mask, flags_key, flags_mask,
			TCA_FLOWER_KEY_FLAGS_TUNNEL_CRIT_OPT,
			FLOW_DIS_F_TUNNEL_CRIT_OPT);

	return 0;
}

static void fl_set_key_ip(struct nlattr **tb, bool encap,
			  struct flow_dissector_key_ip *key,
			  struct flow_dissector_key_ip *mask)
{
	int tos_key = encap ? TCA_FLOWER_KEY_ENC_IP_TOS : TCA_FLOWER_KEY_IP_TOS;
	int ttl_key = encap ? TCA_FLOWER_KEY_ENC_IP_TTL : TCA_FLOWER_KEY_IP_TTL;
	int tos_mask = encap ? TCA_FLOWER_KEY_ENC_IP_TOS_MASK : TCA_FLOWER_KEY_IP_TOS_MASK;
	int ttl_mask = encap ? TCA_FLOWER_KEY_ENC_IP_TTL_MASK : TCA_FLOWER_KEY_IP_TTL_MASK;

	fl_set_key_val(tb, &key->tos, tos_key, &mask->tos, tos_mask, sizeof(key->tos));
	fl_set_key_val(tb, &key->ttl, ttl_key, &mask->ttl, ttl_mask, sizeof(key->ttl));
}

static int fl_set_geneve_opt(const struct nlattr *nla, struct fl_flow_key *key,
			     int depth, int option_len,
			     struct netlink_ext_ack *extack)
{
	struct nlattr *tb[TCA_FLOWER_KEY_ENC_OPT_GENEVE_MAX + 1];
	struct nlattr *class = NULL, *type = NULL, *data = NULL;
	struct geneve_opt *opt;
	int err, data_len = 0;

	if (option_len > sizeof(struct geneve_opt))
		data_len = option_len - sizeof(struct geneve_opt);

	if (key->enc_opts.len > FLOW_DIS_TUN_OPTS_MAX - 4)
		return -ERANGE;

	opt = (struct geneve_opt *)&key->enc_opts.data[key->enc_opts.len];
	memset(opt, 0xff, option_len);
	opt->length = data_len / 4;
	opt->r1 = 0;
	opt->r2 = 0;
	opt->r3 = 0;

	/* If no mask has been prodived we assume an exact match. */
	if (!depth)
		return sizeof(struct geneve_opt) + data_len;

	if (nla_type(nla) != TCA_FLOWER_KEY_ENC_OPTS_GENEVE) {
		NL_SET_ERR_MSG(extack, "Non-geneve option type for mask");
		return -EINVAL;
	}

	err = nla_parse_nested_deprecated(tb,
					  TCA_FLOWER_KEY_ENC_OPT_GENEVE_MAX,
					  nla, geneve_opt_policy, extack);
	if (err < 0)
		return err;

	/* We are not allowed to omit any of CLASS, TYPE or DATA
	 * fields from the key.
	 */
	if (!option_len &&
	    (!tb[TCA_FLOWER_KEY_ENC_OPT_GENEVE_CLASS] ||
	     !tb[TCA_FLOWER_KEY_ENC_OPT_GENEVE_TYPE] ||
	     !tb[TCA_FLOWER_KEY_ENC_OPT_GENEVE_DATA])) {
		NL_SET_ERR_MSG(extack, "Missing tunnel key geneve option class, type or data");
		return -EINVAL;
	}

	/* Omitting any of CLASS, TYPE or DATA fields is allowed
	 * for the mask.
	 */
	if (tb[TCA_FLOWER_KEY_ENC_OPT_GENEVE_DATA]) {
		int new_len = key->enc_opts.len;

		data = tb[TCA_FLOWER_KEY_ENC_OPT_GENEVE_DATA];
		data_len = nla_len(data);
		if (data_len < 4) {
			NL_SET_ERR_MSG(extack, "Tunnel key geneve option data is less than 4 bytes long");
			return -ERANGE;
		}
		if (data_len % 4) {
			NL_SET_ERR_MSG(extack, "Tunnel key geneve option data is not a multiple of 4 bytes long");
			return -ERANGE;
		}

		new_len += sizeof(struct geneve_opt) + data_len;
		BUILD_BUG_ON(FLOW_DIS_TUN_OPTS_MAX != IP_TUNNEL_OPTS_MAX);
		if (new_len > FLOW_DIS_TUN_OPTS_MAX) {
			NL_SET_ERR_MSG(extack, "Tunnel options exceeds max size");
			return -ERANGE;
		}
		opt->length = data_len / 4;
		memcpy(opt->opt_data, nla_data(data), data_len);
	}

	if (tb[TCA_FLOWER_KEY_ENC_OPT_GENEVE_CLASS]) {
		class = tb[TCA_FLOWER_KEY_ENC_OPT_GENEVE_CLASS];
		opt->opt_class = nla_get_be16(class);
	}

	if (tb[TCA_FLOWER_KEY_ENC_OPT_GENEVE_TYPE]) {
		type = tb[TCA_FLOWER_KEY_ENC_OPT_GENEVE_TYPE];
		opt->type = nla_get_u8(type);
	}

	return sizeof(struct geneve_opt) + data_len;
}

static int fl_set_vxlan_opt(const struct nlattr *nla, struct fl_flow_key *key,
			    int depth, int option_len,
			    struct netlink_ext_ack *extack)
{
	struct nlattr *tb[TCA_FLOWER_KEY_ENC_OPT_VXLAN_MAX + 1];
	struct vxlan_metadata *md;
	int err;

	md = (struct vxlan_metadata *)&key->enc_opts.data[key->enc_opts.len];
	memset(md, 0xff, sizeof(*md));

	if (!depth)
		return sizeof(*md);

	if (nla_type(nla) != TCA_FLOWER_KEY_ENC_OPTS_VXLAN) {
		NL_SET_ERR_MSG(extack, "Non-vxlan option type for mask");
		return -EINVAL;
	}

	err = nla_parse_nested(tb, TCA_FLOWER_KEY_ENC_OPT_VXLAN_MAX, nla,
			       vxlan_opt_policy, extack);
	if (err < 0)
		return err;

	if (!option_len && !tb[TCA_FLOWER_KEY_ENC_OPT_VXLAN_GBP]) {
		NL_SET_ERR_MSG(extack, "Missing tunnel key vxlan option gbp");
		return -EINVAL;
	}

	if (tb[TCA_FLOWER_KEY_ENC_OPT_VXLAN_GBP]) {
		md->gbp = nla_get_u32(tb[TCA_FLOWER_KEY_ENC_OPT_VXLAN_GBP]);
		md->gbp &= VXLAN_GBP_MASK;
	}

	return sizeof(*md);
}

static int fl_set_erspan_opt(const struct nlattr *nla, struct fl_flow_key *key,
			     int depth, int option_len,
			     struct netlink_ext_ack *extack)
{
	struct nlattr *tb[TCA_FLOWER_KEY_ENC_OPT_ERSPAN_MAX + 1];
	struct erspan_metadata *md;
	int err;

	md = (struct erspan_metadata *)&key->enc_opts.data[key->enc_opts.len];
	memset(md, 0xff, sizeof(*md));
	md->version = 1;

	if (!depth)
		return sizeof(*md);

	if (nla_type(nla) != TCA_FLOWER_KEY_ENC_OPTS_ERSPAN) {
		NL_SET_ERR_MSG(extack, "Non-erspan option type for mask");
		return -EINVAL;
	}

	err = nla_parse_nested(tb, TCA_FLOWER_KEY_ENC_OPT_ERSPAN_MAX, nla,
			       erspan_opt_policy, extack);
	if (err < 0)
		return err;

	if (!option_len && !tb[TCA_FLOWER_KEY_ENC_OPT_ERSPAN_VER]) {
		NL_SET_ERR_MSG(extack, "Missing tunnel key erspan option ver");
		return -EINVAL;
	}

	if (tb[TCA_FLOWER_KEY_ENC_OPT_ERSPAN_VER])
		md->version = nla_get_u8(tb[TCA_FLOWER_KEY_ENC_OPT_ERSPAN_VER]);

	if (md->version == 1) {
		if (!option_len && !tb[TCA_FLOWER_KEY_ENC_OPT_ERSPAN_INDEX]) {
			NL_SET_ERR_MSG(extack, "Missing tunnel key erspan option index");
			return -EINVAL;
		}
		if (tb[TCA_FLOWER_KEY_ENC_OPT_ERSPAN_INDEX]) {
			nla = tb[TCA_FLOWER_KEY_ENC_OPT_ERSPAN_INDEX];
			memset(&md->u, 0x00, sizeof(md->u));
			md->u.index = nla_get_be32(nla);
		}
	} else if (md->version == 2) {
		if (!option_len && (!tb[TCA_FLOWER_KEY_ENC_OPT_ERSPAN_DIR] ||
				    !tb[TCA_FLOWER_KEY_ENC_OPT_ERSPAN_HWID])) {
			NL_SET_ERR_MSG(extack, "Missing tunnel key erspan option dir or hwid");
			return -EINVAL;
		}
		if (tb[TCA_FLOWER_KEY_ENC_OPT_ERSPAN_DIR]) {
			nla = tb[TCA_FLOWER_KEY_ENC_OPT_ERSPAN_DIR];
			md->u.md2.dir = nla_get_u8(nla);
		}
		if (tb[TCA_FLOWER_KEY_ENC_OPT_ERSPAN_HWID]) {
			nla = tb[TCA_FLOWER_KEY_ENC_OPT_ERSPAN_HWID];
			set_hwid(&md->u.md2, nla_get_u8(nla));
		}
	} else {
		NL_SET_ERR_MSG(extack, "Tunnel key erspan option ver is incorrect");
		return -EINVAL;
	}

	return sizeof(*md);
}

static int fl_set_gtp_opt(const struct nlattr *nla, struct fl_flow_key *key,
			  int depth, int option_len,
			  struct netlink_ext_ack *extack)
{
	struct nlattr *tb[TCA_FLOWER_KEY_ENC_OPT_GTP_MAX + 1];
	struct gtp_pdu_session_info *sinfo;
	u8 len = key->enc_opts.len;
	int err;

	sinfo = (struct gtp_pdu_session_info *)&key->enc_opts.data[len];
	memset(sinfo, 0xff, option_len);

	if (!depth)
		return sizeof(*sinfo);

	if (nla_type(nla) != TCA_FLOWER_KEY_ENC_OPTS_GTP) {
		NL_SET_ERR_MSG_MOD(extack, "Non-gtp option type for mask");
		return -EINVAL;
	}

	err = nla_parse_nested(tb, TCA_FLOWER_KEY_ENC_OPT_GTP_MAX, nla,
			       gtp_opt_policy, extack);
	if (err < 0)
		return err;

	if (!option_len &&
	    (!tb[TCA_FLOWER_KEY_ENC_OPT_GTP_PDU_TYPE] ||
	     !tb[TCA_FLOWER_KEY_ENC_OPT_GTP_QFI])) {
		NL_SET_ERR_MSG_MOD(extack,
				   "Missing tunnel key gtp option pdu type or qfi");
		return -EINVAL;
	}

	if (tb[TCA_FLOWER_KEY_ENC_OPT_GTP_PDU_TYPE])
		sinfo->pdu_type =
			nla_get_u8(tb[TCA_FLOWER_KEY_ENC_OPT_GTP_PDU_TYPE]);

	if (tb[TCA_FLOWER_KEY_ENC_OPT_GTP_QFI])
		sinfo->qfi = nla_get_u8(tb[TCA_FLOWER_KEY_ENC_OPT_GTP_QFI]);

	return sizeof(*sinfo);
}

static int fl_set_pfcp_opt(const struct nlattr *nla, struct fl_flow_key *key,
			   int depth, int option_len,
			   struct netlink_ext_ack *extack)
{
	struct nlattr *tb[TCA_FLOWER_KEY_ENC_OPT_PFCP_MAX + 1];
	struct pfcp_metadata *md;
	int err;

	md = (struct pfcp_metadata *)&key->enc_opts.data[key->enc_opts.len];
	memset(md, 0xff, sizeof(*md));

	if (!depth)
		return sizeof(*md);

	if (nla_type(nla) != TCA_FLOWER_KEY_ENC_OPTS_PFCP) {
		NL_SET_ERR_MSG_MOD(extack, "Non-pfcp option type for mask");
		return -EINVAL;
	}

	err = nla_parse_nested(tb, TCA_FLOWER_KEY_ENC_OPT_PFCP_MAX, nla,
			       pfcp_opt_policy, extack);
	if (err < 0)
		return err;

	if (!option_len && !tb[TCA_FLOWER_KEY_ENC_OPT_PFCP_TYPE]) {
		NL_SET_ERR_MSG_MOD(extack, "Missing tunnel key pfcp option type");
		return -EINVAL;
	}

	if (tb[TCA_FLOWER_KEY_ENC_OPT_PFCP_TYPE])
		md->type = nla_get_u8(tb[TCA_FLOWER_KEY_ENC_OPT_PFCP_TYPE]);

	if (tb[TCA_FLOWER_KEY_ENC_OPT_PFCP_SEID])
		md->seid = nla_get_be64(tb[TCA_FLOWER_KEY_ENC_OPT_PFCP_SEID]);

	return sizeof(*md);
}

static int fl_set_enc_opt(struct nlattr **tb, struct fl_flow_key *key,
			  struct fl_flow_key *mask,
			  struct netlink_ext_ack *extack)
{
	const struct nlattr *nla_enc_key, *nla_opt_key, *nla_opt_msk = NULL;
	int err, option_len, key_depth, msk_depth = 0;

	err = nla_validate_nested_deprecated(tb[TCA_FLOWER_KEY_ENC_OPTS],
					     TCA_FLOWER_KEY_ENC_OPTS_MAX,
					     enc_opts_policy, extack);
	if (err)
		return err;

	nla_enc_key = nla_data(tb[TCA_FLOWER_KEY_ENC_OPTS]);

	if (tb[TCA_FLOWER_KEY_ENC_OPTS_MASK]) {
		err = nla_validate_nested_deprecated(tb[TCA_FLOWER_KEY_ENC_OPTS_MASK],
						     TCA_FLOWER_KEY_ENC_OPTS_MAX,
						     enc_opts_policy, extack);
		if (err)
			return err;

		nla_opt_msk = nla_data(tb[TCA_FLOWER_KEY_ENC_OPTS_MASK]);
		msk_depth = nla_len(tb[TCA_FLOWER_KEY_ENC_OPTS_MASK]);
		if (!nla_ok(nla_opt_msk, msk_depth)) {
			NL_SET_ERR_MSG(extack, "Invalid nested attribute for masks");
			return -EINVAL;
		}
	}

	nla_for_each_attr(nla_opt_key, nla_enc_key,
			  nla_len(tb[TCA_FLOWER_KEY_ENC_OPTS]), key_depth) {
		switch (nla_type(nla_opt_key)) {
		case TCA_FLOWER_KEY_ENC_OPTS_GENEVE:
			if (key->enc_opts.dst_opt_type &&
			    key->enc_opts.dst_opt_type !=
			    IP_TUNNEL_GENEVE_OPT_BIT) {
				NL_SET_ERR_MSG(extack, "Duplicate type for geneve options");
				return -EINVAL;
			}
			option_len = 0;
			key->enc_opts.dst_opt_type = IP_TUNNEL_GENEVE_OPT_BIT;
			option_len = fl_set_geneve_opt(nla_opt_key, key,
						       key_depth, option_len,
						       extack);
			if (option_len < 0)
				return option_len;

			key->enc_opts.len += option_len;
			/* At the same time we need to parse through the mask
			 * in order to verify exact and mask attribute lengths.
			 */
			mask->enc_opts.dst_opt_type = IP_TUNNEL_GENEVE_OPT_BIT;
			option_len = fl_set_geneve_opt(nla_opt_msk, mask,
						       msk_depth, option_len,
						       extack);
			if (option_len < 0)
				return option_len;

			mask->enc_opts.len += option_len;
			if (key->enc_opts.len != mask->enc_opts.len) {
				NL_SET_ERR_MSG(extack, "Key and mask miss aligned");
				return -EINVAL;
			}
			break;
		case TCA_FLOWER_KEY_ENC_OPTS_VXLAN:
			if (key->enc_opts.dst_opt_type) {
				NL_SET_ERR_MSG(extack, "Duplicate type for vxlan options");
				return -EINVAL;
			}
			option_len = 0;
			key->enc_opts.dst_opt_type = IP_TUNNEL_VXLAN_OPT_BIT;
			option_len = fl_set_vxlan_opt(nla_opt_key, key,
						      key_depth, option_len,
						      extack);
			if (option_len < 0)
				return option_len;

			key->enc_opts.len += option_len;
			/* At the same time we need to parse through the mask
			 * in order to verify exact and mask attribute lengths.
			 */
			mask->enc_opts.dst_opt_type = IP_TUNNEL_VXLAN_OPT_BIT;
			option_len = fl_set_vxlan_opt(nla_opt_msk, mask,
						      msk_depth, option_len,
						      extack);
			if (option_len < 0)
				return option_len;

			mask->enc_opts.len += option_len;
			if (key->enc_opts.len != mask->enc_opts.len) {
				NL_SET_ERR_MSG(extack, "Key and mask miss aligned");
				return -EINVAL;
			}
			break;
		case TCA_FLOWER_KEY_ENC_OPTS_ERSPAN:
			if (key->enc_opts.dst_opt_type) {
				NL_SET_ERR_MSG(extack, "Duplicate type for erspan options");
				return -EINVAL;
			}
			option_len = 0;
			key->enc_opts.dst_opt_type = IP_TUNNEL_ERSPAN_OPT_BIT;
			option_len = fl_set_erspan_opt(nla_opt_key, key,
						       key_depth, option_len,
						       extack);
			if (option_len < 0)
				return option_len;

			key->enc_opts.len += option_len;
			/* At the same time we need to parse through the mask
			 * in order to verify exact and mask attribute lengths.
			 */
			mask->enc_opts.dst_opt_type = IP_TUNNEL_ERSPAN_OPT_BIT;
			option_len = fl_set_erspan_opt(nla_opt_msk, mask,
						       msk_depth, option_len,
						       extack);
			if (option_len < 0)
				return option_len;

			mask->enc_opts.len += option_len;
			if (key->enc_opts.len != mask->enc_opts.len) {
				NL_SET_ERR_MSG(extack, "Key and mask miss aligned");
				return -EINVAL;
			}
			break;
		case TCA_FLOWER_KEY_ENC_OPTS_GTP:
			if (key->enc_opts.dst_opt_type) {
				NL_SET_ERR_MSG_MOD(extack,
						   "Duplicate type for gtp options");
				return -EINVAL;
			}
			option_len = 0;
			key->enc_opts.dst_opt_type = IP_TUNNEL_GTP_OPT_BIT;
			option_len = fl_set_gtp_opt(nla_opt_key, key,
						    key_depth, option_len,
						    extack);
			if (option_len < 0)
				return option_len;

			key->enc_opts.len += option_len;
			/* At the same time we need to parse through the mask
			 * in order to verify exact and mask attribute lengths.
			 */
			mask->enc_opts.dst_opt_type = IP_TUNNEL_GTP_OPT_BIT;
			option_len = fl_set_gtp_opt(nla_opt_msk, mask,
						    msk_depth, option_len,
						    extack);
			if (option_len < 0)
				return option_len;

			mask->enc_opts.len += option_len;
			if (key->enc_opts.len != mask->enc_opts.len) {
				NL_SET_ERR_MSG_MOD(extack,
						   "Key and mask miss aligned");
				return -EINVAL;
			}
			break;
		case TCA_FLOWER_KEY_ENC_OPTS_PFCP:
			if (key->enc_opts.dst_opt_type) {
				NL_SET_ERR_MSG_MOD(extack, "Duplicate type for pfcp options");
				return -EINVAL;
			}
			option_len = 0;
			key->enc_opts.dst_opt_type = IP_TUNNEL_PFCP_OPT_BIT;
			option_len = fl_set_pfcp_opt(nla_opt_key, key,
						     key_depth, option_len,
						     extack);
			if (option_len < 0)
				return option_len;

			key->enc_opts.len += option_len;
			/* At the same time we need to parse through the mask
			 * in order to verify exact and mask attribute lengths.
			 */
			mask->enc_opts.dst_opt_type = IP_TUNNEL_PFCP_OPT_BIT;
			option_len = fl_set_pfcp_opt(nla_opt_msk, mask,
						     msk_depth, option_len,
						     extack);
			if (option_len < 0)
				return option_len;

			mask->enc_opts.len += option_len;
			if (key->enc_opts.len != mask->enc_opts.len) {
				NL_SET_ERR_MSG_MOD(extack, "Key and mask miss aligned");
				return -EINVAL;
			}
			break;
		default:
			NL_SET_ERR_MSG(extack, "Unknown tunnel option type");
			return -EINVAL;
		}

		if (!msk_depth)
			continue;

		if (!nla_ok(nla_opt_msk, msk_depth)) {
			NL_SET_ERR_MSG(extack, "A mask attribute is invalid");
			return -EINVAL;
		}
		nla_opt_msk = nla_next(nla_opt_msk, &msk_depth);
	}

	return 0;
}

static int fl_validate_ct_state(u16 state, struct nlattr *tb,
				struct netlink_ext_ack *extack)
{
	if (state && !(state & TCA_FLOWER_KEY_CT_FLAGS_TRACKED)) {
		NL_SET_ERR_MSG_ATTR(extack, tb,
				    "no trk, so no other flag can be set");
		return -EINVAL;
	}

	if (state & TCA_FLOWER_KEY_CT_FLAGS_NEW &&
	    state & TCA_FLOWER_KEY_CT_FLAGS_ESTABLISHED) {
		NL_SET_ERR_MSG_ATTR(extack, tb,
				    "new and est are mutually exclusive");
		return -EINVAL;
	}

	if (state & TCA_FLOWER_KEY_CT_FLAGS_INVALID &&
	    state & ~(TCA_FLOWER_KEY_CT_FLAGS_TRACKED |
		      TCA_FLOWER_KEY_CT_FLAGS_INVALID)) {
		NL_SET_ERR_MSG_ATTR(extack, tb,
				    "when inv is set, only trk may be set");
		return -EINVAL;
	}

	if (state & TCA_FLOWER_KEY_CT_FLAGS_NEW &&
	    state & TCA_FLOWER_KEY_CT_FLAGS_REPLY) {
		NL_SET_ERR_MSG_ATTR(extack, tb,
				    "new and rpl are mutually exclusive");
		return -EINVAL;
	}

	return 0;
}

static int fl_set_key_ct(struct nlattr **tb,
			 struct flow_dissector_key_ct *key,
			 struct flow_dissector_key_ct *mask,
			 struct netlink_ext_ack *extack)
{
	if (tb[TCA_FLOWER_KEY_CT_STATE]) {
		int err;

		if (!IS_ENABLED(CONFIG_NF_CONNTRACK)) {
			NL_SET_ERR_MSG(extack, "Conntrack isn't enabled");
			return -EOPNOTSUPP;
		}
		fl_set_key_val(tb, &key->ct_state, TCA_FLOWER_KEY_CT_STATE,
			       &mask->ct_state, TCA_FLOWER_KEY_CT_STATE_MASK,
			       sizeof(key->ct_state));

		err = fl_validate_ct_state(key->ct_state & mask->ct_state,
					   tb[TCA_FLOWER_KEY_CT_STATE_MASK],
					   extack);
		if (err)
			return err;

	}
	if (tb[TCA_FLOWER_KEY_CT_ZONE]) {
		if (!IS_ENABLED(CONFIG_NF_CONNTRACK_ZONES)) {
			NL_SET_ERR_MSG(extack, "Conntrack zones isn't enabled");
			return -EOPNOTSUPP;
		}
		fl_set_key_val(tb, &key->ct_zone, TCA_FLOWER_KEY_CT_ZONE,
			       &mask->ct_zone, TCA_FLOWER_KEY_CT_ZONE_MASK,
			       sizeof(key->ct_zone));
	}
	if (tb[TCA_FLOWER_KEY_CT_MARK]) {
		if (!IS_ENABLED(CONFIG_NF_CONNTRACK_MARK)) {
			NL_SET_ERR_MSG(extack, "Conntrack mark isn't enabled");
			return -EOPNOTSUPP;
		}
		fl_set_key_val(tb, &key->ct_mark, TCA_FLOWER_KEY_CT_MARK,
			       &mask->ct_mark, TCA_FLOWER_KEY_CT_MARK_MASK,
			       sizeof(key->ct_mark));
	}
	if (tb[TCA_FLOWER_KEY_CT_LABELS]) {
		if (!IS_ENABLED(CONFIG_NF_CONNTRACK_LABELS)) {
			NL_SET_ERR_MSG(extack, "Conntrack labels aren't enabled");
			return -EOPNOTSUPP;
		}
		fl_set_key_val(tb, key->ct_labels, TCA_FLOWER_KEY_CT_LABELS,
			       mask->ct_labels, TCA_FLOWER_KEY_CT_LABELS_MASK,
			       sizeof(key->ct_labels));
	}

	return 0;
}

static bool is_vlan_key(struct nlattr *tb, __be16 *ethertype,
			struct fl_flow_key *key, struct fl_flow_key *mask,
			int vthresh)
{
	const bool good_num_of_vlans = key->num_of_vlans.num_of_vlans > vthresh;

	if (!tb) {
		*ethertype = 0;
		return good_num_of_vlans;
	}

	*ethertype = nla_get_be16(tb);
	if (good_num_of_vlans || eth_type_vlan(*ethertype))
		return true;

	key->basic.n_proto = *ethertype;
	mask->basic.n_proto = cpu_to_be16(~0);
	return false;
}

static void fl_set_key_cfm_md_level(struct nlattr **tb,
				    struct fl_flow_key *key,
				    struct fl_flow_key *mask,
				    struct netlink_ext_ack *extack)
{
	u8 level;

	if (!tb[TCA_FLOWER_KEY_CFM_MD_LEVEL])
		return;

	level = nla_get_u8(tb[TCA_FLOWER_KEY_CFM_MD_LEVEL]);
	key->cfm.mdl_ver = FIELD_PREP(FLOW_DIS_CFM_MDL_MASK, level);
	mask->cfm.mdl_ver = FLOW_DIS_CFM_MDL_MASK;
}

static void fl_set_key_cfm_opcode(struct nlattr **tb,
				  struct fl_flow_key *key,
				  struct fl_flow_key *mask,
				  struct netlink_ext_ack *extack)
{
	fl_set_key_val(tb, &key->cfm.opcode, TCA_FLOWER_KEY_CFM_OPCODE,
		       &mask->cfm.opcode, TCA_FLOWER_UNSPEC,
		       sizeof(key->cfm.opcode));
}

static int fl_set_key_cfm(struct nlattr **tb,
			  struct fl_flow_key *key,
			  struct fl_flow_key *mask,
			  struct netlink_ext_ack *extack)
{
	struct nlattr *nla_cfm_opt[TCA_FLOWER_KEY_CFM_OPT_MAX + 1];
	int err;

	if (!tb[TCA_FLOWER_KEY_CFM])
		return 0;

	err = nla_parse_nested(nla_cfm_opt, TCA_FLOWER_KEY_CFM_OPT_MAX,
			       tb[TCA_FLOWER_KEY_CFM], cfm_opt_policy, extack);
	if (err < 0)
		return err;

	fl_set_key_cfm_opcode(nla_cfm_opt, key, mask, extack);
	fl_set_key_cfm_md_level(nla_cfm_opt, key, mask, extack);

	return 0;
}

<<<<<<< HEAD
static int fl_set_key_enc_flags(struct nlattr **tb, u32 *flags_key,
				u32 *flags_mask, struct netlink_ext_ack *extack)
{
	/* mask is mandatory for flags */
	if (NL_REQ_ATTR_CHECK(extack, NULL, tb, TCA_FLOWER_KEY_ENC_FLAGS_MASK)) {
		NL_SET_ERR_MSG(extack, "missing enc_flags mask");
		return -EINVAL;
	}

	*flags_key = nla_get_u32(tb[TCA_FLOWER_KEY_ENC_FLAGS]);
	*flags_mask = nla_get_u32(tb[TCA_FLOWER_KEY_ENC_FLAGS_MASK]);

	return 0;
}

static int fl_set_key(struct net *net, struct nlattr **tb,
		      struct fl_flow_key *key, struct fl_flow_key *mask,
		      struct netlink_ext_ack *extack)
=======
static int fl_set_key(struct net *net, struct nlattr *tca_opts,
		      struct nlattr **tb, struct fl_flow_key *key,
		      struct fl_flow_key *mask, struct netlink_ext_ack *extack)
>>>>>>> 8400291e
{
	__be16 ethertype;
	int ret = 0;

	if (tb[TCA_FLOWER_INDEV]) {
		int err = tcf_change_indev(net, tb[TCA_FLOWER_INDEV], extack);
		if (err < 0)
			return err;
		key->meta.ingress_ifindex = err;
		mask->meta.ingress_ifindex = 0xffffffff;
	}

	fl_set_key_val(tb, &key->meta.l2_miss, TCA_FLOWER_L2_MISS,
		       &mask->meta.l2_miss, TCA_FLOWER_UNSPEC,
		       sizeof(key->meta.l2_miss));

	fl_set_key_val(tb, key->eth.dst, TCA_FLOWER_KEY_ETH_DST,
		       mask->eth.dst, TCA_FLOWER_KEY_ETH_DST_MASK,
		       sizeof(key->eth.dst));
	fl_set_key_val(tb, key->eth.src, TCA_FLOWER_KEY_ETH_SRC,
		       mask->eth.src, TCA_FLOWER_KEY_ETH_SRC_MASK,
		       sizeof(key->eth.src));
	fl_set_key_val(tb, &key->num_of_vlans,
		       TCA_FLOWER_KEY_NUM_OF_VLANS,
		       &mask->num_of_vlans,
		       TCA_FLOWER_UNSPEC,
		       sizeof(key->num_of_vlans));

	if (is_vlan_key(tb[TCA_FLOWER_KEY_ETH_TYPE], &ethertype, key, mask, 0)) {
		fl_set_key_vlan(tb, ethertype, TCA_FLOWER_KEY_VLAN_ID,
				TCA_FLOWER_KEY_VLAN_PRIO,
				TCA_FLOWER_KEY_VLAN_ETH_TYPE,
				&key->vlan, &mask->vlan);

		if (is_vlan_key(tb[TCA_FLOWER_KEY_VLAN_ETH_TYPE],
				&ethertype, key, mask, 1)) {
			fl_set_key_vlan(tb, ethertype,
					TCA_FLOWER_KEY_CVLAN_ID,
					TCA_FLOWER_KEY_CVLAN_PRIO,
					TCA_FLOWER_KEY_CVLAN_ETH_TYPE,
					&key->cvlan, &mask->cvlan);
			fl_set_key_val(tb, &key->basic.n_proto,
				       TCA_FLOWER_KEY_CVLAN_ETH_TYPE,
				       &mask->basic.n_proto,
				       TCA_FLOWER_UNSPEC,
				       sizeof(key->basic.n_proto));
		}
	}

	if (key->basic.n_proto == htons(ETH_P_PPP_SES))
		fl_set_key_pppoe(tb, &key->pppoe, &mask->pppoe, key, mask);

	if (key->basic.n_proto == htons(ETH_P_IP) ||
	    key->basic.n_proto == htons(ETH_P_IPV6)) {
		fl_set_key_val(tb, &key->basic.ip_proto, TCA_FLOWER_KEY_IP_PROTO,
			       &mask->basic.ip_proto, TCA_FLOWER_UNSPEC,
			       sizeof(key->basic.ip_proto));
		fl_set_key_ip(tb, false, &key->ip, &mask->ip);
	}

	if (tb[TCA_FLOWER_KEY_IPV4_SRC] || tb[TCA_FLOWER_KEY_IPV4_DST]) {
		key->control.addr_type = FLOW_DISSECTOR_KEY_IPV4_ADDRS;
		mask->control.addr_type = ~0;
		fl_set_key_val(tb, &key->ipv4.src, TCA_FLOWER_KEY_IPV4_SRC,
			       &mask->ipv4.src, TCA_FLOWER_KEY_IPV4_SRC_MASK,
			       sizeof(key->ipv4.src));
		fl_set_key_val(tb, &key->ipv4.dst, TCA_FLOWER_KEY_IPV4_DST,
			       &mask->ipv4.dst, TCA_FLOWER_KEY_IPV4_DST_MASK,
			       sizeof(key->ipv4.dst));
	} else if (tb[TCA_FLOWER_KEY_IPV6_SRC] || tb[TCA_FLOWER_KEY_IPV6_DST]) {
		key->control.addr_type = FLOW_DISSECTOR_KEY_IPV6_ADDRS;
		mask->control.addr_type = ~0;
		fl_set_key_val(tb, &key->ipv6.src, TCA_FLOWER_KEY_IPV6_SRC,
			       &mask->ipv6.src, TCA_FLOWER_KEY_IPV6_SRC_MASK,
			       sizeof(key->ipv6.src));
		fl_set_key_val(tb, &key->ipv6.dst, TCA_FLOWER_KEY_IPV6_DST,
			       &mask->ipv6.dst, TCA_FLOWER_KEY_IPV6_DST_MASK,
			       sizeof(key->ipv6.dst));
	}

	if (key->basic.ip_proto == IPPROTO_TCP) {
		fl_set_key_val(tb, &key->tp.src, TCA_FLOWER_KEY_TCP_SRC,
			       &mask->tp.src, TCA_FLOWER_KEY_TCP_SRC_MASK,
			       sizeof(key->tp.src));
		fl_set_key_val(tb, &key->tp.dst, TCA_FLOWER_KEY_TCP_DST,
			       &mask->tp.dst, TCA_FLOWER_KEY_TCP_DST_MASK,
			       sizeof(key->tp.dst));
		fl_set_key_val(tb, &key->tcp.flags, TCA_FLOWER_KEY_TCP_FLAGS,
			       &mask->tcp.flags, TCA_FLOWER_KEY_TCP_FLAGS_MASK,
			       sizeof(key->tcp.flags));
	} else if (key->basic.ip_proto == IPPROTO_UDP) {
		fl_set_key_val(tb, &key->tp.src, TCA_FLOWER_KEY_UDP_SRC,
			       &mask->tp.src, TCA_FLOWER_KEY_UDP_SRC_MASK,
			       sizeof(key->tp.src));
		fl_set_key_val(tb, &key->tp.dst, TCA_FLOWER_KEY_UDP_DST,
			       &mask->tp.dst, TCA_FLOWER_KEY_UDP_DST_MASK,
			       sizeof(key->tp.dst));
	} else if (key->basic.ip_proto == IPPROTO_SCTP) {
		fl_set_key_val(tb, &key->tp.src, TCA_FLOWER_KEY_SCTP_SRC,
			       &mask->tp.src, TCA_FLOWER_KEY_SCTP_SRC_MASK,
			       sizeof(key->tp.src));
		fl_set_key_val(tb, &key->tp.dst, TCA_FLOWER_KEY_SCTP_DST,
			       &mask->tp.dst, TCA_FLOWER_KEY_SCTP_DST_MASK,
			       sizeof(key->tp.dst));
	} else if (key->basic.n_proto == htons(ETH_P_IP) &&
		   key->basic.ip_proto == IPPROTO_ICMP) {
		fl_set_key_val(tb, &key->icmp.type, TCA_FLOWER_KEY_ICMPV4_TYPE,
			       &mask->icmp.type,
			       TCA_FLOWER_KEY_ICMPV4_TYPE_MASK,
			       sizeof(key->icmp.type));
		fl_set_key_val(tb, &key->icmp.code, TCA_FLOWER_KEY_ICMPV4_CODE,
			       &mask->icmp.code,
			       TCA_FLOWER_KEY_ICMPV4_CODE_MASK,
			       sizeof(key->icmp.code));
	} else if (key->basic.n_proto == htons(ETH_P_IPV6) &&
		   key->basic.ip_proto == IPPROTO_ICMPV6) {
		fl_set_key_val(tb, &key->icmp.type, TCA_FLOWER_KEY_ICMPV6_TYPE,
			       &mask->icmp.type,
			       TCA_FLOWER_KEY_ICMPV6_TYPE_MASK,
			       sizeof(key->icmp.type));
		fl_set_key_val(tb, &key->icmp.code, TCA_FLOWER_KEY_ICMPV6_CODE,
			       &mask->icmp.code,
			       TCA_FLOWER_KEY_ICMPV6_CODE_MASK,
			       sizeof(key->icmp.code));
	} else if (key->basic.n_proto == htons(ETH_P_MPLS_UC) ||
		   key->basic.n_proto == htons(ETH_P_MPLS_MC)) {
		ret = fl_set_key_mpls(tb, &key->mpls, &mask->mpls, extack);
		if (ret)
			return ret;
	} else if (key->basic.n_proto == htons(ETH_P_ARP) ||
		   key->basic.n_proto == htons(ETH_P_RARP)) {
		fl_set_key_val(tb, &key->arp.sip, TCA_FLOWER_KEY_ARP_SIP,
			       &mask->arp.sip, TCA_FLOWER_KEY_ARP_SIP_MASK,
			       sizeof(key->arp.sip));
		fl_set_key_val(tb, &key->arp.tip, TCA_FLOWER_KEY_ARP_TIP,
			       &mask->arp.tip, TCA_FLOWER_KEY_ARP_TIP_MASK,
			       sizeof(key->arp.tip));
		fl_set_key_val(tb, &key->arp.op, TCA_FLOWER_KEY_ARP_OP,
			       &mask->arp.op, TCA_FLOWER_KEY_ARP_OP_MASK,
			       sizeof(key->arp.op));
		fl_set_key_val(tb, key->arp.sha, TCA_FLOWER_KEY_ARP_SHA,
			       mask->arp.sha, TCA_FLOWER_KEY_ARP_SHA_MASK,
			       sizeof(key->arp.sha));
		fl_set_key_val(tb, key->arp.tha, TCA_FLOWER_KEY_ARP_THA,
			       mask->arp.tha, TCA_FLOWER_KEY_ARP_THA_MASK,
			       sizeof(key->arp.tha));
	} else if (key->basic.ip_proto == IPPROTO_L2TP) {
		fl_set_key_val(tb, &key->l2tpv3.session_id,
			       TCA_FLOWER_KEY_L2TPV3_SID,
			       &mask->l2tpv3.session_id, TCA_FLOWER_UNSPEC,
			       sizeof(key->l2tpv3.session_id));
	} else if (key->basic.n_proto  == htons(ETH_P_CFM)) {
		ret = fl_set_key_cfm(tb, key, mask, extack);
		if (ret)
			return ret;
	}

	if (key->basic.ip_proto == IPPROTO_TCP ||
	    key->basic.ip_proto == IPPROTO_UDP ||
	    key->basic.ip_proto == IPPROTO_SCTP) {
		ret = fl_set_key_port_range(tb, key, mask, extack);
		if (ret)
			return ret;
	}

	if (tb[TCA_FLOWER_KEY_SPI]) {
		ret = fl_set_key_spi(tb, key, mask, extack);
		if (ret)
			return ret;
	}

	if (tb[TCA_FLOWER_KEY_ENC_IPV4_SRC] ||
	    tb[TCA_FLOWER_KEY_ENC_IPV4_DST]) {
		key->enc_control.addr_type = FLOW_DISSECTOR_KEY_IPV4_ADDRS;
		mask->enc_control.addr_type = ~0;
		fl_set_key_val(tb, &key->enc_ipv4.src,
			       TCA_FLOWER_KEY_ENC_IPV4_SRC,
			       &mask->enc_ipv4.src,
			       TCA_FLOWER_KEY_ENC_IPV4_SRC_MASK,
			       sizeof(key->enc_ipv4.src));
		fl_set_key_val(tb, &key->enc_ipv4.dst,
			       TCA_FLOWER_KEY_ENC_IPV4_DST,
			       &mask->enc_ipv4.dst,
			       TCA_FLOWER_KEY_ENC_IPV4_DST_MASK,
			       sizeof(key->enc_ipv4.dst));
	}

	if (tb[TCA_FLOWER_KEY_ENC_IPV6_SRC] ||
	    tb[TCA_FLOWER_KEY_ENC_IPV6_DST]) {
		key->enc_control.addr_type = FLOW_DISSECTOR_KEY_IPV6_ADDRS;
		mask->enc_control.addr_type = ~0;
		fl_set_key_val(tb, &key->enc_ipv6.src,
			       TCA_FLOWER_KEY_ENC_IPV6_SRC,
			       &mask->enc_ipv6.src,
			       TCA_FLOWER_KEY_ENC_IPV6_SRC_MASK,
			       sizeof(key->enc_ipv6.src));
		fl_set_key_val(tb, &key->enc_ipv6.dst,
			       TCA_FLOWER_KEY_ENC_IPV6_DST,
			       &mask->enc_ipv6.dst,
			       TCA_FLOWER_KEY_ENC_IPV6_DST_MASK,
			       sizeof(key->enc_ipv6.dst));
	}

	fl_set_key_val(tb, &key->enc_key_id.keyid, TCA_FLOWER_KEY_ENC_KEY_ID,
		       &mask->enc_key_id.keyid, TCA_FLOWER_UNSPEC,
		       sizeof(key->enc_key_id.keyid));

	fl_set_key_val(tb, &key->enc_tp.src, TCA_FLOWER_KEY_ENC_UDP_SRC_PORT,
		       &mask->enc_tp.src, TCA_FLOWER_KEY_ENC_UDP_SRC_PORT_MASK,
		       sizeof(key->enc_tp.src));

	fl_set_key_val(tb, &key->enc_tp.dst, TCA_FLOWER_KEY_ENC_UDP_DST_PORT,
		       &mask->enc_tp.dst, TCA_FLOWER_KEY_ENC_UDP_DST_PORT_MASK,
		       sizeof(key->enc_tp.dst));

	fl_set_key_ip(tb, true, &key->enc_ip, &mask->enc_ip);

	fl_set_key_val(tb, &key->hash.hash, TCA_FLOWER_KEY_HASH,
		       &mask->hash.hash, TCA_FLOWER_KEY_HASH_MASK,
		       sizeof(key->hash.hash));

	if (tb[TCA_FLOWER_KEY_ENC_OPTS]) {
		ret = fl_set_enc_opt(tb, key, mask, extack);
		if (ret)
			return ret;
	}

	ret = fl_set_key_ct(tb, &key->ct, &mask->ct, extack);
	if (ret)
		return ret;

	if (tb[TCA_FLOWER_KEY_FLAGS]) {
<<<<<<< HEAD
		ret = fl_set_key_flags(tb, &key->control.flags,
=======
		ret = fl_set_key_flags(tca_opts, tb, false,
				       &key->control.flags,
>>>>>>> 8400291e
				       &mask->control.flags, extack);
		if (ret)
			return ret;
	}

	if (tb[TCA_FLOWER_KEY_ENC_FLAGS])
<<<<<<< HEAD
		ret = fl_set_key_enc_flags(tb, &key->enc_flags.flags,
					   &mask->enc_flags.flags, extack);
=======
		ret = fl_set_key_flags(tca_opts, tb, true,
				       &key->enc_control.flags,
				       &mask->enc_control.flags, extack);
>>>>>>> 8400291e

	return ret;
}

static void fl_mask_copy(struct fl_flow_mask *dst,
			 struct fl_flow_mask *src)
{
	const void *psrc = fl_key_get_start(&src->key, src);
	void *pdst = fl_key_get_start(&dst->key, src);

	memcpy(pdst, psrc, fl_mask_range(src));
	dst->range = src->range;
}

static const struct rhashtable_params fl_ht_params = {
	.key_offset = offsetof(struct cls_fl_filter, mkey), /* base offset */
	.head_offset = offsetof(struct cls_fl_filter, ht_node),
	.automatic_shrinking = true,
};

static int fl_init_mask_hashtable(struct fl_flow_mask *mask)
{
	mask->filter_ht_params = fl_ht_params;
	mask->filter_ht_params.key_len = fl_mask_range(mask);
	mask->filter_ht_params.key_offset += mask->range.start;

	return rhashtable_init(&mask->ht, &mask->filter_ht_params);
}

#define FL_KEY_MEMBER_OFFSET(member) offsetof(struct fl_flow_key, member)
#define FL_KEY_MEMBER_SIZE(member) sizeof_field(struct fl_flow_key, member)

#define FL_KEY_IS_MASKED(mask, member)						\
	memchr_inv(((char *)mask) + FL_KEY_MEMBER_OFFSET(member),		\
		   0, FL_KEY_MEMBER_SIZE(member))				\

#define FL_KEY_SET(keys, cnt, id, member)					\
	do {									\
		keys[cnt].key_id = id;						\
		keys[cnt].offset = FL_KEY_MEMBER_OFFSET(member);		\
		cnt++;								\
	} while(0);

#define FL_KEY_SET_IF_MASKED(mask, keys, cnt, id, member)			\
	do {									\
		if (FL_KEY_IS_MASKED(mask, member))				\
			FL_KEY_SET(keys, cnt, id, member);			\
	} while(0);

static void fl_init_dissector(struct flow_dissector *dissector,
			      struct fl_flow_key *mask)
{
	struct flow_dissector_key keys[FLOW_DISSECTOR_KEY_MAX];
	size_t cnt = 0;

	FL_KEY_SET_IF_MASKED(mask, keys, cnt,
			     FLOW_DISSECTOR_KEY_META, meta);
	FL_KEY_SET(keys, cnt, FLOW_DISSECTOR_KEY_CONTROL, control);
	FL_KEY_SET(keys, cnt, FLOW_DISSECTOR_KEY_BASIC, basic);
	FL_KEY_SET_IF_MASKED(mask, keys, cnt,
			     FLOW_DISSECTOR_KEY_ETH_ADDRS, eth);
	FL_KEY_SET_IF_MASKED(mask, keys, cnt,
			     FLOW_DISSECTOR_KEY_IPV4_ADDRS, ipv4);
	FL_KEY_SET_IF_MASKED(mask, keys, cnt,
			     FLOW_DISSECTOR_KEY_IPV6_ADDRS, ipv6);
	FL_KEY_SET_IF_MASKED(mask, keys, cnt,
			     FLOW_DISSECTOR_KEY_PORTS, tp);
	FL_KEY_SET_IF_MASKED(mask, keys, cnt,
			     FLOW_DISSECTOR_KEY_PORTS_RANGE, tp_range);
	FL_KEY_SET_IF_MASKED(mask, keys, cnt,
			     FLOW_DISSECTOR_KEY_IP, ip);
	FL_KEY_SET_IF_MASKED(mask, keys, cnt,
			     FLOW_DISSECTOR_KEY_TCP, tcp);
	FL_KEY_SET_IF_MASKED(mask, keys, cnt,
			     FLOW_DISSECTOR_KEY_ICMP, icmp);
	FL_KEY_SET_IF_MASKED(mask, keys, cnt,
			     FLOW_DISSECTOR_KEY_ARP, arp);
	FL_KEY_SET_IF_MASKED(mask, keys, cnt,
			     FLOW_DISSECTOR_KEY_MPLS, mpls);
	FL_KEY_SET_IF_MASKED(mask, keys, cnt,
			     FLOW_DISSECTOR_KEY_VLAN, vlan);
	FL_KEY_SET_IF_MASKED(mask, keys, cnt,
			     FLOW_DISSECTOR_KEY_CVLAN, cvlan);
	FL_KEY_SET_IF_MASKED(mask, keys, cnt,
			     FLOW_DISSECTOR_KEY_ENC_KEYID, enc_key_id);
	FL_KEY_SET_IF_MASKED(mask, keys, cnt,
			     FLOW_DISSECTOR_KEY_ENC_IPV4_ADDRS, enc_ipv4);
	FL_KEY_SET_IF_MASKED(mask, keys, cnt,
			     FLOW_DISSECTOR_KEY_ENC_IPV6_ADDRS, enc_ipv6);
	if (FL_KEY_IS_MASKED(mask, enc_ipv4) ||
	    FL_KEY_IS_MASKED(mask, enc_ipv6) ||
	    FL_KEY_IS_MASKED(mask, enc_control))
		FL_KEY_SET(keys, cnt, FLOW_DISSECTOR_KEY_ENC_CONTROL,
			   enc_control);
	FL_KEY_SET_IF_MASKED(mask, keys, cnt,
			     FLOW_DISSECTOR_KEY_ENC_PORTS, enc_tp);
	FL_KEY_SET_IF_MASKED(mask, keys, cnt,
			     FLOW_DISSECTOR_KEY_ENC_IP, enc_ip);
	FL_KEY_SET_IF_MASKED(mask, keys, cnt,
			     FLOW_DISSECTOR_KEY_ENC_OPTS, enc_opts);
	FL_KEY_SET_IF_MASKED(mask, keys, cnt,
			     FLOW_DISSECTOR_KEY_CT, ct);
	FL_KEY_SET_IF_MASKED(mask, keys, cnt,
			     FLOW_DISSECTOR_KEY_HASH, hash);
	FL_KEY_SET_IF_MASKED(mask, keys, cnt,
			     FLOW_DISSECTOR_KEY_NUM_OF_VLANS, num_of_vlans);
	FL_KEY_SET_IF_MASKED(mask, keys, cnt,
			     FLOW_DISSECTOR_KEY_PPPOE, pppoe);
	FL_KEY_SET_IF_MASKED(mask, keys, cnt,
			     FLOW_DISSECTOR_KEY_L2TPV3, l2tpv3);
	FL_KEY_SET_IF_MASKED(mask, keys, cnt,
			     FLOW_DISSECTOR_KEY_IPSEC, ipsec);
	FL_KEY_SET_IF_MASKED(mask, keys, cnt,
			     FLOW_DISSECTOR_KEY_CFM, cfm);
	FL_KEY_SET_IF_MASKED(mask, keys, cnt,
			     FLOW_DISSECTOR_KEY_ENC_FLAGS, enc_flags);

	skb_flow_dissector_init(dissector, keys, cnt);
}

static struct fl_flow_mask *fl_create_new_mask(struct cls_fl_head *head,
					       struct fl_flow_mask *mask)
{
	struct fl_flow_mask *newmask;
	int err;

	newmask = kzalloc(sizeof(*newmask), GFP_KERNEL);
	if (!newmask)
		return ERR_PTR(-ENOMEM);

	fl_mask_copy(newmask, mask);

	if ((newmask->key.tp_range.tp_min.dst &&
	     newmask->key.tp_range.tp_max.dst) ||
	    (newmask->key.tp_range.tp_min.src &&
	     newmask->key.tp_range.tp_max.src))
		newmask->flags |= TCA_FLOWER_MASK_FLAGS_RANGE;

	err = fl_init_mask_hashtable(newmask);
	if (err)
		goto errout_free;

	fl_init_dissector(&newmask->dissector, &newmask->key);

	INIT_LIST_HEAD_RCU(&newmask->filters);

	refcount_set(&newmask->refcnt, 1);
	err = rhashtable_replace_fast(&head->ht, &mask->ht_node,
				      &newmask->ht_node, mask_ht_params);
	if (err)
		goto errout_destroy;

	spin_lock(&head->masks_lock);
	list_add_tail_rcu(&newmask->list, &head->masks);
	spin_unlock(&head->masks_lock);

	return newmask;

errout_destroy:
	rhashtable_destroy(&newmask->ht);
errout_free:
	kfree(newmask);

	return ERR_PTR(err);
}

static int fl_check_assign_mask(struct cls_fl_head *head,
				struct cls_fl_filter *fnew,
				struct cls_fl_filter *fold,
				struct fl_flow_mask *mask)
{
	struct fl_flow_mask *newmask;
	int ret = 0;

	rcu_read_lock();

	/* Insert mask as temporary node to prevent concurrent creation of mask
	 * with same key. Any concurrent lookups with same key will return
	 * -EAGAIN because mask's refcnt is zero.
	 */
	fnew->mask = rhashtable_lookup_get_insert_fast(&head->ht,
						       &mask->ht_node,
						       mask_ht_params);
	if (!fnew->mask) {
		rcu_read_unlock();

		if (fold) {
			ret = -EINVAL;
			goto errout_cleanup;
		}

		newmask = fl_create_new_mask(head, mask);
		if (IS_ERR(newmask)) {
			ret = PTR_ERR(newmask);
			goto errout_cleanup;
		}

		fnew->mask = newmask;
		return 0;
	} else if (IS_ERR(fnew->mask)) {
		ret = PTR_ERR(fnew->mask);
	} else if (fold && fold->mask != fnew->mask) {
		ret = -EINVAL;
	} else if (!refcount_inc_not_zero(&fnew->mask->refcnt)) {
		/* Mask was deleted concurrently, try again */
		ret = -EAGAIN;
	}
	rcu_read_unlock();
	return ret;

errout_cleanup:
	rhashtable_remove_fast(&head->ht, &mask->ht_node,
			       mask_ht_params);
	return ret;
}

static bool fl_needs_tc_skb_ext(const struct fl_flow_key *mask)
{
	return mask->meta.l2_miss;
}

static int fl_ht_insert_unique(struct cls_fl_filter *fnew,
			       struct cls_fl_filter *fold,
			       bool *in_ht)
{
	struct fl_flow_mask *mask = fnew->mask;
	int err;

	err = rhashtable_lookup_insert_fast(&mask->ht,
					    &fnew->ht_node,
					    mask->filter_ht_params);
	if (err) {
		*in_ht = false;
		/* It is okay if filter with same key exists when
		 * overwriting.
		 */
		return fold && err == -EEXIST ? 0 : err;
	}

	*in_ht = true;
	return 0;
}

static int fl_change(struct net *net, struct sk_buff *in_skb,
		     struct tcf_proto *tp, unsigned long base,
		     u32 handle, struct nlattr **tca,
		     void **arg, u32 flags,
		     struct netlink_ext_ack *extack)
{
	struct cls_fl_head *head = fl_head_dereference(tp);
	bool rtnl_held = !(flags & TCA_ACT_FLAGS_NO_RTNL);
	struct nlattr *tca_opts = tca[TCA_OPTIONS];
	struct cls_fl_filter *fold = *arg;
	bool bound_to_filter = false;
	struct cls_fl_filter *fnew;
	struct fl_flow_mask *mask;
	struct nlattr **tb;
	bool in_ht;
	int err;

	if (!tca_opts) {
		err = -EINVAL;
		goto errout_fold;
	}

	mask = kzalloc(sizeof(struct fl_flow_mask), GFP_KERNEL);
	if (!mask) {
		err = -ENOBUFS;
		goto errout_fold;
	}

	tb = kcalloc(TCA_FLOWER_MAX + 1, sizeof(struct nlattr *), GFP_KERNEL);
	if (!tb) {
		err = -ENOBUFS;
		goto errout_mask_alloc;
	}

	err = nla_parse_nested_deprecated(tb, TCA_FLOWER_MAX,
					  tca_opts, fl_policy, NULL);
	if (err < 0)
		goto errout_tb;

	if (fold && handle && fold->handle != handle) {
		err = -EINVAL;
		goto errout_tb;
	}

	fnew = kzalloc(sizeof(*fnew), GFP_KERNEL);
	if (!fnew) {
		err = -ENOBUFS;
		goto errout_tb;
	}
	INIT_LIST_HEAD(&fnew->hw_list);
	refcount_set(&fnew->refcnt, 1);

	if (tb[TCA_FLOWER_FLAGS]) {
		fnew->flags = nla_get_u32(tb[TCA_FLOWER_FLAGS]);

		if (!tc_flags_valid(fnew->flags)) {
			kfree(fnew);
			err = -EINVAL;
			goto errout_tb;
		}
	}

	if (!fold) {
		spin_lock(&tp->lock);
		if (!handle) {
			handle = 1;
			err = idr_alloc_u32(&head->handle_idr, NULL, &handle,
					    INT_MAX, GFP_ATOMIC);
		} else {
			err = idr_alloc_u32(&head->handle_idr, NULL, &handle,
					    handle, GFP_ATOMIC);

			/* Filter with specified handle was concurrently
			 * inserted after initial check in cls_api. This is not
			 * necessarily an error if NLM_F_EXCL is not set in
			 * message flags. Returning EAGAIN will cause cls_api to
			 * try to update concurrently inserted rule.
			 */
			if (err == -ENOSPC)
				err = -EAGAIN;
		}
		spin_unlock(&tp->lock);

		if (err) {
			kfree(fnew);
			goto errout_tb;
		}
	}
	fnew->handle = handle;

	err = tcf_exts_init_ex(&fnew->exts, net, TCA_FLOWER_ACT, 0, tp, handle,
			       !tc_skip_hw(fnew->flags));
	if (err < 0)
		goto errout_idr;

	err = tcf_exts_validate_ex(net, tp, tb, tca[TCA_RATE],
				   &fnew->exts, flags, fnew->flags,
				   extack);
	if (err < 0)
		goto errout_idr;

	if (tb[TCA_FLOWER_CLASSID]) {
		fnew->res.classid = nla_get_u32(tb[TCA_FLOWER_CLASSID]);
		if (flags & TCA_ACT_FLAGS_NO_RTNL)
			rtnl_lock();
		tcf_bind_filter(tp, &fnew->res, base);
		if (flags & TCA_ACT_FLAGS_NO_RTNL)
			rtnl_unlock();
		bound_to_filter = true;
	}

	err = fl_set_key(net, tca_opts, tb, &fnew->key, &mask->key, extack);
	if (err)
		goto unbind_filter;

	fl_mask_update_range(mask);
	fl_set_masked_key(&fnew->mkey, &fnew->key, mask);

	if (!fl_mask_fits_tmplt(tp->chain->tmplt_priv, mask)) {
		NL_SET_ERR_MSG_MOD(extack, "Mask does not fit the template");
		err = -EINVAL;
		goto unbind_filter;
	}

	/* Enable tc skb extension if filter matches on data extracted from
	 * this extension.
	 */
	if (fl_needs_tc_skb_ext(&mask->key)) {
		fnew->needs_tc_skb_ext = 1;
		tc_skb_ext_tc_enable();
	}

	err = fl_check_assign_mask(head, fnew, fold, mask);
	if (err)
		goto unbind_filter;

	err = fl_ht_insert_unique(fnew, fold, &in_ht);
	if (err)
		goto errout_mask;

	if (!tc_skip_hw(fnew->flags)) {
		err = fl_hw_replace_filter(tp, fnew, rtnl_held, extack);
		if (err)
			goto errout_ht;
	}

	if (!tc_in_hw(fnew->flags))
		fnew->flags |= TCA_CLS_FLAGS_NOT_IN_HW;

	spin_lock(&tp->lock);

	/* tp was deleted concurrently. -EAGAIN will cause caller to lookup
	 * proto again or create new one, if necessary.
	 */
	if (tp->deleting) {
		err = -EAGAIN;
		goto errout_hw;
	}

	if (fold) {
		/* Fold filter was deleted concurrently. Retry lookup. */
		if (fold->deleted) {
			err = -EAGAIN;
			goto errout_hw;
		}

		fnew->handle = handle;

		if (!in_ht) {
			struct rhashtable_params params =
				fnew->mask->filter_ht_params;

			err = rhashtable_insert_fast(&fnew->mask->ht,
						     &fnew->ht_node,
						     params);
			if (err)
				goto errout_hw;
			in_ht = true;
		}

		refcount_inc(&fnew->refcnt);
		rhashtable_remove_fast(&fold->mask->ht,
				       &fold->ht_node,
				       fold->mask->filter_ht_params);
		idr_replace(&head->handle_idr, fnew, fnew->handle);
		list_replace_rcu(&fold->list, &fnew->list);
		fold->deleted = true;

		spin_unlock(&tp->lock);

		fl_mask_put(head, fold->mask);
		if (!tc_skip_hw(fold->flags))
			fl_hw_destroy_filter(tp, fold, rtnl_held, NULL);
		tcf_unbind_filter(tp, &fold->res);
		/* Caller holds reference to fold, so refcnt is always > 0
		 * after this.
		 */
		refcount_dec(&fold->refcnt);
		__fl_put(fold);
	} else {
		idr_replace(&head->handle_idr, fnew, fnew->handle);

		refcount_inc(&fnew->refcnt);
		list_add_tail_rcu(&fnew->list, &fnew->mask->filters);
		spin_unlock(&tp->lock);
	}

	*arg = fnew;

	kfree(tb);
	tcf_queue_work(&mask->rwork, fl_uninit_mask_free_work);
	return 0;

errout_ht:
	spin_lock(&tp->lock);
errout_hw:
	fnew->deleted = true;
	spin_unlock(&tp->lock);
	if (!tc_skip_hw(fnew->flags))
		fl_hw_destroy_filter(tp, fnew, rtnl_held, NULL);
	if (in_ht)
		rhashtable_remove_fast(&fnew->mask->ht, &fnew->ht_node,
				       fnew->mask->filter_ht_params);
errout_mask:
	fl_mask_put(head, fnew->mask);

unbind_filter:
	if (bound_to_filter) {
		if (flags & TCA_ACT_FLAGS_NO_RTNL)
			rtnl_lock();
		tcf_unbind_filter(tp, &fnew->res);
		if (flags & TCA_ACT_FLAGS_NO_RTNL)
			rtnl_unlock();
	}

errout_idr:
	if (!fold) {
		spin_lock(&tp->lock);
		idr_remove(&head->handle_idr, fnew->handle);
		spin_unlock(&tp->lock);
	}
	__fl_put(fnew);
errout_tb:
	kfree(tb);
errout_mask_alloc:
	tcf_queue_work(&mask->rwork, fl_uninit_mask_free_work);
errout_fold:
	if (fold)
		__fl_put(fold);
	return err;
}

static int fl_delete(struct tcf_proto *tp, void *arg, bool *last,
		     bool rtnl_held, struct netlink_ext_ack *extack)
{
	struct cls_fl_head *head = fl_head_dereference(tp);
	struct cls_fl_filter *f = arg;
	bool last_on_mask;
	int err = 0;

	err = __fl_delete(tp, f, &last_on_mask, rtnl_held, extack);
	*last = list_empty(&head->masks);
	__fl_put(f);

	return err;
}

static void fl_walk(struct tcf_proto *tp, struct tcf_walker *arg,
		    bool rtnl_held)
{
	struct cls_fl_head *head = fl_head_dereference(tp);
	unsigned long id = arg->cookie, tmp;
	struct cls_fl_filter *f;

	arg->count = arg->skip;

	rcu_read_lock();
	idr_for_each_entry_continue_ul(&head->handle_idr, f, tmp, id) {
		/* don't return filters that are being deleted */
		if (!f || !refcount_inc_not_zero(&f->refcnt))
			continue;
		rcu_read_unlock();

		if (arg->fn(tp, f, arg) < 0) {
			__fl_put(f);
			arg->stop = 1;
			rcu_read_lock();
			break;
		}
		__fl_put(f);
		arg->count++;
		rcu_read_lock();
	}
	rcu_read_unlock();
	arg->cookie = id;
}

static struct cls_fl_filter *
fl_get_next_hw_filter(struct tcf_proto *tp, struct cls_fl_filter *f, bool add)
{
	struct cls_fl_head *head = fl_head_dereference(tp);

	spin_lock(&tp->lock);
	if (list_empty(&head->hw_filters)) {
		spin_unlock(&tp->lock);
		return NULL;
	}

	if (!f)
		f = list_entry(&head->hw_filters, struct cls_fl_filter,
			       hw_list);
	list_for_each_entry_continue(f, &head->hw_filters, hw_list) {
		if (!(add && f->deleted) && refcount_inc_not_zero(&f->refcnt)) {
			spin_unlock(&tp->lock);
			return f;
		}
	}

	spin_unlock(&tp->lock);
	return NULL;
}

static int fl_reoffload(struct tcf_proto *tp, bool add, flow_setup_cb_t *cb,
			void *cb_priv, struct netlink_ext_ack *extack)
{
	struct tcf_block *block = tp->chain->block;
	struct flow_cls_offload cls_flower = {};
	struct cls_fl_filter *f = NULL;
	int err;

	/* hw_filters list can only be changed by hw offload functions after
	 * obtaining rtnl lock. Make sure it is not changed while reoffload is
	 * iterating it.
	 */
	ASSERT_RTNL();

	while ((f = fl_get_next_hw_filter(tp, f, add))) {
		cls_flower.rule =
			flow_rule_alloc(tcf_exts_num_actions(&f->exts));
		if (!cls_flower.rule) {
			__fl_put(f);
			return -ENOMEM;
		}

		tc_cls_common_offload_init(&cls_flower.common, tp, f->flags,
					   extack);
		cls_flower.command = add ?
			FLOW_CLS_REPLACE : FLOW_CLS_DESTROY;
		cls_flower.cookie = (unsigned long)f;
		cls_flower.rule->match.dissector = &f->mask->dissector;
		cls_flower.rule->match.mask = &f->mask->key;
		cls_flower.rule->match.key = &f->mkey;

		err = tc_setup_offload_action(&cls_flower.rule->action, &f->exts,
					      cls_flower.common.extack);
		if (err) {
			kfree(cls_flower.rule);
			if (tc_skip_sw(f->flags)) {
				__fl_put(f);
				return err;
			}
			goto next_flow;
		}

		cls_flower.classid = f->res.classid;

		err = tc_setup_cb_reoffload(block, tp, add, cb,
					    TC_SETUP_CLSFLOWER, &cls_flower,
					    cb_priv, &f->flags,
					    &f->in_hw_count);
		tc_cleanup_offload_action(&cls_flower.rule->action);
		kfree(cls_flower.rule);

		if (err) {
			__fl_put(f);
			return err;
		}
next_flow:
		__fl_put(f);
	}

	return 0;
}

static void fl_hw_add(struct tcf_proto *tp, void *type_data)
{
	struct flow_cls_offload *cls_flower = type_data;
	struct cls_fl_filter *f =
		(struct cls_fl_filter *) cls_flower->cookie;
	struct cls_fl_head *head = fl_head_dereference(tp);

	spin_lock(&tp->lock);
	list_add(&f->hw_list, &head->hw_filters);
	spin_unlock(&tp->lock);
}

static void fl_hw_del(struct tcf_proto *tp, void *type_data)
{
	struct flow_cls_offload *cls_flower = type_data;
	struct cls_fl_filter *f =
		(struct cls_fl_filter *) cls_flower->cookie;

	spin_lock(&tp->lock);
	if (!list_empty(&f->hw_list))
		list_del_init(&f->hw_list);
	spin_unlock(&tp->lock);
}

static int fl_hw_create_tmplt(struct tcf_chain *chain,
			      struct fl_flow_tmplt *tmplt)
{
	struct flow_cls_offload cls_flower = {};
	struct tcf_block *block = chain->block;

	cls_flower.rule = flow_rule_alloc(0);
	if (!cls_flower.rule)
		return -ENOMEM;

	cls_flower.common.chain_index = chain->index;
	cls_flower.command = FLOW_CLS_TMPLT_CREATE;
	cls_flower.cookie = (unsigned long) tmplt;
	cls_flower.rule->match.dissector = &tmplt->dissector;
	cls_flower.rule->match.mask = &tmplt->mask;
	cls_flower.rule->match.key = &tmplt->dummy_key;

	/* We don't care if driver (any of them) fails to handle this
	 * call. It serves just as a hint for it.
	 */
	tc_setup_cb_call(block, TC_SETUP_CLSFLOWER, &cls_flower, false, true);
	kfree(cls_flower.rule);

	return 0;
}

static void fl_hw_destroy_tmplt(struct tcf_chain *chain,
				struct fl_flow_tmplt *tmplt)
{
	struct flow_cls_offload cls_flower = {};
	struct tcf_block *block = chain->block;

	cls_flower.common.chain_index = chain->index;
	cls_flower.command = FLOW_CLS_TMPLT_DESTROY;
	cls_flower.cookie = (unsigned long) tmplt;

	tc_setup_cb_call(block, TC_SETUP_CLSFLOWER, &cls_flower, false, true);
}

static void *fl_tmplt_create(struct net *net, struct tcf_chain *chain,
			     struct nlattr **tca,
			     struct netlink_ext_ack *extack)
{
	struct nlattr *tca_opts = tca[TCA_OPTIONS];
	struct fl_flow_tmplt *tmplt;
	struct nlattr **tb;
	int err;

	if (!tca_opts)
		return ERR_PTR(-EINVAL);

	tb = kcalloc(TCA_FLOWER_MAX + 1, sizeof(struct nlattr *), GFP_KERNEL);
	if (!tb)
		return ERR_PTR(-ENOBUFS);
	err = nla_parse_nested_deprecated(tb, TCA_FLOWER_MAX,
					  tca_opts, fl_policy, NULL);
	if (err)
		goto errout_tb;

	tmplt = kzalloc(sizeof(*tmplt), GFP_KERNEL);
	if (!tmplt) {
		err = -ENOMEM;
		goto errout_tb;
	}
	tmplt->chain = chain;
	err = fl_set_key(net, tca_opts, tb, &tmplt->dummy_key,
			 &tmplt->mask, extack);
	if (err)
		goto errout_tmplt;

	fl_init_dissector(&tmplt->dissector, &tmplt->mask);

	err = fl_hw_create_tmplt(chain, tmplt);
	if (err)
		goto errout_tmplt;

	kfree(tb);
	return tmplt;

errout_tmplt:
	kfree(tmplt);
errout_tb:
	kfree(tb);
	return ERR_PTR(err);
}

static void fl_tmplt_destroy(void *tmplt_priv)
{
	struct fl_flow_tmplt *tmplt = tmplt_priv;

	fl_hw_destroy_tmplt(tmplt->chain, tmplt);
	kfree(tmplt);
}

static void fl_tmplt_reoffload(struct tcf_chain *chain, bool add,
			       flow_setup_cb_t *cb, void *cb_priv)
{
	struct fl_flow_tmplt *tmplt = chain->tmplt_priv;
	struct flow_cls_offload cls_flower = {};

	cls_flower.rule = flow_rule_alloc(0);
	if (!cls_flower.rule)
		return;

	cls_flower.common.chain_index = chain->index;
	cls_flower.command = add ? FLOW_CLS_TMPLT_CREATE :
				   FLOW_CLS_TMPLT_DESTROY;
	cls_flower.cookie = (unsigned long) tmplt;
	cls_flower.rule->match.dissector = &tmplt->dissector;
	cls_flower.rule->match.mask = &tmplt->mask;
	cls_flower.rule->match.key = &tmplt->dummy_key;

	cb(TC_SETUP_CLSFLOWER, &cls_flower, cb_priv);
	kfree(cls_flower.rule);
}

static int fl_dump_key_val(struct sk_buff *skb,
			   void *val, int val_type,
			   void *mask, int mask_type, int len)
{
	int err;

	if (!memchr_inv(mask, 0, len))
		return 0;
	err = nla_put(skb, val_type, len, val);
	if (err)
		return err;
	if (mask_type != TCA_FLOWER_UNSPEC) {
		err = nla_put(skb, mask_type, len, mask);
		if (err)
			return err;
	}
	return 0;
}

static int fl_dump_key_port_range(struct sk_buff *skb, struct fl_flow_key *key,
				  struct fl_flow_key *mask)
{
	if (fl_dump_key_val(skb, &key->tp_range.tp_min.dst,
			    TCA_FLOWER_KEY_PORT_DST_MIN,
			    &mask->tp_range.tp_min.dst, TCA_FLOWER_UNSPEC,
			    sizeof(key->tp_range.tp_min.dst)) ||
	    fl_dump_key_val(skb, &key->tp_range.tp_max.dst,
			    TCA_FLOWER_KEY_PORT_DST_MAX,
			    &mask->tp_range.tp_max.dst, TCA_FLOWER_UNSPEC,
			    sizeof(key->tp_range.tp_max.dst)) ||
	    fl_dump_key_val(skb, &key->tp_range.tp_min.src,
			    TCA_FLOWER_KEY_PORT_SRC_MIN,
			    &mask->tp_range.tp_min.src, TCA_FLOWER_UNSPEC,
			    sizeof(key->tp_range.tp_min.src)) ||
	    fl_dump_key_val(skb, &key->tp_range.tp_max.src,
			    TCA_FLOWER_KEY_PORT_SRC_MAX,
			    &mask->tp_range.tp_max.src, TCA_FLOWER_UNSPEC,
			    sizeof(key->tp_range.tp_max.src)))
		return -1;

	return 0;
}

static int fl_dump_key_mpls_opt_lse(struct sk_buff *skb,
				    struct flow_dissector_key_mpls *mpls_key,
				    struct flow_dissector_key_mpls *mpls_mask,
				    u8 lse_index)
{
	struct flow_dissector_mpls_lse *lse_mask = &mpls_mask->ls[lse_index];
	struct flow_dissector_mpls_lse *lse_key = &mpls_key->ls[lse_index];
	int err;

	err = nla_put_u8(skb, TCA_FLOWER_KEY_MPLS_OPT_LSE_DEPTH,
			 lse_index + 1);
	if (err)
		return err;

	if (lse_mask->mpls_ttl) {
		err = nla_put_u8(skb, TCA_FLOWER_KEY_MPLS_OPT_LSE_TTL,
				 lse_key->mpls_ttl);
		if (err)
			return err;
	}
	if (lse_mask->mpls_bos) {
		err = nla_put_u8(skb, TCA_FLOWER_KEY_MPLS_OPT_LSE_BOS,
				 lse_key->mpls_bos);
		if (err)
			return err;
	}
	if (lse_mask->mpls_tc) {
		err = nla_put_u8(skb, TCA_FLOWER_KEY_MPLS_OPT_LSE_TC,
				 lse_key->mpls_tc);
		if (err)
			return err;
	}
	if (lse_mask->mpls_label) {
		err = nla_put_u32(skb, TCA_FLOWER_KEY_MPLS_OPT_LSE_LABEL,
				  lse_key->mpls_label);
		if (err)
			return err;
	}

	return 0;
}

static int fl_dump_key_mpls_opts(struct sk_buff *skb,
				 struct flow_dissector_key_mpls *mpls_key,
				 struct flow_dissector_key_mpls *mpls_mask)
{
	struct nlattr *opts;
	struct nlattr *lse;
	u8 lse_index;
	int err;

	opts = nla_nest_start(skb, TCA_FLOWER_KEY_MPLS_OPTS);
	if (!opts)
		return -EMSGSIZE;

	for (lse_index = 0; lse_index < FLOW_DIS_MPLS_MAX; lse_index++) {
		if (!(mpls_mask->used_lses & 1 << lse_index))
			continue;

		lse = nla_nest_start(skb, TCA_FLOWER_KEY_MPLS_OPTS_LSE);
		if (!lse) {
			err = -EMSGSIZE;
			goto err_opts;
		}

		err = fl_dump_key_mpls_opt_lse(skb, mpls_key, mpls_mask,
					       lse_index);
		if (err)
			goto err_opts_lse;
		nla_nest_end(skb, lse);
	}
	nla_nest_end(skb, opts);

	return 0;

err_opts_lse:
	nla_nest_cancel(skb, lse);
err_opts:
	nla_nest_cancel(skb, opts);

	return err;
}

static int fl_dump_key_mpls(struct sk_buff *skb,
			    struct flow_dissector_key_mpls *mpls_key,
			    struct flow_dissector_key_mpls *mpls_mask)
{
	struct flow_dissector_mpls_lse *lse_mask;
	struct flow_dissector_mpls_lse *lse_key;
	int err;

	if (!mpls_mask->used_lses)
		return 0;

	lse_mask = &mpls_mask->ls[0];
	lse_key = &mpls_key->ls[0];

	/* For backward compatibility, don't use the MPLS nested attributes if
	 * the rule can be expressed using the old attributes.
	 */
	if (mpls_mask->used_lses & ~1 ||
	    (!lse_mask->mpls_ttl && !lse_mask->mpls_bos &&
	     !lse_mask->mpls_tc && !lse_mask->mpls_label))
		return fl_dump_key_mpls_opts(skb, mpls_key, mpls_mask);

	if (lse_mask->mpls_ttl) {
		err = nla_put_u8(skb, TCA_FLOWER_KEY_MPLS_TTL,
				 lse_key->mpls_ttl);
		if (err)
			return err;
	}
	if (lse_mask->mpls_tc) {
		err = nla_put_u8(skb, TCA_FLOWER_KEY_MPLS_TC,
				 lse_key->mpls_tc);
		if (err)
			return err;
	}
	if (lse_mask->mpls_label) {
		err = nla_put_u32(skb, TCA_FLOWER_KEY_MPLS_LABEL,
				  lse_key->mpls_label);
		if (err)
			return err;
	}
	if (lse_mask->mpls_bos) {
		err = nla_put_u8(skb, TCA_FLOWER_KEY_MPLS_BOS,
				 lse_key->mpls_bos);
		if (err)
			return err;
	}
	return 0;
}

static int fl_dump_key_ip(struct sk_buff *skb, bool encap,
			  struct flow_dissector_key_ip *key,
			  struct flow_dissector_key_ip *mask)
{
	int tos_key = encap ? TCA_FLOWER_KEY_ENC_IP_TOS : TCA_FLOWER_KEY_IP_TOS;
	int ttl_key = encap ? TCA_FLOWER_KEY_ENC_IP_TTL : TCA_FLOWER_KEY_IP_TTL;
	int tos_mask = encap ? TCA_FLOWER_KEY_ENC_IP_TOS_MASK : TCA_FLOWER_KEY_IP_TOS_MASK;
	int ttl_mask = encap ? TCA_FLOWER_KEY_ENC_IP_TTL_MASK : TCA_FLOWER_KEY_IP_TTL_MASK;

	if (fl_dump_key_val(skb, &key->tos, tos_key, &mask->tos, tos_mask, sizeof(key->tos)) ||
	    fl_dump_key_val(skb, &key->ttl, ttl_key, &mask->ttl, ttl_mask, sizeof(key->ttl)))
		return -1;

	return 0;
}

static int fl_dump_key_vlan(struct sk_buff *skb,
			    int vlan_id_key, int vlan_prio_key,
			    struct flow_dissector_key_vlan *vlan_key,
			    struct flow_dissector_key_vlan *vlan_mask)
{
	int err;

	if (!memchr_inv(vlan_mask, 0, sizeof(*vlan_mask)))
		return 0;
	if (vlan_mask->vlan_id) {
		err = nla_put_u16(skb, vlan_id_key,
				  vlan_key->vlan_id);
		if (err)
			return err;
	}
	if (vlan_mask->vlan_priority) {
		err = nla_put_u8(skb, vlan_prio_key,
				 vlan_key->vlan_priority);
		if (err)
			return err;
	}
	return 0;
}

static void fl_get_key_flag(u32 dissector_key, u32 dissector_mask,
			    u32 *flower_key, u32 *flower_mask,
			    u32 flower_flag_bit, u32 dissector_flag_bit)
{
	if (dissector_mask & dissector_flag_bit) {
		*flower_mask |= flower_flag_bit;
		if (dissector_key & dissector_flag_bit)
			*flower_key |= flower_flag_bit;
	}
}

static int fl_dump_key_flags(struct sk_buff *skb, bool encap,
			     u32 flags_key, u32 flags_mask)
{
	int fl_key, fl_mask;
	__be32 _key, _mask;
	u32 key, mask;
	int err;

	if (encap) {
		fl_key = TCA_FLOWER_KEY_ENC_FLAGS;
		fl_mask = TCA_FLOWER_KEY_ENC_FLAGS_MASK;
	} else {
		fl_key = TCA_FLOWER_KEY_FLAGS;
		fl_mask = TCA_FLOWER_KEY_FLAGS_MASK;
	}

	if (!memchr_inv(&flags_mask, 0, sizeof(flags_mask)))
		return 0;

	key = 0;
	mask = 0;

	fl_get_key_flag(flags_key, flags_mask, &key, &mask,
			TCA_FLOWER_KEY_FLAGS_IS_FRAGMENT, FLOW_DIS_IS_FRAGMENT);
	fl_get_key_flag(flags_key, flags_mask, &key, &mask,
			TCA_FLOWER_KEY_FLAGS_FRAG_IS_FIRST,
			FLOW_DIS_FIRST_FRAG);

	fl_get_key_flag(flags_key, flags_mask, &key, &mask,
			TCA_FLOWER_KEY_FLAGS_TUNNEL_CSUM,
			FLOW_DIS_F_TUNNEL_CSUM);

	fl_get_key_flag(flags_key, flags_mask, &key, &mask,
			TCA_FLOWER_KEY_FLAGS_TUNNEL_DONT_FRAGMENT,
			FLOW_DIS_F_TUNNEL_DONT_FRAGMENT);

	fl_get_key_flag(flags_key, flags_mask, &key, &mask,
			TCA_FLOWER_KEY_FLAGS_TUNNEL_OAM, FLOW_DIS_F_TUNNEL_OAM);

	fl_get_key_flag(flags_key, flags_mask, &key, &mask,
			TCA_FLOWER_KEY_FLAGS_TUNNEL_CRIT_OPT,
			FLOW_DIS_F_TUNNEL_CRIT_OPT);

	_key = cpu_to_be32(key);
	_mask = cpu_to_be32(mask);

	err = nla_put(skb, fl_key, 4, &_key);
	if (err)
		return err;

	return nla_put(skb, fl_mask, 4, &_mask);
}

static int fl_dump_key_geneve_opt(struct sk_buff *skb,
				  struct flow_dissector_key_enc_opts *enc_opts)
{
	struct geneve_opt *opt;
	struct nlattr *nest;
	int opt_off = 0;

	nest = nla_nest_start_noflag(skb, TCA_FLOWER_KEY_ENC_OPTS_GENEVE);
	if (!nest)
		goto nla_put_failure;

	while (enc_opts->len > opt_off) {
		opt = (struct geneve_opt *)&enc_opts->data[opt_off];

		if (nla_put_be16(skb, TCA_FLOWER_KEY_ENC_OPT_GENEVE_CLASS,
				 opt->opt_class))
			goto nla_put_failure;
		if (nla_put_u8(skb, TCA_FLOWER_KEY_ENC_OPT_GENEVE_TYPE,
			       opt->type))
			goto nla_put_failure;
		if (nla_put(skb, TCA_FLOWER_KEY_ENC_OPT_GENEVE_DATA,
			    opt->length * 4, opt->opt_data))
			goto nla_put_failure;

		opt_off += sizeof(struct geneve_opt) + opt->length * 4;
	}
	nla_nest_end(skb, nest);
	return 0;

nla_put_failure:
	nla_nest_cancel(skb, nest);
	return -EMSGSIZE;
}

static int fl_dump_key_vxlan_opt(struct sk_buff *skb,
				 struct flow_dissector_key_enc_opts *enc_opts)
{
	struct vxlan_metadata *md;
	struct nlattr *nest;

	nest = nla_nest_start_noflag(skb, TCA_FLOWER_KEY_ENC_OPTS_VXLAN);
	if (!nest)
		goto nla_put_failure;

	md = (struct vxlan_metadata *)&enc_opts->data[0];
	if (nla_put_u32(skb, TCA_FLOWER_KEY_ENC_OPT_VXLAN_GBP, md->gbp))
		goto nla_put_failure;

	nla_nest_end(skb, nest);
	return 0;

nla_put_failure:
	nla_nest_cancel(skb, nest);
	return -EMSGSIZE;
}

static int fl_dump_key_erspan_opt(struct sk_buff *skb,
				  struct flow_dissector_key_enc_opts *enc_opts)
{
	struct erspan_metadata *md;
	struct nlattr *nest;

	nest = nla_nest_start_noflag(skb, TCA_FLOWER_KEY_ENC_OPTS_ERSPAN);
	if (!nest)
		goto nla_put_failure;

	md = (struct erspan_metadata *)&enc_opts->data[0];
	if (nla_put_u8(skb, TCA_FLOWER_KEY_ENC_OPT_ERSPAN_VER, md->version))
		goto nla_put_failure;

	if (md->version == 1 &&
	    nla_put_be32(skb, TCA_FLOWER_KEY_ENC_OPT_ERSPAN_INDEX, md->u.index))
		goto nla_put_failure;

	if (md->version == 2 &&
	    (nla_put_u8(skb, TCA_FLOWER_KEY_ENC_OPT_ERSPAN_DIR,
			md->u.md2.dir) ||
	     nla_put_u8(skb, TCA_FLOWER_KEY_ENC_OPT_ERSPAN_HWID,
			get_hwid(&md->u.md2))))
		goto nla_put_failure;

	nla_nest_end(skb, nest);
	return 0;

nla_put_failure:
	nla_nest_cancel(skb, nest);
	return -EMSGSIZE;
}

static int fl_dump_key_gtp_opt(struct sk_buff *skb,
			       struct flow_dissector_key_enc_opts *enc_opts)

{
	struct gtp_pdu_session_info *session_info;
	struct nlattr *nest;

	nest = nla_nest_start_noflag(skb, TCA_FLOWER_KEY_ENC_OPTS_GTP);
	if (!nest)
		goto nla_put_failure;

	session_info = (struct gtp_pdu_session_info *)&enc_opts->data[0];

	if (nla_put_u8(skb, TCA_FLOWER_KEY_ENC_OPT_GTP_PDU_TYPE,
		       session_info->pdu_type))
		goto nla_put_failure;

	if (nla_put_u8(skb, TCA_FLOWER_KEY_ENC_OPT_GTP_QFI, session_info->qfi))
		goto nla_put_failure;

	nla_nest_end(skb, nest);
	return 0;

nla_put_failure:
	nla_nest_cancel(skb, nest);
	return -EMSGSIZE;
}

static int fl_dump_key_pfcp_opt(struct sk_buff *skb,
				struct flow_dissector_key_enc_opts *enc_opts)
{
	struct pfcp_metadata *md;
	struct nlattr *nest;

	nest = nla_nest_start_noflag(skb, TCA_FLOWER_KEY_ENC_OPTS_PFCP);
	if (!nest)
		goto nla_put_failure;

	md = (struct pfcp_metadata *)&enc_opts->data[0];
	if (nla_put_u8(skb, TCA_FLOWER_KEY_ENC_OPT_PFCP_TYPE, md->type))
		goto nla_put_failure;

	if (nla_put_be64(skb, TCA_FLOWER_KEY_ENC_OPT_PFCP_SEID,
			 md->seid, 0))
		goto nla_put_failure;

	nla_nest_end(skb, nest);
	return 0;

nla_put_failure:
	nla_nest_cancel(skb, nest);
	return -EMSGSIZE;
}

static int fl_dump_key_ct(struct sk_buff *skb,
			  struct flow_dissector_key_ct *key,
			  struct flow_dissector_key_ct *mask)
{
	if (IS_ENABLED(CONFIG_NF_CONNTRACK) &&
	    fl_dump_key_val(skb, &key->ct_state, TCA_FLOWER_KEY_CT_STATE,
			    &mask->ct_state, TCA_FLOWER_KEY_CT_STATE_MASK,
			    sizeof(key->ct_state)))
		goto nla_put_failure;

	if (IS_ENABLED(CONFIG_NF_CONNTRACK_ZONES) &&
	    fl_dump_key_val(skb, &key->ct_zone, TCA_FLOWER_KEY_CT_ZONE,
			    &mask->ct_zone, TCA_FLOWER_KEY_CT_ZONE_MASK,
			    sizeof(key->ct_zone)))
		goto nla_put_failure;

	if (IS_ENABLED(CONFIG_NF_CONNTRACK_MARK) &&
	    fl_dump_key_val(skb, &key->ct_mark, TCA_FLOWER_KEY_CT_MARK,
			    &mask->ct_mark, TCA_FLOWER_KEY_CT_MARK_MASK,
			    sizeof(key->ct_mark)))
		goto nla_put_failure;

	if (IS_ENABLED(CONFIG_NF_CONNTRACK_LABELS) &&
	    fl_dump_key_val(skb, &key->ct_labels, TCA_FLOWER_KEY_CT_LABELS,
			    &mask->ct_labels, TCA_FLOWER_KEY_CT_LABELS_MASK,
			    sizeof(key->ct_labels)))
		goto nla_put_failure;

	return 0;

nla_put_failure:
	return -EMSGSIZE;
}

static int fl_dump_key_cfm(struct sk_buff *skb,
			   struct flow_dissector_key_cfm *key,
			   struct flow_dissector_key_cfm *mask)
{
	struct nlattr *opts;
	int err;
	u8 mdl;

	if (!memchr_inv(mask, 0, sizeof(*mask)))
		return 0;

	opts = nla_nest_start(skb, TCA_FLOWER_KEY_CFM);
	if (!opts)
		return -EMSGSIZE;

	if (FIELD_GET(FLOW_DIS_CFM_MDL_MASK, mask->mdl_ver)) {
		mdl = FIELD_GET(FLOW_DIS_CFM_MDL_MASK, key->mdl_ver);
		err = nla_put_u8(skb, TCA_FLOWER_KEY_CFM_MD_LEVEL, mdl);
		if (err)
			goto err_cfm_opts;
	}

	if (mask->opcode) {
		err = nla_put_u8(skb, TCA_FLOWER_KEY_CFM_OPCODE, key->opcode);
		if (err)
			goto err_cfm_opts;
	}

	nla_nest_end(skb, opts);

	return 0;

err_cfm_opts:
	nla_nest_cancel(skb, opts);
	return err;
}

static int fl_dump_key_enc_flags(struct sk_buff *skb,
				 struct flow_dissector_key_enc_flags *key,
				 struct flow_dissector_key_enc_flags *mask)
{
	if (!memchr_inv(mask, 0, sizeof(*mask)))
		return 0;

	if (nla_put_u32(skb, TCA_FLOWER_KEY_ENC_FLAGS, key->flags))
		return -EMSGSIZE;

	if (nla_put_u32(skb, TCA_FLOWER_KEY_ENC_FLAGS_MASK, mask->flags))
		return -EMSGSIZE;

	return 0;
}

static int fl_dump_key_options(struct sk_buff *skb, int enc_opt_type,
			       struct flow_dissector_key_enc_opts *enc_opts)
{
	struct nlattr *nest;
	int err;

	if (!enc_opts->len)
		return 0;

	nest = nla_nest_start_noflag(skb, enc_opt_type);
	if (!nest)
		goto nla_put_failure;

	switch (enc_opts->dst_opt_type) {
	case IP_TUNNEL_GENEVE_OPT_BIT:
		err = fl_dump_key_geneve_opt(skb, enc_opts);
		if (err)
			goto nla_put_failure;
		break;
	case IP_TUNNEL_VXLAN_OPT_BIT:
		err = fl_dump_key_vxlan_opt(skb, enc_opts);
		if (err)
			goto nla_put_failure;
		break;
	case IP_TUNNEL_ERSPAN_OPT_BIT:
		err = fl_dump_key_erspan_opt(skb, enc_opts);
		if (err)
			goto nla_put_failure;
		break;
	case IP_TUNNEL_GTP_OPT_BIT:
		err = fl_dump_key_gtp_opt(skb, enc_opts);
		if (err)
			goto nla_put_failure;
		break;
	case IP_TUNNEL_PFCP_OPT_BIT:
		err = fl_dump_key_pfcp_opt(skb, enc_opts);
		if (err)
			goto nla_put_failure;
		break;
	default:
		goto nla_put_failure;
	}
	nla_nest_end(skb, nest);
	return 0;

nla_put_failure:
	nla_nest_cancel(skb, nest);
	return -EMSGSIZE;
}

static int fl_dump_key_enc_opt(struct sk_buff *skb,
			       struct flow_dissector_key_enc_opts *key_opts,
			       struct flow_dissector_key_enc_opts *msk_opts)
{
	int err;

	err = fl_dump_key_options(skb, TCA_FLOWER_KEY_ENC_OPTS, key_opts);
	if (err)
		return err;

	return fl_dump_key_options(skb, TCA_FLOWER_KEY_ENC_OPTS_MASK, msk_opts);
}

static int fl_dump_key(struct sk_buff *skb, struct net *net,
		       struct fl_flow_key *key, struct fl_flow_key *mask)
{
	if (mask->meta.ingress_ifindex) {
		struct net_device *dev;

		dev = __dev_get_by_index(net, key->meta.ingress_ifindex);
		if (dev && nla_put_string(skb, TCA_FLOWER_INDEV, dev->name))
			goto nla_put_failure;
	}

	if (fl_dump_key_val(skb, &key->meta.l2_miss,
			    TCA_FLOWER_L2_MISS, &mask->meta.l2_miss,
			    TCA_FLOWER_UNSPEC, sizeof(key->meta.l2_miss)))
		goto nla_put_failure;

	if (fl_dump_key_val(skb, key->eth.dst, TCA_FLOWER_KEY_ETH_DST,
			    mask->eth.dst, TCA_FLOWER_KEY_ETH_DST_MASK,
			    sizeof(key->eth.dst)) ||
	    fl_dump_key_val(skb, key->eth.src, TCA_FLOWER_KEY_ETH_SRC,
			    mask->eth.src, TCA_FLOWER_KEY_ETH_SRC_MASK,
			    sizeof(key->eth.src)) ||
	    fl_dump_key_val(skb, &key->basic.n_proto, TCA_FLOWER_KEY_ETH_TYPE,
			    &mask->basic.n_proto, TCA_FLOWER_UNSPEC,
			    sizeof(key->basic.n_proto)))
		goto nla_put_failure;

	if (mask->num_of_vlans.num_of_vlans) {
		if (nla_put_u8(skb, TCA_FLOWER_KEY_NUM_OF_VLANS, key->num_of_vlans.num_of_vlans))
			goto nla_put_failure;
	}

	if (fl_dump_key_mpls(skb, &key->mpls, &mask->mpls))
		goto nla_put_failure;

	if (fl_dump_key_vlan(skb, TCA_FLOWER_KEY_VLAN_ID,
			     TCA_FLOWER_KEY_VLAN_PRIO, &key->vlan, &mask->vlan))
		goto nla_put_failure;

	if (fl_dump_key_vlan(skb, TCA_FLOWER_KEY_CVLAN_ID,
			     TCA_FLOWER_KEY_CVLAN_PRIO,
			     &key->cvlan, &mask->cvlan) ||
	    (mask->cvlan.vlan_tpid &&
	     nla_put_be16(skb, TCA_FLOWER_KEY_VLAN_ETH_TYPE,
			  key->cvlan.vlan_tpid)))
		goto nla_put_failure;

	if (mask->basic.n_proto) {
		if (mask->cvlan.vlan_eth_type) {
			if (nla_put_be16(skb, TCA_FLOWER_KEY_CVLAN_ETH_TYPE,
					 key->basic.n_proto))
				goto nla_put_failure;
		} else if (mask->vlan.vlan_eth_type) {
			if (nla_put_be16(skb, TCA_FLOWER_KEY_VLAN_ETH_TYPE,
					 key->vlan.vlan_eth_type))
				goto nla_put_failure;
		}
	}

	if ((key->basic.n_proto == htons(ETH_P_IP) ||
	     key->basic.n_proto == htons(ETH_P_IPV6)) &&
	    (fl_dump_key_val(skb, &key->basic.ip_proto, TCA_FLOWER_KEY_IP_PROTO,
			    &mask->basic.ip_proto, TCA_FLOWER_UNSPEC,
			    sizeof(key->basic.ip_proto)) ||
	    fl_dump_key_ip(skb, false, &key->ip, &mask->ip)))
		goto nla_put_failure;

	if (mask->pppoe.session_id) {
		if (nla_put_be16(skb, TCA_FLOWER_KEY_PPPOE_SID,
				 key->pppoe.session_id))
			goto nla_put_failure;
	}
	if (mask->basic.n_proto && mask->pppoe.ppp_proto) {
		if (nla_put_be16(skb, TCA_FLOWER_KEY_PPP_PROTO,
				 key->pppoe.ppp_proto))
			goto nla_put_failure;
	}

	if (key->control.addr_type == FLOW_DISSECTOR_KEY_IPV4_ADDRS &&
	    (fl_dump_key_val(skb, &key->ipv4.src, TCA_FLOWER_KEY_IPV4_SRC,
			     &mask->ipv4.src, TCA_FLOWER_KEY_IPV4_SRC_MASK,
			     sizeof(key->ipv4.src)) ||
	     fl_dump_key_val(skb, &key->ipv4.dst, TCA_FLOWER_KEY_IPV4_DST,
			     &mask->ipv4.dst, TCA_FLOWER_KEY_IPV4_DST_MASK,
			     sizeof(key->ipv4.dst))))
		goto nla_put_failure;
	else if (key->control.addr_type == FLOW_DISSECTOR_KEY_IPV6_ADDRS &&
		 (fl_dump_key_val(skb, &key->ipv6.src, TCA_FLOWER_KEY_IPV6_SRC,
				  &mask->ipv6.src, TCA_FLOWER_KEY_IPV6_SRC_MASK,
				  sizeof(key->ipv6.src)) ||
		  fl_dump_key_val(skb, &key->ipv6.dst, TCA_FLOWER_KEY_IPV6_DST,
				  &mask->ipv6.dst, TCA_FLOWER_KEY_IPV6_DST_MASK,
				  sizeof(key->ipv6.dst))))
		goto nla_put_failure;

	if (key->basic.ip_proto == IPPROTO_TCP &&
	    (fl_dump_key_val(skb, &key->tp.src, TCA_FLOWER_KEY_TCP_SRC,
			     &mask->tp.src, TCA_FLOWER_KEY_TCP_SRC_MASK,
			     sizeof(key->tp.src)) ||
	     fl_dump_key_val(skb, &key->tp.dst, TCA_FLOWER_KEY_TCP_DST,
			     &mask->tp.dst, TCA_FLOWER_KEY_TCP_DST_MASK,
			     sizeof(key->tp.dst)) ||
	     fl_dump_key_val(skb, &key->tcp.flags, TCA_FLOWER_KEY_TCP_FLAGS,
			     &mask->tcp.flags, TCA_FLOWER_KEY_TCP_FLAGS_MASK,
			     sizeof(key->tcp.flags))))
		goto nla_put_failure;
	else if (key->basic.ip_proto == IPPROTO_UDP &&
		 (fl_dump_key_val(skb, &key->tp.src, TCA_FLOWER_KEY_UDP_SRC,
				  &mask->tp.src, TCA_FLOWER_KEY_UDP_SRC_MASK,
				  sizeof(key->tp.src)) ||
		  fl_dump_key_val(skb, &key->tp.dst, TCA_FLOWER_KEY_UDP_DST,
				  &mask->tp.dst, TCA_FLOWER_KEY_UDP_DST_MASK,
				  sizeof(key->tp.dst))))
		goto nla_put_failure;
	else if (key->basic.ip_proto == IPPROTO_SCTP &&
		 (fl_dump_key_val(skb, &key->tp.src, TCA_FLOWER_KEY_SCTP_SRC,
				  &mask->tp.src, TCA_FLOWER_KEY_SCTP_SRC_MASK,
				  sizeof(key->tp.src)) ||
		  fl_dump_key_val(skb, &key->tp.dst, TCA_FLOWER_KEY_SCTP_DST,
				  &mask->tp.dst, TCA_FLOWER_KEY_SCTP_DST_MASK,
				  sizeof(key->tp.dst))))
		goto nla_put_failure;
	else if (key->basic.n_proto == htons(ETH_P_IP) &&
		 key->basic.ip_proto == IPPROTO_ICMP &&
		 (fl_dump_key_val(skb, &key->icmp.type,
				  TCA_FLOWER_KEY_ICMPV4_TYPE, &mask->icmp.type,
				  TCA_FLOWER_KEY_ICMPV4_TYPE_MASK,
				  sizeof(key->icmp.type)) ||
		  fl_dump_key_val(skb, &key->icmp.code,
				  TCA_FLOWER_KEY_ICMPV4_CODE, &mask->icmp.code,
				  TCA_FLOWER_KEY_ICMPV4_CODE_MASK,
				  sizeof(key->icmp.code))))
		goto nla_put_failure;
	else if (key->basic.n_proto == htons(ETH_P_IPV6) &&
		 key->basic.ip_proto == IPPROTO_ICMPV6 &&
		 (fl_dump_key_val(skb, &key->icmp.type,
				  TCA_FLOWER_KEY_ICMPV6_TYPE, &mask->icmp.type,
				  TCA_FLOWER_KEY_ICMPV6_TYPE_MASK,
				  sizeof(key->icmp.type)) ||
		  fl_dump_key_val(skb, &key->icmp.code,
				  TCA_FLOWER_KEY_ICMPV6_CODE, &mask->icmp.code,
				  TCA_FLOWER_KEY_ICMPV6_CODE_MASK,
				  sizeof(key->icmp.code))))
		goto nla_put_failure;
	else if ((key->basic.n_proto == htons(ETH_P_ARP) ||
		  key->basic.n_proto == htons(ETH_P_RARP)) &&
		 (fl_dump_key_val(skb, &key->arp.sip,
				  TCA_FLOWER_KEY_ARP_SIP, &mask->arp.sip,
				  TCA_FLOWER_KEY_ARP_SIP_MASK,
				  sizeof(key->arp.sip)) ||
		  fl_dump_key_val(skb, &key->arp.tip,
				  TCA_FLOWER_KEY_ARP_TIP, &mask->arp.tip,
				  TCA_FLOWER_KEY_ARP_TIP_MASK,
				  sizeof(key->arp.tip)) ||
		  fl_dump_key_val(skb, &key->arp.op,
				  TCA_FLOWER_KEY_ARP_OP, &mask->arp.op,
				  TCA_FLOWER_KEY_ARP_OP_MASK,
				  sizeof(key->arp.op)) ||
		  fl_dump_key_val(skb, key->arp.sha, TCA_FLOWER_KEY_ARP_SHA,
				  mask->arp.sha, TCA_FLOWER_KEY_ARP_SHA_MASK,
				  sizeof(key->arp.sha)) ||
		  fl_dump_key_val(skb, key->arp.tha, TCA_FLOWER_KEY_ARP_THA,
				  mask->arp.tha, TCA_FLOWER_KEY_ARP_THA_MASK,
				  sizeof(key->arp.tha))))
		goto nla_put_failure;
	else if (key->basic.ip_proto == IPPROTO_L2TP &&
		 fl_dump_key_val(skb, &key->l2tpv3.session_id,
				 TCA_FLOWER_KEY_L2TPV3_SID,
				 &mask->l2tpv3.session_id,
				 TCA_FLOWER_UNSPEC,
				 sizeof(key->l2tpv3.session_id)))
		goto nla_put_failure;

	if (key->ipsec.spi &&
	    fl_dump_key_val(skb, &key->ipsec.spi, TCA_FLOWER_KEY_SPI,
			    &mask->ipsec.spi, TCA_FLOWER_KEY_SPI_MASK,
			    sizeof(key->ipsec.spi)))
		goto nla_put_failure;

	if ((key->basic.ip_proto == IPPROTO_TCP ||
	     key->basic.ip_proto == IPPROTO_UDP ||
	     key->basic.ip_proto == IPPROTO_SCTP) &&
	     fl_dump_key_port_range(skb, key, mask))
		goto nla_put_failure;

	if (key->enc_control.addr_type == FLOW_DISSECTOR_KEY_IPV4_ADDRS &&
	    (fl_dump_key_val(skb, &key->enc_ipv4.src,
			    TCA_FLOWER_KEY_ENC_IPV4_SRC, &mask->enc_ipv4.src,
			    TCA_FLOWER_KEY_ENC_IPV4_SRC_MASK,
			    sizeof(key->enc_ipv4.src)) ||
	     fl_dump_key_val(skb, &key->enc_ipv4.dst,
			     TCA_FLOWER_KEY_ENC_IPV4_DST, &mask->enc_ipv4.dst,
			     TCA_FLOWER_KEY_ENC_IPV4_DST_MASK,
			     sizeof(key->enc_ipv4.dst))))
		goto nla_put_failure;
	else if (key->enc_control.addr_type == FLOW_DISSECTOR_KEY_IPV6_ADDRS &&
		 (fl_dump_key_val(skb, &key->enc_ipv6.src,
			    TCA_FLOWER_KEY_ENC_IPV6_SRC, &mask->enc_ipv6.src,
			    TCA_FLOWER_KEY_ENC_IPV6_SRC_MASK,
			    sizeof(key->enc_ipv6.src)) ||
		 fl_dump_key_val(skb, &key->enc_ipv6.dst,
				 TCA_FLOWER_KEY_ENC_IPV6_DST,
				 &mask->enc_ipv6.dst,
				 TCA_FLOWER_KEY_ENC_IPV6_DST_MASK,
			    sizeof(key->enc_ipv6.dst))))
		goto nla_put_failure;

	if (fl_dump_key_val(skb, &key->enc_key_id, TCA_FLOWER_KEY_ENC_KEY_ID,
			    &mask->enc_key_id, TCA_FLOWER_UNSPEC,
			    sizeof(key->enc_key_id)) ||
	    fl_dump_key_val(skb, &key->enc_tp.src,
			    TCA_FLOWER_KEY_ENC_UDP_SRC_PORT,
			    &mask->enc_tp.src,
			    TCA_FLOWER_KEY_ENC_UDP_SRC_PORT_MASK,
			    sizeof(key->enc_tp.src)) ||
	    fl_dump_key_val(skb, &key->enc_tp.dst,
			    TCA_FLOWER_KEY_ENC_UDP_DST_PORT,
			    &mask->enc_tp.dst,
			    TCA_FLOWER_KEY_ENC_UDP_DST_PORT_MASK,
			    sizeof(key->enc_tp.dst)) ||
	    fl_dump_key_ip(skb, true, &key->enc_ip, &mask->enc_ip) ||
	    fl_dump_key_enc_opt(skb, &key->enc_opts, &mask->enc_opts))
		goto nla_put_failure;

	if (fl_dump_key_ct(skb, &key->ct, &mask->ct))
		goto nla_put_failure;

	if (fl_dump_key_flags(skb, false, key->control.flags,
			      mask->control.flags))
		goto nla_put_failure;

	if (fl_dump_key_val(skb, &key->hash.hash, TCA_FLOWER_KEY_HASH,
			     &mask->hash.hash, TCA_FLOWER_KEY_HASH_MASK,
			     sizeof(key->hash.hash)))
		goto nla_put_failure;

	if (fl_dump_key_cfm(skb, &key->cfm, &mask->cfm))
		goto nla_put_failure;

<<<<<<< HEAD
	if (fl_dump_key_enc_flags(skb, &key->enc_flags, &mask->enc_flags))
=======
	if (fl_dump_key_flags(skb, true, key->enc_control.flags,
			      mask->enc_control.flags))
>>>>>>> 8400291e
		goto nla_put_failure;

	return 0;

nla_put_failure:
	return -EMSGSIZE;
}

static int fl_dump(struct net *net, struct tcf_proto *tp, void *fh,
		   struct sk_buff *skb, struct tcmsg *t, bool rtnl_held)
{
	struct cls_fl_filter *f = fh;
	struct nlattr *nest;
	struct fl_flow_key *key, *mask;
	bool skip_hw;

	if (!f)
		return skb->len;

	t->tcm_handle = f->handle;

	nest = nla_nest_start_noflag(skb, TCA_OPTIONS);
	if (!nest)
		goto nla_put_failure;

	spin_lock(&tp->lock);

	if (f->res.classid &&
	    nla_put_u32(skb, TCA_FLOWER_CLASSID, f->res.classid))
		goto nla_put_failure_locked;

	key = &f->key;
	mask = &f->mask->key;
	skip_hw = tc_skip_hw(f->flags);

	if (fl_dump_key(skb, net, key, mask))
		goto nla_put_failure_locked;

	if (f->flags && nla_put_u32(skb, TCA_FLOWER_FLAGS, f->flags))
		goto nla_put_failure_locked;

	spin_unlock(&tp->lock);

	if (!skip_hw)
		fl_hw_update_stats(tp, f, rtnl_held);

	if (nla_put_u32(skb, TCA_FLOWER_IN_HW_COUNT, f->in_hw_count))
		goto nla_put_failure;

	if (tcf_exts_dump(skb, &f->exts))
		goto nla_put_failure;

	nla_nest_end(skb, nest);

	if (tcf_exts_dump_stats(skb, &f->exts) < 0)
		goto nla_put_failure;

	return skb->len;

nla_put_failure_locked:
	spin_unlock(&tp->lock);
nla_put_failure:
	nla_nest_cancel(skb, nest);
	return -1;
}

static int fl_terse_dump(struct net *net, struct tcf_proto *tp, void *fh,
			 struct sk_buff *skb, struct tcmsg *t, bool rtnl_held)
{
	struct cls_fl_filter *f = fh;
	struct nlattr *nest;
	bool skip_hw;

	if (!f)
		return skb->len;

	t->tcm_handle = f->handle;

	nest = nla_nest_start_noflag(skb, TCA_OPTIONS);
	if (!nest)
		goto nla_put_failure;

	spin_lock(&tp->lock);

	skip_hw = tc_skip_hw(f->flags);

	if (f->flags && nla_put_u32(skb, TCA_FLOWER_FLAGS, f->flags))
		goto nla_put_failure_locked;

	spin_unlock(&tp->lock);

	if (!skip_hw)
		fl_hw_update_stats(tp, f, rtnl_held);

	if (tcf_exts_terse_dump(skb, &f->exts))
		goto nla_put_failure;

	nla_nest_end(skb, nest);

	return skb->len;

nla_put_failure_locked:
	spin_unlock(&tp->lock);
nla_put_failure:
	nla_nest_cancel(skb, nest);
	return -1;
}

static int fl_tmplt_dump(struct sk_buff *skb, struct net *net, void *tmplt_priv)
{
	struct fl_flow_tmplt *tmplt = tmplt_priv;
	struct fl_flow_key *key, *mask;
	struct nlattr *nest;

	nest = nla_nest_start_noflag(skb, TCA_OPTIONS);
	if (!nest)
		goto nla_put_failure;

	key = &tmplt->dummy_key;
	mask = &tmplt->mask;

	if (fl_dump_key(skb, net, key, mask))
		goto nla_put_failure;

	nla_nest_end(skb, nest);

	return skb->len;

nla_put_failure:
	nla_nest_cancel(skb, nest);
	return -EMSGSIZE;
}

static void fl_bind_class(void *fh, u32 classid, unsigned long cl, void *q,
			  unsigned long base)
{
	struct cls_fl_filter *f = fh;

	tc_cls_bind_class(classid, cl, q, &f->res, base);
}

static bool fl_delete_empty(struct tcf_proto *tp)
{
	struct cls_fl_head *head = fl_head_dereference(tp);

	spin_lock(&tp->lock);
	tp->deleting = idr_is_empty(&head->handle_idr);
	spin_unlock(&tp->lock);

	return tp->deleting;
}

static struct tcf_proto_ops cls_fl_ops __read_mostly = {
	.kind		= "flower",
	.classify	= fl_classify,
	.init		= fl_init,
	.destroy	= fl_destroy,
	.get		= fl_get,
	.put		= fl_put,
	.change		= fl_change,
	.delete		= fl_delete,
	.delete_empty	= fl_delete_empty,
	.walk		= fl_walk,
	.reoffload	= fl_reoffload,
	.hw_add		= fl_hw_add,
	.hw_del		= fl_hw_del,
	.dump		= fl_dump,
	.terse_dump	= fl_terse_dump,
	.bind_class	= fl_bind_class,
	.tmplt_create	= fl_tmplt_create,
	.tmplt_destroy	= fl_tmplt_destroy,
	.tmplt_reoffload = fl_tmplt_reoffload,
	.tmplt_dump	= fl_tmplt_dump,
	.get_exts	= fl_get_exts,
	.owner		= THIS_MODULE,
	.flags		= TCF_PROTO_OPS_DOIT_UNLOCKED,
};
MODULE_ALIAS_NET_CLS("flower");

static int __init cls_fl_init(void)
{
	return register_tcf_proto_ops(&cls_fl_ops);
}

static void __exit cls_fl_exit(void)
{
	unregister_tcf_proto_ops(&cls_fl_ops);
}

module_init(cls_fl_init);
module_exit(cls_fl_exit);

MODULE_AUTHOR("Jiri Pirko <jiri@resnulli.us>");
MODULE_DESCRIPTION("Flower classifier");
MODULE_LICENSE("GPL v2");<|MERGE_RESOLUTION|>--- conflicted
+++ resolved
@@ -41,13 +41,6 @@
 #define TCA_FLOWER_KEY_CT_FLAGS_MASK \
 		(TCA_FLOWER_KEY_CT_FLAGS_MAX - 1)
 
-<<<<<<< HEAD
-#define TUNNEL_FLAGS_PRESENT (\
-	_BITUL(IP_TUNNEL_CSUM_BIT) |		\
-	_BITUL(IP_TUNNEL_DONT_FRAGMENT_BIT) |	\
-	_BITUL(IP_TUNNEL_OAM_BIT) |		\
-	_BITUL(IP_TUNNEL_CRIT_OPT_BIT))
-=======
 #define TCA_FLOWER_KEY_FLAGS_POLICY_MASK \
 		(TCA_FLOWER_KEY_FLAGS_IS_FRAGMENT | \
 		TCA_FLOWER_KEY_FLAGS_FRAG_IS_FIRST)
@@ -57,7 +50,6 @@
 		TCA_FLOWER_KEY_FLAGS_TUNNEL_DONT_FRAGMENT | \
 		TCA_FLOWER_KEY_FLAGS_TUNNEL_OAM | \
 		TCA_FLOWER_KEY_FLAGS_TUNNEL_CRIT_OPT)
->>>>>>> 8400291e
 
 struct fl_flow_key {
 	struct flow_dissector_key_meta meta;
@@ -93,7 +85,6 @@
 	struct flow_dissector_key_l2tpv3 l2tpv3;
 	struct flow_dissector_key_ipsec ipsec;
 	struct flow_dissector_key_cfm cfm;
-	struct flow_dissector_key_enc_flags enc_flags;
 } __aligned(BITS_PER_LONG / 8); /* Ensure that we can do comparisons as longs. */
 
 struct fl_flow_mask_range {
@@ -753,17 +744,10 @@
 	[TCA_FLOWER_KEY_SPI_MASK]	= { .type = NLA_U32 },
 	[TCA_FLOWER_L2_MISS]		= NLA_POLICY_MAX(NLA_U8, 1),
 	[TCA_FLOWER_KEY_CFM]		= { .type = NLA_NESTED },
-<<<<<<< HEAD
-	[TCA_FLOWER_KEY_ENC_FLAGS]	= NLA_POLICY_MASK(NLA_U32,
-							  TUNNEL_FLAGS_PRESENT),
-	[TCA_FLOWER_KEY_ENC_FLAGS_MASK]	= NLA_POLICY_MASK(NLA_U32,
-							  TUNNEL_FLAGS_PRESENT),
-=======
 	[TCA_FLOWER_KEY_ENC_FLAGS]	= NLA_POLICY_MASK(NLA_BE32,
 							  TCA_FLOWER_KEY_ENC_FLAGS_POLICY_MASK),
 	[TCA_FLOWER_KEY_ENC_FLAGS_MASK]	= NLA_POLICY_MASK(NLA_BE32,
 							  TCA_FLOWER_KEY_ENC_FLAGS_POLICY_MASK),
->>>>>>> 8400291e
 };
 
 static const struct nla_policy
@@ -1882,30 +1866,9 @@
 	return 0;
 }
 
-<<<<<<< HEAD
-static int fl_set_key_enc_flags(struct nlattr **tb, u32 *flags_key,
-				u32 *flags_mask, struct netlink_ext_ack *extack)
-{
-	/* mask is mandatory for flags */
-	if (NL_REQ_ATTR_CHECK(extack, NULL, tb, TCA_FLOWER_KEY_ENC_FLAGS_MASK)) {
-		NL_SET_ERR_MSG(extack, "missing enc_flags mask");
-		return -EINVAL;
-	}
-
-	*flags_key = nla_get_u32(tb[TCA_FLOWER_KEY_ENC_FLAGS]);
-	*flags_mask = nla_get_u32(tb[TCA_FLOWER_KEY_ENC_FLAGS_MASK]);
-
-	return 0;
-}
-
-static int fl_set_key(struct net *net, struct nlattr **tb,
-		      struct fl_flow_key *key, struct fl_flow_key *mask,
-		      struct netlink_ext_ack *extack)
-=======
 static int fl_set_key(struct net *net, struct nlattr *tca_opts,
 		      struct nlattr **tb, struct fl_flow_key *key,
 		      struct fl_flow_key *mask, struct netlink_ext_ack *extack)
->>>>>>> 8400291e
 {
 	__be16 ethertype;
 	int ret = 0;
@@ -2138,26 +2101,17 @@
 		return ret;
 
 	if (tb[TCA_FLOWER_KEY_FLAGS]) {
-<<<<<<< HEAD
-		ret = fl_set_key_flags(tb, &key->control.flags,
-=======
 		ret = fl_set_key_flags(tca_opts, tb, false,
 				       &key->control.flags,
->>>>>>> 8400291e
 				       &mask->control.flags, extack);
 		if (ret)
 			return ret;
 	}
 
 	if (tb[TCA_FLOWER_KEY_ENC_FLAGS])
-<<<<<<< HEAD
-		ret = fl_set_key_enc_flags(tb, &key->enc_flags.flags,
-					   &mask->enc_flags.flags, extack);
-=======
 		ret = fl_set_key_flags(tca_opts, tb, true,
 				       &key->enc_control.flags,
 				       &mask->enc_control.flags, extack);
->>>>>>> 8400291e
 
 	return ret;
 }
@@ -2272,8 +2226,6 @@
 			     FLOW_DISSECTOR_KEY_IPSEC, ipsec);
 	FL_KEY_SET_IF_MASKED(mask, keys, cnt,
 			     FLOW_DISSECTOR_KEY_CFM, cfm);
-	FL_KEY_SET_IF_MASKED(mask, keys, cnt,
-			     FLOW_DISSECTOR_KEY_ENC_FLAGS, enc_flags);
 
 	skb_flow_dissector_init(dissector, keys, cnt);
 }
@@ -3416,22 +3368,6 @@
 err_cfm_opts:
 	nla_nest_cancel(skb, opts);
 	return err;
-}
-
-static int fl_dump_key_enc_flags(struct sk_buff *skb,
-				 struct flow_dissector_key_enc_flags *key,
-				 struct flow_dissector_key_enc_flags *mask)
-{
-	if (!memchr_inv(mask, 0, sizeof(*mask)))
-		return 0;
-
-	if (nla_put_u32(skb, TCA_FLOWER_KEY_ENC_FLAGS, key->flags))
-		return -EMSGSIZE;
-
-	if (nla_put_u32(skb, TCA_FLOWER_KEY_ENC_FLAGS_MASK, mask->flags))
-		return -EMSGSIZE;
-
-	return 0;
 }
 
 static int fl_dump_key_options(struct sk_buff *skb, int enc_opt_type,
@@ -3736,12 +3672,8 @@
 	if (fl_dump_key_cfm(skb, &key->cfm, &mask->cfm))
 		goto nla_put_failure;
 
-<<<<<<< HEAD
-	if (fl_dump_key_enc_flags(skb, &key->enc_flags, &mask->enc_flags))
-=======
 	if (fl_dump_key_flags(skb, true, key->enc_control.flags,
 			      mask->enc_control.flags))
->>>>>>> 8400291e
 		goto nla_put_failure;
 
 	return 0;
