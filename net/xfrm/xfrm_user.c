// SPDX-License-Identifier: GPL-2.0-only
/* xfrm_user.c: User interface to configure xfrm engine.
 *
 * Copyright (C) 2002 David S. Miller (davem@redhat.com)
 *
 * Changes:
 *	Mitsuru KANDA @USAGI
 * 	Kazunori MIYAZAWA @USAGI
 * 	Kunihiro Ishiguro <kunihiro@ipinfusion.com>
 * 		IPv6 support
 *
 */

#include <linux/crypto.h>
#include <linux/module.h>
#include <linux/kernel.h>
#include <linux/types.h>
#include <linux/slab.h>
#include <linux/socket.h>
#include <linux/string.h>
#include <linux/net.h>
#include <linux/skbuff.h>
#include <linux/pfkeyv2.h>
#include <linux/ipsec.h>
#include <linux/init.h>
#include <linux/security.h>
#include <net/sock.h>
#include <net/xfrm.h>
#include <net/netlink.h>
#include <net/ah.h>
#include <linux/uaccess.h>
#if IS_ENABLED(CONFIG_IPV6)
#include <linux/in6.h>
#endif
#include <asm/unaligned.h>

static int verify_one_alg(struct nlattr **attrs, enum xfrm_attr_type_t type)
{
	struct nlattr *rt = attrs[type];
	struct xfrm_algo *algp;

	if (!rt)
		return 0;

	algp = nla_data(rt);
	if (nla_len(rt) < (int)xfrm_alg_len(algp))
		return -EINVAL;

	switch (type) {
	case XFRMA_ALG_AUTH:
	case XFRMA_ALG_CRYPT:
	case XFRMA_ALG_COMP:
		break;

	default:
		return -EINVAL;
	}

	algp->alg_name[sizeof(algp->alg_name) - 1] = '\0';
	return 0;
}

static int verify_auth_trunc(struct nlattr **attrs)
{
	struct nlattr *rt = attrs[XFRMA_ALG_AUTH_TRUNC];
	struct xfrm_algo_auth *algp;

	if (!rt)
		return 0;

	algp = nla_data(rt);
	if (nla_len(rt) < (int)xfrm_alg_auth_len(algp))
		return -EINVAL;

	algp->alg_name[sizeof(algp->alg_name) - 1] = '\0';
	return 0;
}

static int verify_aead(struct nlattr **attrs)
{
	struct nlattr *rt = attrs[XFRMA_ALG_AEAD];
	struct xfrm_algo_aead *algp;

	if (!rt)
		return 0;

	algp = nla_data(rt);
	if (nla_len(rt) < (int)aead_len(algp))
		return -EINVAL;

	algp->alg_name[sizeof(algp->alg_name) - 1] = '\0';
	return 0;
}

static void verify_one_addr(struct nlattr **attrs, enum xfrm_attr_type_t type,
			   xfrm_address_t **addrp)
{
	struct nlattr *rt = attrs[type];

	if (rt && addrp)
		*addrp = nla_data(rt);
}

static inline int verify_sec_ctx_len(struct nlattr **attrs)
{
	struct nlattr *rt = attrs[XFRMA_SEC_CTX];
	struct xfrm_user_sec_ctx *uctx;

	if (!rt)
		return 0;

	uctx = nla_data(rt);
	if (uctx->len > nla_len(rt) ||
	    uctx->len != (sizeof(struct xfrm_user_sec_ctx) + uctx->ctx_len))
		return -EINVAL;

	return 0;
}

static inline int verify_replay(struct xfrm_usersa_info *p,
				struct nlattr **attrs)
{
	struct nlattr *rt = attrs[XFRMA_REPLAY_ESN_VAL];
	struct xfrm_replay_state_esn *rs;

	if (!rt)
		return (p->flags & XFRM_STATE_ESN) ? -EINVAL : 0;

	rs = nla_data(rt);

	if (rs->bmp_len > XFRMA_REPLAY_ESN_MAX / sizeof(rs->bmp[0]) / 8)
		return -EINVAL;

	if (nla_len(rt) < (int)xfrm_replay_state_esn_len(rs) &&
	    nla_len(rt) != sizeof(*rs))
		return -EINVAL;

	/* As only ESP and AH support ESN feature. */
	if ((p->id.proto != IPPROTO_ESP) && (p->id.proto != IPPROTO_AH))
		return -EINVAL;

	if (p->replay_window != 0)
		return -EINVAL;

	return 0;
}

static int verify_newsa_info(struct xfrm_usersa_info *p,
			     struct nlattr **attrs)
{
	int err;

	err = -EINVAL;
	switch (p->family) {
	case AF_INET:
		break;

	case AF_INET6:
#if IS_ENABLED(CONFIG_IPV6)
		break;
#else
		err = -EAFNOSUPPORT;
		goto out;
#endif

	default:
		goto out;
	}

	switch (p->sel.family) {
	case AF_UNSPEC:
		break;

	case AF_INET:
		if (p->sel.prefixlen_d > 32 || p->sel.prefixlen_s > 32)
			goto out;

		break;

	case AF_INET6:
#if IS_ENABLED(CONFIG_IPV6)
		if (p->sel.prefixlen_d > 128 || p->sel.prefixlen_s > 128)
			goto out;

		break;
#else
		err = -EAFNOSUPPORT;
		goto out;
#endif

	default:
		goto out;
	}

	err = -EINVAL;
	switch (p->id.proto) {
	case IPPROTO_AH:
		if ((!attrs[XFRMA_ALG_AUTH]	&&
		     !attrs[XFRMA_ALG_AUTH_TRUNC]) ||
		    attrs[XFRMA_ALG_AEAD]	||
		    attrs[XFRMA_ALG_CRYPT]	||
		    attrs[XFRMA_ALG_COMP]	||
		    attrs[XFRMA_TFCPAD])
			goto out;
		break;

	case IPPROTO_ESP:
		if (attrs[XFRMA_ALG_COMP])
			goto out;
		if (!attrs[XFRMA_ALG_AUTH] &&
		    !attrs[XFRMA_ALG_AUTH_TRUNC] &&
		    !attrs[XFRMA_ALG_CRYPT] &&
		    !attrs[XFRMA_ALG_AEAD])
			goto out;
		if ((attrs[XFRMA_ALG_AUTH] ||
		     attrs[XFRMA_ALG_AUTH_TRUNC] ||
		     attrs[XFRMA_ALG_CRYPT]) &&
		    attrs[XFRMA_ALG_AEAD])
			goto out;
		if (attrs[XFRMA_TFCPAD] &&
		    p->mode != XFRM_MODE_TUNNEL)
			goto out;
		break;

	case IPPROTO_COMP:
		if (!attrs[XFRMA_ALG_COMP]	||
		    attrs[XFRMA_ALG_AEAD]	||
		    attrs[XFRMA_ALG_AUTH]	||
		    attrs[XFRMA_ALG_AUTH_TRUNC]	||
		    attrs[XFRMA_ALG_CRYPT]	||
		    attrs[XFRMA_TFCPAD]		||
		    (ntohl(p->id.spi) >= 0x10000))
			goto out;
		break;

#if IS_ENABLED(CONFIG_IPV6)
	case IPPROTO_DSTOPTS:
	case IPPROTO_ROUTING:
		if (attrs[XFRMA_ALG_COMP]	||
		    attrs[XFRMA_ALG_AUTH]	||
		    attrs[XFRMA_ALG_AUTH_TRUNC]	||
		    attrs[XFRMA_ALG_AEAD]	||
		    attrs[XFRMA_ALG_CRYPT]	||
		    attrs[XFRMA_ENCAP]		||
		    attrs[XFRMA_SEC_CTX]	||
		    attrs[XFRMA_TFCPAD]		||
		    !attrs[XFRMA_COADDR])
			goto out;
		break;
#endif

	default:
		goto out;
	}

	if ((err = verify_aead(attrs)))
		goto out;
	if ((err = verify_auth_trunc(attrs)))
		goto out;
	if ((err = verify_one_alg(attrs, XFRMA_ALG_AUTH)))
		goto out;
	if ((err = verify_one_alg(attrs, XFRMA_ALG_CRYPT)))
		goto out;
	if ((err = verify_one_alg(attrs, XFRMA_ALG_COMP)))
		goto out;
	if ((err = verify_sec_ctx_len(attrs)))
		goto out;
	if ((err = verify_replay(p, attrs)))
		goto out;

	err = -EINVAL;
	switch (p->mode) {
	case XFRM_MODE_TRANSPORT:
	case XFRM_MODE_TUNNEL:
	case XFRM_MODE_ROUTEOPTIMIZATION:
	case XFRM_MODE_BEET:
		break;

	default:
		goto out;
	}

	err = 0;

out:
	return err;
}

static int attach_one_algo(struct xfrm_algo **algpp, u8 *props,
			   struct xfrm_algo_desc *(*get_byname)(const char *, int),
			   struct nlattr *rta)
{
	struct xfrm_algo *p, *ualg;
	struct xfrm_algo_desc *algo;

	if (!rta)
		return 0;

	ualg = nla_data(rta);

	algo = get_byname(ualg->alg_name, 1);
	if (!algo)
		return -ENOSYS;
	*props = algo->desc.sadb_alg_id;

	p = kmemdup(ualg, xfrm_alg_len(ualg), GFP_KERNEL);
	if (!p)
		return -ENOMEM;

	strcpy(p->alg_name, algo->name);
	*algpp = p;
	return 0;
}

static int attach_crypt(struct xfrm_state *x, struct nlattr *rta)
{
	struct xfrm_algo *p, *ualg;
	struct xfrm_algo_desc *algo;

	if (!rta)
		return 0;

	ualg = nla_data(rta);

	algo = xfrm_ealg_get_byname(ualg->alg_name, 1);
	if (!algo)
		return -ENOSYS;
	x->props.ealgo = algo->desc.sadb_alg_id;

	p = kmemdup(ualg, xfrm_alg_len(ualg), GFP_KERNEL);
	if (!p)
		return -ENOMEM;

	strcpy(p->alg_name, algo->name);
	x->ealg = p;
	x->geniv = algo->uinfo.encr.geniv;
	return 0;
}

static int attach_auth(struct xfrm_algo_auth **algpp, u8 *props,
		       struct nlattr *rta)
{
	struct xfrm_algo *ualg;
	struct xfrm_algo_auth *p;
	struct xfrm_algo_desc *algo;

	if (!rta)
		return 0;

	ualg = nla_data(rta);

	algo = xfrm_aalg_get_byname(ualg->alg_name, 1);
	if (!algo)
		return -ENOSYS;
	*props = algo->desc.sadb_alg_id;

	p = kmalloc(sizeof(*p) + (ualg->alg_key_len + 7) / 8, GFP_KERNEL);
	if (!p)
		return -ENOMEM;

	strcpy(p->alg_name, algo->name);
	p->alg_key_len = ualg->alg_key_len;
	p->alg_trunc_len = algo->uinfo.auth.icv_truncbits;
	memcpy(p->alg_key, ualg->alg_key, (ualg->alg_key_len + 7) / 8);

	*algpp = p;
	return 0;
}

static int attach_auth_trunc(struct xfrm_algo_auth **algpp, u8 *props,
			     struct nlattr *rta)
{
	struct xfrm_algo_auth *p, *ualg;
	struct xfrm_algo_desc *algo;

	if (!rta)
		return 0;

	ualg = nla_data(rta);

	algo = xfrm_aalg_get_byname(ualg->alg_name, 1);
	if (!algo)
		return -ENOSYS;
	if (ualg->alg_trunc_len > algo->uinfo.auth.icv_fullbits)
		return -EINVAL;
	*props = algo->desc.sadb_alg_id;

	p = kmemdup(ualg, xfrm_alg_auth_len(ualg), GFP_KERNEL);
	if (!p)
		return -ENOMEM;

	strcpy(p->alg_name, algo->name);
	if (!p->alg_trunc_len)
		p->alg_trunc_len = algo->uinfo.auth.icv_truncbits;

	*algpp = p;
	return 0;
}

static int attach_aead(struct xfrm_state *x, struct nlattr *rta)
{
	struct xfrm_algo_aead *p, *ualg;
	struct xfrm_algo_desc *algo;

	if (!rta)
		return 0;

	ualg = nla_data(rta);

	algo = xfrm_aead_get_byname(ualg->alg_name, ualg->alg_icv_len, 1);
	if (!algo)
		return -ENOSYS;
	x->props.ealgo = algo->desc.sadb_alg_id;

	p = kmemdup(ualg, aead_len(ualg), GFP_KERNEL);
	if (!p)
		return -ENOMEM;

	strcpy(p->alg_name, algo->name);
	x->aead = p;
	x->geniv = algo->uinfo.aead.geniv;
	return 0;
}

static inline int xfrm_replay_verify_len(struct xfrm_replay_state_esn *replay_esn,
					 struct nlattr *rp)
{
	struct xfrm_replay_state_esn *up;
	unsigned int ulen;

	if (!replay_esn || !rp)
		return 0;

	up = nla_data(rp);
	ulen = xfrm_replay_state_esn_len(up);

	/* Check the overall length and the internal bitmap length to avoid
	 * potential overflow. */
	if (nla_len(rp) < (int)ulen ||
	    xfrm_replay_state_esn_len(replay_esn) != ulen ||
	    replay_esn->bmp_len != up->bmp_len)
		return -EINVAL;

	if (up->replay_window > up->bmp_len * sizeof(__u32) * 8)
		return -EINVAL;

	return 0;
}

static int xfrm_alloc_replay_state_esn(struct xfrm_replay_state_esn **replay_esn,
				       struct xfrm_replay_state_esn **preplay_esn,
				       struct nlattr *rta)
{
	struct xfrm_replay_state_esn *p, *pp, *up;
	unsigned int klen, ulen;

	if (!rta)
		return 0;

	up = nla_data(rta);
	klen = xfrm_replay_state_esn_len(up);
	ulen = nla_len(rta) >= (int)klen ? klen : sizeof(*up);

	p = kzalloc(klen, GFP_KERNEL);
	if (!p)
		return -ENOMEM;

	pp = kzalloc(klen, GFP_KERNEL);
	if (!pp) {
		kfree(p);
		return -ENOMEM;
	}

	memcpy(p, up, ulen);
	memcpy(pp, up, ulen);

	*replay_esn = p;
	*preplay_esn = pp;

	return 0;
}

static inline unsigned int xfrm_user_sec_ctx_size(struct xfrm_sec_ctx *xfrm_ctx)
{
	unsigned int len = 0;

	if (xfrm_ctx) {
		len += sizeof(struct xfrm_user_sec_ctx);
		len += xfrm_ctx->ctx_len;
	}
	return len;
}

static void copy_from_user_state(struct xfrm_state *x, struct xfrm_usersa_info *p)
{
	memcpy(&x->id, &p->id, sizeof(x->id));
	memcpy(&x->sel, &p->sel, sizeof(x->sel));
	memcpy(&x->lft, &p->lft, sizeof(x->lft));
	x->props.mode = p->mode;
	x->props.replay_window = min_t(unsigned int, p->replay_window,
					sizeof(x->replay.bitmap) * 8);
	x->props.reqid = p->reqid;
	x->props.family = p->family;
	memcpy(&x->props.saddr, &p->saddr, sizeof(x->props.saddr));
	x->props.flags = p->flags;

	if (!x->sel.family && !(p->flags & XFRM_STATE_AF_UNSPEC))
		x->sel.family = p->family;
}

/*
 * someday when pfkey also has support, we could have the code
 * somehow made shareable and move it to xfrm_state.c - JHS
 *
*/
static void xfrm_update_ae_params(struct xfrm_state *x, struct nlattr **attrs,
				  int update_esn)
{
	struct nlattr *rp = attrs[XFRMA_REPLAY_VAL];
	struct nlattr *re = update_esn ? attrs[XFRMA_REPLAY_ESN_VAL] : NULL;
	struct nlattr *lt = attrs[XFRMA_LTIME_VAL];
	struct nlattr *et = attrs[XFRMA_ETIMER_THRESH];
	struct nlattr *rt = attrs[XFRMA_REPLAY_THRESH];

	if (re) {
		struct xfrm_replay_state_esn *replay_esn;
		replay_esn = nla_data(re);
		memcpy(x->replay_esn, replay_esn,
		       xfrm_replay_state_esn_len(replay_esn));
		memcpy(x->preplay_esn, replay_esn,
		       xfrm_replay_state_esn_len(replay_esn));
	}

	if (rp) {
		struct xfrm_replay_state *replay;
		replay = nla_data(rp);
		memcpy(&x->replay, replay, sizeof(*replay));
		memcpy(&x->preplay, replay, sizeof(*replay));
	}

	if (lt) {
		struct xfrm_lifetime_cur *ltime;
		ltime = nla_data(lt);
		x->curlft.bytes = ltime->bytes;
		x->curlft.packets = ltime->packets;
		x->curlft.add_time = ltime->add_time;
		x->curlft.use_time = ltime->use_time;
	}

	if (et)
		x->replay_maxage = nla_get_u32(et);

	if (rt)
		x->replay_maxdiff = nla_get_u32(rt);
}

static void xfrm_smark_init(struct nlattr **attrs, struct xfrm_mark *m)
{
	if (attrs[XFRMA_SET_MARK]) {
		m->v = nla_get_u32(attrs[XFRMA_SET_MARK]);
		if (attrs[XFRMA_SET_MARK_MASK])
			m->m = nla_get_u32(attrs[XFRMA_SET_MARK_MASK]);
		else
			m->m = 0xffffffff;
	} else {
		m->v = m->m = 0;
	}
}

static struct xfrm_state *xfrm_state_construct(struct net *net,
					       struct xfrm_usersa_info *p,
					       struct nlattr **attrs,
					       int *errp)
{
	struct xfrm_state *x = xfrm_state_alloc(net);
	int err = -ENOMEM;

	if (!x)
		goto error_no_put;

	copy_from_user_state(x, p);

	if (attrs[XFRMA_SA_EXTRA_FLAGS])
		x->props.extra_flags = nla_get_u32(attrs[XFRMA_SA_EXTRA_FLAGS]);

	if ((err = attach_aead(x, attrs[XFRMA_ALG_AEAD])))
		goto error;
	if ((err = attach_auth_trunc(&x->aalg, &x->props.aalgo,
				     attrs[XFRMA_ALG_AUTH_TRUNC])))
		goto error;
	if (!x->props.aalgo) {
		if ((err = attach_auth(&x->aalg, &x->props.aalgo,
				       attrs[XFRMA_ALG_AUTH])))
			goto error;
	}
	if ((err = attach_crypt(x, attrs[XFRMA_ALG_CRYPT])))
		goto error;
	if ((err = attach_one_algo(&x->calg, &x->props.calgo,
				   xfrm_calg_get_byname,
				   attrs[XFRMA_ALG_COMP])))
		goto error;

	if (attrs[XFRMA_ENCAP]) {
		x->encap = kmemdup(nla_data(attrs[XFRMA_ENCAP]),
				   sizeof(*x->encap), GFP_KERNEL);
		if (x->encap == NULL)
			goto error;
	}

	if (attrs[XFRMA_TFCPAD])
		x->tfcpad = nla_get_u32(attrs[XFRMA_TFCPAD]);

	if (attrs[XFRMA_COADDR]) {
		x->coaddr = kmemdup(nla_data(attrs[XFRMA_COADDR]),
				    sizeof(*x->coaddr), GFP_KERNEL);
		if (x->coaddr == NULL)
			goto error;
	}

	xfrm_mark_get(attrs, &x->mark);

	xfrm_smark_init(attrs, &x->props.smark);

	if (attrs[XFRMA_IF_ID])
		x->if_id = nla_get_u32(attrs[XFRMA_IF_ID]);

	err = __xfrm_init_state(x, false, attrs[XFRMA_OFFLOAD_DEV]);
	if (err)
		goto error;

	if (attrs[XFRMA_SEC_CTX]) {
		err = security_xfrm_state_alloc(x,
						nla_data(attrs[XFRMA_SEC_CTX]));
		if (err)
			goto error;
	}

	if ((err = xfrm_alloc_replay_state_esn(&x->replay_esn, &x->preplay_esn,
					       attrs[XFRMA_REPLAY_ESN_VAL])))
		goto error;

	x->km.seq = p->seq;
	x->replay_maxdiff = net->xfrm.sysctl_aevent_rseqth;
	/* sysctl_xfrm_aevent_etime is in 100ms units */
	x->replay_maxage = (net->xfrm.sysctl_aevent_etime*HZ)/XFRM_AE_ETH_M;

	if ((err = xfrm_init_replay(x)))
		goto error;

	/* override default values from above */
	xfrm_update_ae_params(x, attrs, 0);

	/* configure the hardware if offload is requested */
	if (attrs[XFRMA_OFFLOAD_DEV]) {
		err = xfrm_dev_state_add(net, x,
					 nla_data(attrs[XFRMA_OFFLOAD_DEV]));
		if (err)
			goto error;
	}

	return x;

error:
	x->km.state = XFRM_STATE_DEAD;
	xfrm_state_put(x);
error_no_put:
	*errp = err;
	return NULL;
}

static int xfrm_add_sa(struct sk_buff *skb, struct nlmsghdr *nlh,
		struct nlattr **attrs)
{
	struct net *net = sock_net(skb->sk);
	struct xfrm_usersa_info *p = nlmsg_data(nlh);
	struct xfrm_state *x;
	int err;
	struct km_event c;

	err = verify_newsa_info(p, attrs);
	if (err)
		return err;

	x = xfrm_state_construct(net, p, attrs, &err);
	if (!x)
		return err;

	xfrm_state_hold(x);
	if (nlh->nlmsg_type == XFRM_MSG_NEWSA)
		err = xfrm_state_add(x);
	else
		err = xfrm_state_update(x);

	xfrm_audit_state_add(x, err ? 0 : 1, true);

	if (err < 0) {
		x->km.state = XFRM_STATE_DEAD;
		xfrm_dev_state_delete(x);
		__xfrm_state_put(x);
		goto out;
	}

	if (x->km.state == XFRM_STATE_VOID)
		x->km.state = XFRM_STATE_VALID;

	c.seq = nlh->nlmsg_seq;
	c.portid = nlh->nlmsg_pid;
	c.event = nlh->nlmsg_type;

	km_state_notify(x, &c);
out:
	xfrm_state_put(x);
	return err;
}

static struct xfrm_state *xfrm_user_state_lookup(struct net *net,
						 struct xfrm_usersa_id *p,
						 struct nlattr **attrs,
						 int *errp)
{
	struct xfrm_state *x = NULL;
	struct xfrm_mark m;
	int err;
	u32 mark = xfrm_mark_get(attrs, &m);

	if (xfrm_id_proto_match(p->proto, IPSEC_PROTO_ANY)) {
		err = -ESRCH;
		x = xfrm_state_lookup(net, mark, &p->daddr, p->spi, p->proto, p->family);
	} else {
		xfrm_address_t *saddr = NULL;

		verify_one_addr(attrs, XFRMA_SRCADDR, &saddr);
		if (!saddr) {
			err = -EINVAL;
			goto out;
		}

		err = -ESRCH;
		x = xfrm_state_lookup_byaddr(net, mark,
					     &p->daddr, saddr,
					     p->proto, p->family);
	}

 out:
	if (!x && errp)
		*errp = err;
	return x;
}

static int xfrm_del_sa(struct sk_buff *skb, struct nlmsghdr *nlh,
		struct nlattr **attrs)
{
	struct net *net = sock_net(skb->sk);
	struct xfrm_state *x;
	int err = -ESRCH;
	struct km_event c;
	struct xfrm_usersa_id *p = nlmsg_data(nlh);

	x = xfrm_user_state_lookup(net, p, attrs, &err);
	if (x == NULL)
		return err;

	if ((err = security_xfrm_state_delete(x)) != 0)
		goto out;

	if (xfrm_state_kern(x)) {
		err = -EPERM;
		goto out;
	}

	err = xfrm_state_delete(x);

	if (err < 0)
		goto out;

	c.seq = nlh->nlmsg_seq;
	c.portid = nlh->nlmsg_pid;
	c.event = nlh->nlmsg_type;
	km_state_notify(x, &c);

out:
	xfrm_audit_state_delete(x, err ? 0 : 1, true);
	xfrm_state_put(x);
	return err;
}

static void copy_to_user_state(struct xfrm_state *x, struct xfrm_usersa_info *p)
{
	memset(p, 0, sizeof(*p));
	memcpy(&p->id, &x->id, sizeof(p->id));
	memcpy(&p->sel, &x->sel, sizeof(p->sel));
	memcpy(&p->lft, &x->lft, sizeof(p->lft));
	memcpy(&p->curlft, &x->curlft, sizeof(p->curlft));
	put_unaligned(x->stats.replay_window, &p->stats.replay_window);
	put_unaligned(x->stats.replay, &p->stats.replay);
	put_unaligned(x->stats.integrity_failed, &p->stats.integrity_failed);
	memcpy(&p->saddr, &x->props.saddr, sizeof(p->saddr));
	p->mode = x->props.mode;
	p->replay_window = x->props.replay_window;
	p->reqid = x->props.reqid;
	p->family = x->props.family;
	p->flags = x->props.flags;
	p->seq = x->km.seq;
}

struct xfrm_dump_info {
	struct sk_buff *in_skb;
	struct sk_buff *out_skb;
	u32 nlmsg_seq;
	u16 nlmsg_flags;
};

static int copy_sec_ctx(struct xfrm_sec_ctx *s, struct sk_buff *skb)
{
	struct xfrm_user_sec_ctx *uctx;
	struct nlattr *attr;
	int ctx_size = sizeof(*uctx) + s->ctx_len;

	attr = nla_reserve(skb, XFRMA_SEC_CTX, ctx_size);
	if (attr == NULL)
		return -EMSGSIZE;

	uctx = nla_data(attr);
	uctx->exttype = XFRMA_SEC_CTX;
	uctx->len = ctx_size;
	uctx->ctx_doi = s->ctx_doi;
	uctx->ctx_alg = s->ctx_alg;
	uctx->ctx_len = s->ctx_len;
	memcpy(uctx + 1, s->ctx_str, s->ctx_len);

	return 0;
}

static int copy_user_offload(struct xfrm_state_offload *xso, struct sk_buff *skb)
{
	struct xfrm_user_offload *xuo;
	struct nlattr *attr;

	attr = nla_reserve(skb, XFRMA_OFFLOAD_DEV, sizeof(*xuo));
	if (attr == NULL)
		return -EMSGSIZE;

	xuo = nla_data(attr);
	memset(xuo, 0, sizeof(*xuo));
	xuo->ifindex = xso->dev->ifindex;
	xuo->flags = xso->flags;

	return 0;
}

static int copy_to_user_auth(struct xfrm_algo_auth *auth, struct sk_buff *skb)
{
	struct xfrm_algo *algo;
	struct nlattr *nla;

	nla = nla_reserve(skb, XFRMA_ALG_AUTH,
			  sizeof(*algo) + (auth->alg_key_len + 7) / 8);
	if (!nla)
		return -EMSGSIZE;

	algo = nla_data(nla);
	strncpy(algo->alg_name, auth->alg_name, sizeof(algo->alg_name));
	memcpy(algo->alg_key, auth->alg_key, (auth->alg_key_len + 7) / 8);
	algo->alg_key_len = auth->alg_key_len;

	return 0;
}

static int xfrm_smark_put(struct sk_buff *skb, struct xfrm_mark *m)
{
	int ret = 0;

	if (m->v | m->m) {
		ret = nla_put_u32(skb, XFRMA_SET_MARK, m->v);
		if (!ret)
			ret = nla_put_u32(skb, XFRMA_SET_MARK_MASK, m->m);
	}
	return ret;
}

/* Don't change this without updating xfrm_sa_len! */
static int copy_to_user_state_extra(struct xfrm_state *x,
				    struct xfrm_usersa_info *p,
				    struct sk_buff *skb)
{
	int ret = 0;

	copy_to_user_state(x, p);

	if (x->props.extra_flags) {
		ret = nla_put_u32(skb, XFRMA_SA_EXTRA_FLAGS,
				  x->props.extra_flags);
		if (ret)
			goto out;
	}

	if (x->coaddr) {
		ret = nla_put(skb, XFRMA_COADDR, sizeof(*x->coaddr), x->coaddr);
		if (ret)
			goto out;
	}
	if (x->lastused) {
		ret = nla_put_u64_64bit(skb, XFRMA_LASTUSED, x->lastused,
					XFRMA_PAD);
		if (ret)
			goto out;
	}
	if (x->aead) {
		ret = nla_put(skb, XFRMA_ALG_AEAD, aead_len(x->aead), x->aead);
		if (ret)
			goto out;
	}
	if (x->aalg) {
		ret = copy_to_user_auth(x->aalg, skb);
		if (!ret)
			ret = nla_put(skb, XFRMA_ALG_AUTH_TRUNC,
				      xfrm_alg_auth_len(x->aalg), x->aalg);
		if (ret)
			goto out;
	}
	if (x->ealg) {
		ret = nla_put(skb, XFRMA_ALG_CRYPT, xfrm_alg_len(x->ealg), x->ealg);
		if (ret)
			goto out;
	}
	if (x->calg) {
		ret = nla_put(skb, XFRMA_ALG_COMP, sizeof(*(x->calg)), x->calg);
		if (ret)
			goto out;
	}
	if (x->encap) {
		ret = nla_put(skb, XFRMA_ENCAP, sizeof(*x->encap), x->encap);
		if (ret)
			goto out;
	}
	if (x->tfcpad) {
		ret = nla_put_u32(skb, XFRMA_TFCPAD, x->tfcpad);
		if (ret)
			goto out;
	}
	ret = xfrm_mark_put(skb, &x->mark);
	if (ret)
		goto out;

	ret = xfrm_smark_put(skb, &x->props.smark);
	if (ret)
		goto out;

	if (x->replay_esn)
		ret = nla_put(skb, XFRMA_REPLAY_ESN_VAL,
			      xfrm_replay_state_esn_len(x->replay_esn),
			      x->replay_esn);
	else
		ret = nla_put(skb, XFRMA_REPLAY_VAL, sizeof(x->replay),
			      &x->replay);
	if (ret)
		goto out;
	if(x->xso.dev)
		ret = copy_user_offload(&x->xso, skb);
	if (ret)
		goto out;
	if (x->if_id) {
		ret = nla_put_u32(skb, XFRMA_IF_ID, x->if_id);
		if (ret)
			goto out;
	}
	if (x->security)
		ret = copy_sec_ctx(x->security, skb);
out:
	return ret;
}

static int dump_one_state(struct xfrm_state *x, int count, void *ptr)
{
	struct xfrm_dump_info *sp = ptr;
	struct sk_buff *in_skb = sp->in_skb;
	struct sk_buff *skb = sp->out_skb;
	struct xfrm_translator *xtr;
	struct xfrm_usersa_info *p;
	struct nlmsghdr *nlh;
	int err;

	nlh = nlmsg_put(skb, NETLINK_CB(in_skb).portid, sp->nlmsg_seq,
			XFRM_MSG_NEWSA, sizeof(*p), sp->nlmsg_flags);
	if (nlh == NULL)
		return -EMSGSIZE;

	p = nlmsg_data(nlh);

	err = copy_to_user_state_extra(x, p, skb);
	if (err) {
		nlmsg_cancel(skb, nlh);
		return err;
	}
	nlmsg_end(skb, nlh);

	xtr = xfrm_get_translator();
	if (xtr) {
		err = xtr->alloc_compat(skb, nlh);

		xfrm_put_translator(xtr);
		if (err) {
			nlmsg_cancel(skb, nlh);
			return err;
		}
	}

	return 0;
}

static int xfrm_dump_sa_done(struct netlink_callback *cb)
{
	struct xfrm_state_walk *walk = (struct xfrm_state_walk *) &cb->args[1];
	struct sock *sk = cb->skb->sk;
	struct net *net = sock_net(sk);

	if (cb->args[0])
		xfrm_state_walk_done(walk, net);
	return 0;
}

static int xfrm_dump_sa(struct sk_buff *skb, struct netlink_callback *cb)
{
	struct net *net = sock_net(skb->sk);
	struct xfrm_state_walk *walk = (struct xfrm_state_walk *) &cb->args[1];
	struct xfrm_dump_info info;

	BUILD_BUG_ON(sizeof(struct xfrm_state_walk) >
		     sizeof(cb->args) - sizeof(cb->args[0]));

	info.in_skb = cb->skb;
	info.out_skb = skb;
	info.nlmsg_seq = cb->nlh->nlmsg_seq;
	info.nlmsg_flags = NLM_F_MULTI;

	if (!cb->args[0]) {
		struct nlattr *attrs[XFRMA_MAX+1];
		struct xfrm_address_filter *filter = NULL;
		u8 proto = 0;
		int err;

		err = nlmsg_parse_deprecated(cb->nlh, 0, attrs, XFRMA_MAX,
					     xfrma_policy, cb->extack);
		if (err < 0)
			return err;

		if (attrs[XFRMA_ADDRESS_FILTER]) {
			filter = kmemdup(nla_data(attrs[XFRMA_ADDRESS_FILTER]),
					 sizeof(*filter), GFP_KERNEL);
			if (filter == NULL)
				return -ENOMEM;
		}

		if (attrs[XFRMA_PROTO])
			proto = nla_get_u8(attrs[XFRMA_PROTO]);

		xfrm_state_walk_init(walk, proto, filter);
		cb->args[0] = 1;
	}

	(void) xfrm_state_walk(net, walk, dump_one_state, &info);

	return skb->len;
}

static struct sk_buff *xfrm_state_netlink(struct sk_buff *in_skb,
					  struct xfrm_state *x, u32 seq)
{
	struct xfrm_dump_info info;
	struct sk_buff *skb;
	int err;

	skb = nlmsg_new(NLMSG_DEFAULT_SIZE, GFP_ATOMIC);
	if (!skb)
		return ERR_PTR(-ENOMEM);

	info.in_skb = in_skb;
	info.out_skb = skb;
	info.nlmsg_seq = seq;
	info.nlmsg_flags = 0;

	err = dump_one_state(x, 0, &info);
	if (err) {
		kfree_skb(skb);
		return ERR_PTR(err);
	}

	return skb;
}

/* A wrapper for nlmsg_multicast() checking that nlsk is still available.
 * Must be called with RCU read lock.
 */
static inline int xfrm_nlmsg_multicast(struct net *net, struct sk_buff *skb,
				       u32 pid, unsigned int group)
{
	struct sock *nlsk = rcu_dereference(net->xfrm.nlsk);
	struct xfrm_translator *xtr;

	if (!nlsk) {
		kfree_skb(skb);
		return -EPIPE;
	}

	xtr = xfrm_get_translator();
	if (xtr) {
		int err = xtr->alloc_compat(skb, nlmsg_hdr(skb));

		xfrm_put_translator(xtr);
		if (err) {
			kfree_skb(skb);
			return err;
		}
	}

	return nlmsg_multicast(nlsk, skb, pid, group, GFP_ATOMIC);
}

static inline unsigned int xfrm_spdinfo_msgsize(void)
{
	return NLMSG_ALIGN(4)
	       + nla_total_size(sizeof(struct xfrmu_spdinfo))
	       + nla_total_size(sizeof(struct xfrmu_spdhinfo))
	       + nla_total_size(sizeof(struct xfrmu_spdhthresh))
	       + nla_total_size(sizeof(struct xfrmu_spdhthresh));
}

static int build_spdinfo(struct sk_buff *skb, struct net *net,
			 u32 portid, u32 seq, u32 flags)
{
	struct xfrmk_spdinfo si;
	struct xfrmu_spdinfo spc;
	struct xfrmu_spdhinfo sph;
	struct xfrmu_spdhthresh spt4, spt6;
	struct nlmsghdr *nlh;
	int err;
	u32 *f;
	unsigned lseq;

	nlh = nlmsg_put(skb, portid, seq, XFRM_MSG_NEWSPDINFO, sizeof(u32), 0);
	if (nlh == NULL) /* shouldn't really happen ... */
		return -EMSGSIZE;

	f = nlmsg_data(nlh);
	*f = flags;
	xfrm_spd_getinfo(net, &si);
	spc.incnt = si.incnt;
	spc.outcnt = si.outcnt;
	spc.fwdcnt = si.fwdcnt;
	spc.inscnt = si.inscnt;
	spc.outscnt = si.outscnt;
	spc.fwdscnt = si.fwdscnt;
	sph.spdhcnt = si.spdhcnt;
	sph.spdhmcnt = si.spdhmcnt;

	do {
		lseq = read_seqbegin(&net->xfrm.policy_hthresh.lock);

		spt4.lbits = net->xfrm.policy_hthresh.lbits4;
		spt4.rbits = net->xfrm.policy_hthresh.rbits4;
		spt6.lbits = net->xfrm.policy_hthresh.lbits6;
		spt6.rbits = net->xfrm.policy_hthresh.rbits6;
	} while (read_seqretry(&net->xfrm.policy_hthresh.lock, lseq));

	err = nla_put(skb, XFRMA_SPD_INFO, sizeof(spc), &spc);
	if (!err)
		err = nla_put(skb, XFRMA_SPD_HINFO, sizeof(sph), &sph);
	if (!err)
		err = nla_put(skb, XFRMA_SPD_IPV4_HTHRESH, sizeof(spt4), &spt4);
	if (!err)
		err = nla_put(skb, XFRMA_SPD_IPV6_HTHRESH, sizeof(spt6), &spt6);
	if (err) {
		nlmsg_cancel(skb, nlh);
		return err;
	}

	nlmsg_end(skb, nlh);
	return 0;
}

static int xfrm_set_spdinfo(struct sk_buff *skb, struct nlmsghdr *nlh,
			    struct nlattr **attrs)
{
	struct net *net = sock_net(skb->sk);
	struct xfrmu_spdhthresh *thresh4 = NULL;
	struct xfrmu_spdhthresh *thresh6 = NULL;

	/* selector prefixlen thresholds to hash policies */
	if (attrs[XFRMA_SPD_IPV4_HTHRESH]) {
		struct nlattr *rta = attrs[XFRMA_SPD_IPV4_HTHRESH];

		if (nla_len(rta) < sizeof(*thresh4))
			return -EINVAL;
		thresh4 = nla_data(rta);
		if (thresh4->lbits > 32 || thresh4->rbits > 32)
			return -EINVAL;
	}
	if (attrs[XFRMA_SPD_IPV6_HTHRESH]) {
		struct nlattr *rta = attrs[XFRMA_SPD_IPV6_HTHRESH];

		if (nla_len(rta) < sizeof(*thresh6))
			return -EINVAL;
		thresh6 = nla_data(rta);
		if (thresh6->lbits > 128 || thresh6->rbits > 128)
			return -EINVAL;
	}

	if (thresh4 || thresh6) {
		write_seqlock(&net->xfrm.policy_hthresh.lock);
		if (thresh4) {
			net->xfrm.policy_hthresh.lbits4 = thresh4->lbits;
			net->xfrm.policy_hthresh.rbits4 = thresh4->rbits;
		}
		if (thresh6) {
			net->xfrm.policy_hthresh.lbits6 = thresh6->lbits;
			net->xfrm.policy_hthresh.rbits6 = thresh6->rbits;
		}
		write_sequnlock(&net->xfrm.policy_hthresh.lock);

		xfrm_policy_hash_rebuild(net);
	}

	return 0;
}

static int xfrm_get_spdinfo(struct sk_buff *skb, struct nlmsghdr *nlh,
		struct nlattr **attrs)
{
	struct net *net = sock_net(skb->sk);
	struct sk_buff *r_skb;
	u32 *flags = nlmsg_data(nlh);
	u32 sportid = NETLINK_CB(skb).portid;
	u32 seq = nlh->nlmsg_seq;
	int err;

	r_skb = nlmsg_new(xfrm_spdinfo_msgsize(), GFP_ATOMIC);
	if (r_skb == NULL)
		return -ENOMEM;

	err = build_spdinfo(r_skb, net, sportid, seq, *flags);
	BUG_ON(err < 0);

	return nlmsg_unicast(net->xfrm.nlsk, r_skb, sportid);
}

static inline unsigned int xfrm_sadinfo_msgsize(void)
{
	return NLMSG_ALIGN(4)
	       + nla_total_size(sizeof(struct xfrmu_sadhinfo))
	       + nla_total_size(4); /* XFRMA_SAD_CNT */
}

static int build_sadinfo(struct sk_buff *skb, struct net *net,
			 u32 portid, u32 seq, u32 flags)
{
	struct xfrmk_sadinfo si;
	struct xfrmu_sadhinfo sh;
	struct nlmsghdr *nlh;
	int err;
	u32 *f;

	nlh = nlmsg_put(skb, portid, seq, XFRM_MSG_NEWSADINFO, sizeof(u32), 0);
	if (nlh == NULL) /* shouldn't really happen ... */
		return -EMSGSIZE;

	f = nlmsg_data(nlh);
	*f = flags;
	xfrm_sad_getinfo(net, &si);

	sh.sadhmcnt = si.sadhmcnt;
	sh.sadhcnt = si.sadhcnt;

	err = nla_put_u32(skb, XFRMA_SAD_CNT, si.sadcnt);
	if (!err)
		err = nla_put(skb, XFRMA_SAD_HINFO, sizeof(sh), &sh);
	if (err) {
		nlmsg_cancel(skb, nlh);
		return err;
	}

	nlmsg_end(skb, nlh);
	return 0;
}

static int xfrm_get_sadinfo(struct sk_buff *skb, struct nlmsghdr *nlh,
		struct nlattr **attrs)
{
	struct net *net = sock_net(skb->sk);
	struct sk_buff *r_skb;
	u32 *flags = nlmsg_data(nlh);
	u32 sportid = NETLINK_CB(skb).portid;
	u32 seq = nlh->nlmsg_seq;
	int err;

	r_skb = nlmsg_new(xfrm_sadinfo_msgsize(), GFP_ATOMIC);
	if (r_skb == NULL)
		return -ENOMEM;

	err = build_sadinfo(r_skb, net, sportid, seq, *flags);
	BUG_ON(err < 0);

	return nlmsg_unicast(net->xfrm.nlsk, r_skb, sportid);
}

static int xfrm_get_sa(struct sk_buff *skb, struct nlmsghdr *nlh,
		struct nlattr **attrs)
{
	struct net *net = sock_net(skb->sk);
	struct xfrm_usersa_id *p = nlmsg_data(nlh);
	struct xfrm_state *x;
	struct sk_buff *resp_skb;
	int err = -ESRCH;

	x = xfrm_user_state_lookup(net, p, attrs, &err);
	if (x == NULL)
		goto out_noput;

	resp_skb = xfrm_state_netlink(skb, x, nlh->nlmsg_seq);
	if (IS_ERR(resp_skb)) {
		err = PTR_ERR(resp_skb);
	} else {
		err = nlmsg_unicast(net->xfrm.nlsk, resp_skb, NETLINK_CB(skb).portid);
	}
	xfrm_state_put(x);
out_noput:
	return err;
}

static int xfrm_alloc_userspi(struct sk_buff *skb, struct nlmsghdr *nlh,
		struct nlattr **attrs)
{
	struct net *net = sock_net(skb->sk);
	struct xfrm_state *x;
	struct xfrm_userspi_info *p;
	struct xfrm_translator *xtr;
	struct sk_buff *resp_skb;
	xfrm_address_t *daddr;
	int family;
	int err;
	u32 mark;
	struct xfrm_mark m;
	u32 if_id = 0;

	p = nlmsg_data(nlh);
	err = verify_spi_info(p->info.id.proto, p->min, p->max);
	if (err)
		goto out_noput;

	family = p->info.family;
	daddr = &p->info.id.daddr;

	x = NULL;

	mark = xfrm_mark_get(attrs, &m);

	if (attrs[XFRMA_IF_ID])
		if_id = nla_get_u32(attrs[XFRMA_IF_ID]);

	if (p->info.seq) {
		x = xfrm_find_acq_byseq(net, mark, p->info.seq);
		if (x && !xfrm_addr_equal(&x->id.daddr, daddr, family)) {
			xfrm_state_put(x);
			x = NULL;
		}
	}

	if (!x)
		x = xfrm_find_acq(net, &m, p->info.mode, p->info.reqid,
				  if_id, p->info.id.proto, daddr,
				  &p->info.saddr, 1,
				  family);
	err = -ENOENT;
	if (x == NULL)
		goto out_noput;

	err = xfrm_alloc_spi(x, p->min, p->max);
	if (err)
		goto out;

	resp_skb = xfrm_state_netlink(skb, x, nlh->nlmsg_seq);
	if (IS_ERR(resp_skb)) {
		err = PTR_ERR(resp_skb);
		goto out;
	}

	xtr = xfrm_get_translator();
	if (xtr) {
		err = xtr->alloc_compat(skb, nlmsg_hdr(skb));

		xfrm_put_translator(xtr);
		if (err) {
			kfree_skb(resp_skb);
			goto out;
		}
	}

	err = nlmsg_unicast(net->xfrm.nlsk, resp_skb, NETLINK_CB(skb).portid);

out:
	xfrm_state_put(x);
out_noput:
	return err;
}

static int verify_policy_dir(u8 dir)
{
	switch (dir) {
	case XFRM_POLICY_IN:
	case XFRM_POLICY_OUT:
	case XFRM_POLICY_FWD:
		break;

	default:
		return -EINVAL;
	}

	return 0;
}

static int verify_policy_type(u8 type)
{
	switch (type) {
	case XFRM_POLICY_TYPE_MAIN:
#ifdef CONFIG_XFRM_SUB_POLICY
	case XFRM_POLICY_TYPE_SUB:
#endif
		break;

	default:
		return -EINVAL;
	}

	return 0;
}

static int verify_newpolicy_info(struct xfrm_userpolicy_info *p)
{
	int ret;

	switch (p->share) {
	case XFRM_SHARE_ANY:
	case XFRM_SHARE_SESSION:
	case XFRM_SHARE_USER:
	case XFRM_SHARE_UNIQUE:
		break;

	default:
		return -EINVAL;
	}

	switch (p->action) {
	case XFRM_POLICY_ALLOW:
	case XFRM_POLICY_BLOCK:
		break;

	default:
		return -EINVAL;
	}

	switch (p->sel.family) {
	case AF_INET:
		if (p->sel.prefixlen_d > 32 || p->sel.prefixlen_s > 32)
			return -EINVAL;

		break;

	case AF_INET6:
#if IS_ENABLED(CONFIG_IPV6)
		if (p->sel.prefixlen_d > 128 || p->sel.prefixlen_s > 128)
			return -EINVAL;

		break;
#else
		return  -EAFNOSUPPORT;
#endif

	default:
		return -EINVAL;
	}

	ret = verify_policy_dir(p->dir);
	if (ret)
		return ret;
	if (p->index && (xfrm_policy_id2dir(p->index) != p->dir))
		return -EINVAL;

	return 0;
}

static int copy_from_user_sec_ctx(struct xfrm_policy *pol, struct nlattr **attrs)
{
	struct nlattr *rt = attrs[XFRMA_SEC_CTX];
	struct xfrm_user_sec_ctx *uctx;

	if (!rt)
		return 0;

	uctx = nla_data(rt);
	return security_xfrm_policy_alloc(&pol->security, uctx, GFP_KERNEL);
}

static void copy_templates(struct xfrm_policy *xp, struct xfrm_user_tmpl *ut,
			   int nr)
{
	int i;

	xp->xfrm_nr = nr;
	for (i = 0; i < nr; i++, ut++) {
		struct xfrm_tmpl *t = &xp->xfrm_vec[i];

		memcpy(&t->id, &ut->id, sizeof(struct xfrm_id));
		memcpy(&t->saddr, &ut->saddr,
		       sizeof(xfrm_address_t));
		t->reqid = ut->reqid;
		t->mode = ut->mode;
		t->share = ut->share;
		t->optional = ut->optional;
		t->aalgos = ut->aalgos;
		t->ealgos = ut->ealgos;
		t->calgos = ut->calgos;
		/* If all masks are ~0, then we allow all algorithms. */
		t->allalgs = !~(t->aalgos & t->ealgos & t->calgos);
		t->encap_family = ut->family;
	}
}

static int validate_tmpl(int nr, struct xfrm_user_tmpl *ut, u16 family)
{
	u16 prev_family;
	int i;

	if (nr > XFRM_MAX_DEPTH)
		return -EINVAL;

	prev_family = family;

	for (i = 0; i < nr; i++) {
		/* We never validated the ut->family value, so many
		 * applications simply leave it at zero.  The check was
		 * never made and ut->family was ignored because all
		 * templates could be assumed to have the same family as
		 * the policy itself.  Now that we will have ipv4-in-ipv6
		 * and ipv6-in-ipv4 tunnels, this is no longer true.
		 */
		if (!ut[i].family)
			ut[i].family = family;

		switch (ut[i].mode) {
		case XFRM_MODE_TUNNEL:
		case XFRM_MODE_BEET:
			break;
		default:
			if (ut[i].family != prev_family)
				return -EINVAL;
			break;
		}
		if (ut[i].mode >= XFRM_MODE_MAX)
			return -EINVAL;

		prev_family = ut[i].family;

		switch (ut[i].family) {
		case AF_INET:
			break;
#if IS_ENABLED(CONFIG_IPV6)
		case AF_INET6:
			break;
#endif
		default:
			return -EINVAL;
		}

		if (!xfrm_id_proto_valid(ut[i].id.proto))
			return -EINVAL;
	}

	return 0;
}

static int copy_from_user_tmpl(struct xfrm_policy *pol, struct nlattr **attrs)
{
	struct nlattr *rt = attrs[XFRMA_TMPL];

	if (!rt) {
		pol->xfrm_nr = 0;
	} else {
		struct xfrm_user_tmpl *utmpl = nla_data(rt);
		int nr = nla_len(rt) / sizeof(*utmpl);
		int err;

		err = validate_tmpl(nr, utmpl, pol->family);
		if (err)
			return err;

		copy_templates(pol, utmpl, nr);
	}
	return 0;
}

static int copy_from_user_policy_type(u8 *tp, struct nlattr **attrs)
{
	struct nlattr *rt = attrs[XFRMA_POLICY_TYPE];
	struct xfrm_userpolicy_type *upt;
	u8 type = XFRM_POLICY_TYPE_MAIN;
	int err;

	if (rt) {
		upt = nla_data(rt);
		type = upt->type;
	}

	err = verify_policy_type(type);
	if (err)
		return err;

	*tp = type;
	return 0;
}

static void copy_from_user_policy(struct xfrm_policy *xp, struct xfrm_userpolicy_info *p)
{
	xp->priority = p->priority;
	xp->index = p->index;
	memcpy(&xp->selector, &p->sel, sizeof(xp->selector));
	memcpy(&xp->lft, &p->lft, sizeof(xp->lft));
	xp->action = p->action;
	xp->flags = p->flags;
	xp->family = p->sel.family;
	/* XXX xp->share = p->share; */
}

static void copy_to_user_policy(struct xfrm_policy *xp, struct xfrm_userpolicy_info *p, int dir)
{
	memset(p, 0, sizeof(*p));
	memcpy(&p->sel, &xp->selector, sizeof(p->sel));
	memcpy(&p->lft, &xp->lft, sizeof(p->lft));
	memcpy(&p->curlft, &xp->curlft, sizeof(p->curlft));
	p->priority = xp->priority;
	p->index = xp->index;
	p->sel.family = xp->family;
	p->dir = dir;
	p->action = xp->action;
	p->flags = xp->flags;
	p->share = XFRM_SHARE_ANY; /* XXX xp->share */
}

static struct xfrm_policy *xfrm_policy_construct(struct net *net, struct xfrm_userpolicy_info *p, struct nlattr **attrs, int *errp)
{
	struct xfrm_policy *xp = xfrm_policy_alloc(net, GFP_KERNEL);
	int err;

	if (!xp) {
		*errp = -ENOMEM;
		return NULL;
	}

	copy_from_user_policy(xp, p);

	err = copy_from_user_policy_type(&xp->type, attrs);
	if (err)
		goto error;

	if (!(err = copy_from_user_tmpl(xp, attrs)))
		err = copy_from_user_sec_ctx(xp, attrs);
	if (err)
		goto error;

	xfrm_mark_get(attrs, &xp->mark);

	if (attrs[XFRMA_IF_ID])
		xp->if_id = nla_get_u32(attrs[XFRMA_IF_ID]);

	return xp;
 error:
	*errp = err;
	xp->walk.dead = 1;
	xfrm_policy_destroy(xp);
	return NULL;
}

static int xfrm_add_policy(struct sk_buff *skb, struct nlmsghdr *nlh,
		struct nlattr **attrs)
{
	struct net *net = sock_net(skb->sk);
	struct xfrm_userpolicy_info *p = nlmsg_data(nlh);
	struct xfrm_policy *xp;
	struct km_event c;
	int err;
	int excl;

	err = verify_newpolicy_info(p);
	if (err)
		return err;
	err = verify_sec_ctx_len(attrs);
	if (err)
		return err;

	xp = xfrm_policy_construct(net, p, attrs, &err);
	if (!xp)
		return err;

	/* shouldn't excl be based on nlh flags??
	 * Aha! this is anti-netlink really i.e  more pfkey derived
	 * in netlink excl is a flag and you wouldnt need
	 * a type XFRM_MSG_UPDPOLICY - JHS */
	excl = nlh->nlmsg_type == XFRM_MSG_NEWPOLICY;
	err = xfrm_policy_insert(p->dir, xp, excl);
	xfrm_audit_policy_add(xp, err ? 0 : 1, true);

	if (err) {
		security_xfrm_policy_free(xp->security);
		kfree(xp);
		return err;
	}

	c.event = nlh->nlmsg_type;
	c.seq = nlh->nlmsg_seq;
	c.portid = nlh->nlmsg_pid;
	km_policy_notify(xp, p->dir, &c);

	xfrm_pol_put(xp);

	return 0;
}

static int copy_to_user_tmpl(struct xfrm_policy *xp, struct sk_buff *skb)
{
	struct xfrm_user_tmpl vec[XFRM_MAX_DEPTH];
	int i;

	if (xp->xfrm_nr == 0)
		return 0;

	for (i = 0; i < xp->xfrm_nr; i++) {
		struct xfrm_user_tmpl *up = &vec[i];
		struct xfrm_tmpl *kp = &xp->xfrm_vec[i];

		memset(up, 0, sizeof(*up));
		memcpy(&up->id, &kp->id, sizeof(up->id));
		up->family = kp->encap_family;
		memcpy(&up->saddr, &kp->saddr, sizeof(up->saddr));
		up->reqid = kp->reqid;
		up->mode = kp->mode;
		up->share = kp->share;
		up->optional = kp->optional;
		up->aalgos = kp->aalgos;
		up->ealgos = kp->ealgos;
		up->calgos = kp->calgos;
	}

	return nla_put(skb, XFRMA_TMPL,
		       sizeof(struct xfrm_user_tmpl) * xp->xfrm_nr, vec);
}

static inline int copy_to_user_state_sec_ctx(struct xfrm_state *x, struct sk_buff *skb)
{
	if (x->security) {
		return copy_sec_ctx(x->security, skb);
	}
	return 0;
}

static inline int copy_to_user_sec_ctx(struct xfrm_policy *xp, struct sk_buff *skb)
{
	if (xp->security)
		return copy_sec_ctx(xp->security, skb);
	return 0;
}
static inline unsigned int userpolicy_type_attrsize(void)
{
#ifdef CONFIG_XFRM_SUB_POLICY
	return nla_total_size(sizeof(struct xfrm_userpolicy_type));
#else
	return 0;
#endif
}

#ifdef CONFIG_XFRM_SUB_POLICY
static int copy_to_user_policy_type(u8 type, struct sk_buff *skb)
{
	struct xfrm_userpolicy_type upt;

	/* Sadly there are two holes in struct xfrm_userpolicy_type */
	memset(&upt, 0, sizeof(upt));
	upt.type = type;

	return nla_put(skb, XFRMA_POLICY_TYPE, sizeof(upt), &upt);
}

#else
static inline int copy_to_user_policy_type(u8 type, struct sk_buff *skb)
{
	return 0;
}
#endif

static int dump_one_policy(struct xfrm_policy *xp, int dir, int count, void *ptr)
{
	struct xfrm_dump_info *sp = ptr;
	struct xfrm_userpolicy_info *p;
	struct sk_buff *in_skb = sp->in_skb;
	struct sk_buff *skb = sp->out_skb;
	struct xfrm_translator *xtr;
	struct nlmsghdr *nlh;
	int err;

	nlh = nlmsg_put(skb, NETLINK_CB(in_skb).portid, sp->nlmsg_seq,
			XFRM_MSG_NEWPOLICY, sizeof(*p), sp->nlmsg_flags);
	if (nlh == NULL)
		return -EMSGSIZE;

	p = nlmsg_data(nlh);
	copy_to_user_policy(xp, p, dir);
	err = copy_to_user_tmpl(xp, skb);
	if (!err)
		err = copy_to_user_sec_ctx(xp, skb);
	if (!err)
		err = copy_to_user_policy_type(xp->type, skb);
	if (!err)
		err = xfrm_mark_put(skb, &xp->mark);
	if (!err)
		err = xfrm_if_id_put(skb, xp->if_id);
	if (err) {
		nlmsg_cancel(skb, nlh);
		return err;
	}
	nlmsg_end(skb, nlh);

	xtr = xfrm_get_translator();
	if (xtr) {
		err = xtr->alloc_compat(skb, nlh);

		xfrm_put_translator(xtr);
		if (err) {
			nlmsg_cancel(skb, nlh);
			return err;
		}
	}

	return 0;
}

static int xfrm_dump_policy_done(struct netlink_callback *cb)
{
	struct xfrm_policy_walk *walk = (struct xfrm_policy_walk *)cb->args;
	struct net *net = sock_net(cb->skb->sk);

	xfrm_policy_walk_done(walk, net);
	return 0;
}

static int xfrm_dump_policy_start(struct netlink_callback *cb)
{
	struct xfrm_policy_walk *walk = (struct xfrm_policy_walk *)cb->args;

	BUILD_BUG_ON(sizeof(*walk) > sizeof(cb->args));

	xfrm_policy_walk_init(walk, XFRM_POLICY_TYPE_ANY);
	return 0;
}

static int xfrm_dump_policy(struct sk_buff *skb, struct netlink_callback *cb)
{
	struct net *net = sock_net(skb->sk);
	struct xfrm_policy_walk *walk = (struct xfrm_policy_walk *)cb->args;
	struct xfrm_dump_info info;

	info.in_skb = cb->skb;
	info.out_skb = skb;
	info.nlmsg_seq = cb->nlh->nlmsg_seq;
	info.nlmsg_flags = NLM_F_MULTI;

	(void) xfrm_policy_walk(net, walk, dump_one_policy, &info);

	return skb->len;
}

static struct sk_buff *xfrm_policy_netlink(struct sk_buff *in_skb,
					  struct xfrm_policy *xp,
					  int dir, u32 seq)
{
	struct xfrm_dump_info info;
	struct sk_buff *skb;
	int err;

	skb = nlmsg_new(NLMSG_DEFAULT_SIZE, GFP_KERNEL);
	if (!skb)
		return ERR_PTR(-ENOMEM);

	info.in_skb = in_skb;
	info.out_skb = skb;
	info.nlmsg_seq = seq;
	info.nlmsg_flags = 0;

	err = dump_one_policy(xp, dir, 0, &info);
	if (err) {
		kfree_skb(skb);
		return ERR_PTR(err);
	}

	return skb;
}

static int xfrm_get_policy(struct sk_buff *skb, struct nlmsghdr *nlh,
		struct nlattr **attrs)
{
	struct net *net = sock_net(skb->sk);
	struct xfrm_policy *xp;
	struct xfrm_userpolicy_id *p;
	u8 type = XFRM_POLICY_TYPE_MAIN;
	int err;
	struct km_event c;
	int delete;
	struct xfrm_mark m;
	u32 if_id = 0;

	p = nlmsg_data(nlh);
	delete = nlh->nlmsg_type == XFRM_MSG_DELPOLICY;

	err = copy_from_user_policy_type(&type, attrs);
	if (err)
		return err;

	err = verify_policy_dir(p->dir);
	if (err)
		return err;

	if (attrs[XFRMA_IF_ID])
		if_id = nla_get_u32(attrs[XFRMA_IF_ID]);

	xfrm_mark_get(attrs, &m);

	if (p->index)
		xp = xfrm_policy_byid(net, &m, if_id, type, p->dir,
				      p->index, delete, &err);
	else {
		struct nlattr *rt = attrs[XFRMA_SEC_CTX];
		struct xfrm_sec_ctx *ctx;

		err = verify_sec_ctx_len(attrs);
		if (err)
			return err;

		ctx = NULL;
		if (rt) {
			struct xfrm_user_sec_ctx *uctx = nla_data(rt);

			err = security_xfrm_policy_alloc(&ctx, uctx, GFP_KERNEL);
			if (err)
				return err;
		}
		xp = xfrm_policy_bysel_ctx(net, &m, if_id, type, p->dir,
					   &p->sel, ctx, delete, &err);
		security_xfrm_policy_free(ctx);
	}
	if (xp == NULL)
		return -ENOENT;

	if (!delete) {
		struct sk_buff *resp_skb;

		resp_skb = xfrm_policy_netlink(skb, xp, p->dir, nlh->nlmsg_seq);
		if (IS_ERR(resp_skb)) {
			err = PTR_ERR(resp_skb);
		} else {
			err = nlmsg_unicast(net->xfrm.nlsk, resp_skb,
					    NETLINK_CB(skb).portid);
		}
	} else {
		xfrm_audit_policy_delete(xp, err ? 0 : 1, true);

		if (err != 0)
			goto out;

		c.data.byid = p->index;
		c.event = nlh->nlmsg_type;
		c.seq = nlh->nlmsg_seq;
		c.portid = nlh->nlmsg_pid;
		km_policy_notify(xp, p->dir, &c);
	}

out:
	xfrm_pol_put(xp);
	return err;
}

static int xfrm_flush_sa(struct sk_buff *skb, struct nlmsghdr *nlh,
		struct nlattr **attrs)
{
	struct net *net = sock_net(skb->sk);
	struct km_event c;
	struct xfrm_usersa_flush *p = nlmsg_data(nlh);
	int err;

	err = xfrm_state_flush(net, p->proto, true, false);
	if (err) {
		if (err == -ESRCH) /* empty table */
			return 0;
		return err;
	}
	c.data.proto = p->proto;
	c.event = nlh->nlmsg_type;
	c.seq = nlh->nlmsg_seq;
	c.portid = nlh->nlmsg_pid;
	c.net = net;
	km_state_notify(NULL, &c);

	return 0;
}

static inline unsigned int xfrm_aevent_msgsize(struct xfrm_state *x)
{
	unsigned int replay_size = x->replay_esn ?
			      xfrm_replay_state_esn_len(x->replay_esn) :
			      sizeof(struct xfrm_replay_state);

	return NLMSG_ALIGN(sizeof(struct xfrm_aevent_id))
	       + nla_total_size(replay_size)
	       + nla_total_size_64bit(sizeof(struct xfrm_lifetime_cur))
	       + nla_total_size(sizeof(struct xfrm_mark))
	       + nla_total_size(4) /* XFRM_AE_RTHR */
	       + nla_total_size(4); /* XFRM_AE_ETHR */
}

static int build_aevent(struct sk_buff *skb, struct xfrm_state *x, const struct km_event *c)
{
	struct xfrm_aevent_id *id;
	struct nlmsghdr *nlh;
	int err;

	nlh = nlmsg_put(skb, c->portid, c->seq, XFRM_MSG_NEWAE, sizeof(*id), 0);
	if (nlh == NULL)
		return -EMSGSIZE;

	id = nlmsg_data(nlh);
	memset(&id->sa_id, 0, sizeof(id->sa_id));
	memcpy(&id->sa_id.daddr, &x->id.daddr, sizeof(x->id.daddr));
	id->sa_id.spi = x->id.spi;
	id->sa_id.family = x->props.family;
	id->sa_id.proto = x->id.proto;
	memcpy(&id->saddr, &x->props.saddr, sizeof(x->props.saddr));
	id->reqid = x->props.reqid;
	id->flags = c->data.aevent;

	if (x->replay_esn) {
		err = nla_put(skb, XFRMA_REPLAY_ESN_VAL,
			      xfrm_replay_state_esn_len(x->replay_esn),
			      x->replay_esn);
	} else {
		err = nla_put(skb, XFRMA_REPLAY_VAL, sizeof(x->replay),
			      &x->replay);
	}
	if (err)
		goto out_cancel;
	err = nla_put_64bit(skb, XFRMA_LTIME_VAL, sizeof(x->curlft), &x->curlft,
			    XFRMA_PAD);
	if (err)
		goto out_cancel;

	if (id->flags & XFRM_AE_RTHR) {
		err = nla_put_u32(skb, XFRMA_REPLAY_THRESH, x->replay_maxdiff);
		if (err)
			goto out_cancel;
	}
	if (id->flags & XFRM_AE_ETHR) {
		err = nla_put_u32(skb, XFRMA_ETIMER_THRESH,
				  x->replay_maxage * 10 / HZ);
		if (err)
			goto out_cancel;
	}
	err = xfrm_mark_put(skb, &x->mark);
	if (err)
		goto out_cancel;

	err = xfrm_if_id_put(skb, x->if_id);
	if (err)
		goto out_cancel;

	nlmsg_end(skb, nlh);
	return 0;

out_cancel:
	nlmsg_cancel(skb, nlh);
	return err;
}

static int xfrm_get_ae(struct sk_buff *skb, struct nlmsghdr *nlh,
		struct nlattr **attrs)
{
	struct net *net = sock_net(skb->sk);
	struct xfrm_state *x;
	struct sk_buff *r_skb;
	int err;
	struct km_event c;
	u32 mark;
	struct xfrm_mark m;
	struct xfrm_aevent_id *p = nlmsg_data(nlh);
	struct xfrm_usersa_id *id = &p->sa_id;

	mark = xfrm_mark_get(attrs, &m);

	x = xfrm_state_lookup(net, mark, &id->daddr, id->spi, id->proto, id->family);
	if (x == NULL)
		return -ESRCH;

	r_skb = nlmsg_new(xfrm_aevent_msgsize(x), GFP_ATOMIC);
	if (r_skb == NULL) {
		xfrm_state_put(x);
		return -ENOMEM;
	}

	/*
	 * XXX: is this lock really needed - none of the other
	 * gets lock (the concern is things getting updated
	 * while we are still reading) - jhs
	*/
	spin_lock_bh(&x->lock);
	c.data.aevent = p->flags;
	c.seq = nlh->nlmsg_seq;
	c.portid = nlh->nlmsg_pid;

	err = build_aevent(r_skb, x, &c);
	BUG_ON(err < 0);

	err = nlmsg_unicast(net->xfrm.nlsk, r_skb, NETLINK_CB(skb).portid);
	spin_unlock_bh(&x->lock);
	xfrm_state_put(x);
	return err;
}

static int xfrm_new_ae(struct sk_buff *skb, struct nlmsghdr *nlh,
		struct nlattr **attrs)
{
	struct net *net = sock_net(skb->sk);
	struct xfrm_state *x;
	struct km_event c;
	int err = -EINVAL;
	u32 mark = 0;
	struct xfrm_mark m;
	struct xfrm_aevent_id *p = nlmsg_data(nlh);
	struct nlattr *rp = attrs[XFRMA_REPLAY_VAL];
	struct nlattr *re = attrs[XFRMA_REPLAY_ESN_VAL];
	struct nlattr *lt = attrs[XFRMA_LTIME_VAL];
	struct nlattr *et = attrs[XFRMA_ETIMER_THRESH];
	struct nlattr *rt = attrs[XFRMA_REPLAY_THRESH];

	if (!lt && !rp && !re && !et && !rt)
		return err;

	/* pedantic mode - thou shalt sayeth replaceth */
	if (!(nlh->nlmsg_flags&NLM_F_REPLACE))
		return err;

	mark = xfrm_mark_get(attrs, &m);

	x = xfrm_state_lookup(net, mark, &p->sa_id.daddr, p->sa_id.spi, p->sa_id.proto, p->sa_id.family);
	if (x == NULL)
		return -ESRCH;

	if (x->km.state != XFRM_STATE_VALID)
		goto out;

	err = xfrm_replay_verify_len(x->replay_esn, re);
	if (err)
		goto out;

	spin_lock_bh(&x->lock);
	xfrm_update_ae_params(x, attrs, 1);
	spin_unlock_bh(&x->lock);

	c.event = nlh->nlmsg_type;
	c.seq = nlh->nlmsg_seq;
	c.portid = nlh->nlmsg_pid;
	c.data.aevent = XFRM_AE_CU;
	km_state_notify(x, &c);
	err = 0;
out:
	xfrm_state_put(x);
	return err;
}

static int xfrm_flush_policy(struct sk_buff *skb, struct nlmsghdr *nlh,
		struct nlattr **attrs)
{
	struct net *net = sock_net(skb->sk);
	struct km_event c;
	u8 type = XFRM_POLICY_TYPE_MAIN;
	int err;

	err = copy_from_user_policy_type(&type, attrs);
	if (err)
		return err;

	err = xfrm_policy_flush(net, type, true);
	if (err) {
		if (err == -ESRCH) /* empty table */
			return 0;
		return err;
	}

	c.data.type = type;
	c.event = nlh->nlmsg_type;
	c.seq = nlh->nlmsg_seq;
	c.portid = nlh->nlmsg_pid;
	c.net = net;
	km_policy_notify(NULL, 0, &c);
	return 0;
}

static int xfrm_add_pol_expire(struct sk_buff *skb, struct nlmsghdr *nlh,
		struct nlattr **attrs)
{
	struct net *net = sock_net(skb->sk);
	struct xfrm_policy *xp;
	struct xfrm_user_polexpire *up = nlmsg_data(nlh);
	struct xfrm_userpolicy_info *p = &up->pol;
	u8 type = XFRM_POLICY_TYPE_MAIN;
	int err = -ENOENT;
	struct xfrm_mark m;
	u32 if_id = 0;

	err = copy_from_user_policy_type(&type, attrs);
	if (err)
		return err;

	err = verify_policy_dir(p->dir);
	if (err)
		return err;

	if (attrs[XFRMA_IF_ID])
		if_id = nla_get_u32(attrs[XFRMA_IF_ID]);

	xfrm_mark_get(attrs, &m);

	if (p->index)
		xp = xfrm_policy_byid(net, &m, if_id, type, p->dir, p->index,
				      0, &err);
	else {
		struct nlattr *rt = attrs[XFRMA_SEC_CTX];
		struct xfrm_sec_ctx *ctx;

		err = verify_sec_ctx_len(attrs);
		if (err)
			return err;

		ctx = NULL;
		if (rt) {
			struct xfrm_user_sec_ctx *uctx = nla_data(rt);

			err = security_xfrm_policy_alloc(&ctx, uctx, GFP_KERNEL);
			if (err)
				return err;
		}
		xp = xfrm_policy_bysel_ctx(net, &m, if_id, type, p->dir,
					   &p->sel, ctx, 0, &err);
		security_xfrm_policy_free(ctx);
	}
	if (xp == NULL)
		return -ENOENT;

	if (unlikely(xp->walk.dead))
		goto out;

	err = 0;
	if (up->hard) {
		xfrm_policy_delete(xp, p->dir);
		xfrm_audit_policy_delete(xp, 1, true);
	}
	km_policy_expired(xp, p->dir, up->hard, nlh->nlmsg_pid);

out:
	xfrm_pol_put(xp);
	return err;
}

static int xfrm_add_sa_expire(struct sk_buff *skb, struct nlmsghdr *nlh,
		struct nlattr **attrs)
{
	struct net *net = sock_net(skb->sk);
	struct xfrm_state *x;
	int err;
	struct xfrm_user_expire *ue = nlmsg_data(nlh);
	struct xfrm_usersa_info *p = &ue->state;
	struct xfrm_mark m;
	u32 mark = xfrm_mark_get(attrs, &m);

	x = xfrm_state_lookup(net, mark, &p->id.daddr, p->id.spi, p->id.proto, p->family);

	err = -ENOENT;
	if (x == NULL)
		return err;

	spin_lock_bh(&x->lock);
	err = -EINVAL;
	if (x->km.state != XFRM_STATE_VALID)
		goto out;
	km_state_expired(x, ue->hard, nlh->nlmsg_pid);

	if (ue->hard) {
		__xfrm_state_delete(x);
		xfrm_audit_state_delete(x, 1, true);
	}
	err = 0;
out:
	spin_unlock_bh(&x->lock);
	xfrm_state_put(x);
	return err;
}

static int xfrm_add_acquire(struct sk_buff *skb, struct nlmsghdr *nlh,
		struct nlattr **attrs)
{
	struct net *net = sock_net(skb->sk);
	struct xfrm_policy *xp;
	struct xfrm_user_tmpl *ut;
	int i;
	struct nlattr *rt = attrs[XFRMA_TMPL];
	struct xfrm_mark mark;

	struct xfrm_user_acquire *ua = nlmsg_data(nlh);
	struct xfrm_state *x = xfrm_state_alloc(net);
	int err = -ENOMEM;

	if (!x)
		goto nomem;

	xfrm_mark_get(attrs, &mark);

	err = verify_newpolicy_info(&ua->policy);
	if (err)
		goto free_state;
	err = verify_sec_ctx_len(attrs);
	if (err)
		goto free_state;

	/*   build an XP */
	xp = xfrm_policy_construct(net, &ua->policy, attrs, &err);
	if (!xp)
		goto free_state;

	memcpy(&x->id, &ua->id, sizeof(ua->id));
	memcpy(&x->props.saddr, &ua->saddr, sizeof(ua->saddr));
	memcpy(&x->sel, &ua->sel, sizeof(ua->sel));
	xp->mark.m = x->mark.m = mark.m;
	xp->mark.v = x->mark.v = mark.v;
	ut = nla_data(rt);
	/* extract the templates and for each call km_key */
	for (i = 0; i < xp->xfrm_nr; i++, ut++) {
		struct xfrm_tmpl *t = &xp->xfrm_vec[i];
		memcpy(&x->id, &t->id, sizeof(x->id));
		x->props.mode = t->mode;
		x->props.reqid = t->reqid;
		x->props.family = ut->family;
		t->aalgos = ua->aalgos;
		t->ealgos = ua->ealgos;
		t->calgos = ua->calgos;
		err = km_query(x, t, xp);

	}

	xfrm_state_free(x);
	kfree(xp);

	return 0;

free_state:
	xfrm_state_free(x);
nomem:
	return err;
}

#ifdef CONFIG_XFRM_MIGRATE
static int copy_from_user_migrate(struct xfrm_migrate *ma,
				  struct xfrm_kmaddress *k,
				  struct nlattr **attrs, int *num)
{
	struct nlattr *rt = attrs[XFRMA_MIGRATE];
	struct xfrm_user_migrate *um;
	int i, num_migrate;

	if (k != NULL) {
		struct xfrm_user_kmaddress *uk;

		uk = nla_data(attrs[XFRMA_KMADDRESS]);
		memcpy(&k->local, &uk->local, sizeof(k->local));
		memcpy(&k->remote, &uk->remote, sizeof(k->remote));
		k->family = uk->family;
		k->reserved = uk->reserved;
	}

	um = nla_data(rt);
	num_migrate = nla_len(rt) / sizeof(*um);

	if (num_migrate <= 0 || num_migrate > XFRM_MAX_DEPTH)
		return -EINVAL;

	for (i = 0; i < num_migrate; i++, um++, ma++) {
		memcpy(&ma->old_daddr, &um->old_daddr, sizeof(ma->old_daddr));
		memcpy(&ma->old_saddr, &um->old_saddr, sizeof(ma->old_saddr));
		memcpy(&ma->new_daddr, &um->new_daddr, sizeof(ma->new_daddr));
		memcpy(&ma->new_saddr, &um->new_saddr, sizeof(ma->new_saddr));

		ma->proto = um->proto;
		ma->mode = um->mode;
		ma->reqid = um->reqid;

		ma->old_family = um->old_family;
		ma->new_family = um->new_family;
	}

	*num = i;
	return 0;
}

static int xfrm_do_migrate(struct sk_buff *skb, struct nlmsghdr *nlh,
			   struct nlattr **attrs)
{
	struct xfrm_userpolicy_id *pi = nlmsg_data(nlh);
	struct xfrm_migrate m[XFRM_MAX_DEPTH];
	struct xfrm_kmaddress km, *kmp;
	u8 type;
	int err;
	int n = 0;
	struct net *net = sock_net(skb->sk);
	struct xfrm_encap_tmpl  *encap = NULL;

	if (attrs[XFRMA_MIGRATE] == NULL)
		return -EINVAL;

	kmp = attrs[XFRMA_KMADDRESS] ? &km : NULL;

	err = copy_from_user_policy_type(&type, attrs);
	if (err)
		return err;

	err = copy_from_user_migrate((struct xfrm_migrate *)m, kmp, attrs, &n);
	if (err)
		return err;

	if (!n)
		return 0;

	if (attrs[XFRMA_ENCAP]) {
		encap = kmemdup(nla_data(attrs[XFRMA_ENCAP]),
				sizeof(*encap), GFP_KERNEL);
		if (!encap)
			return 0;
	}

	err = xfrm_migrate(&pi->sel, pi->dir, type, m, n, kmp, net, encap);

	kfree(encap);

	return err;
}
#else
static int xfrm_do_migrate(struct sk_buff *skb, struct nlmsghdr *nlh,
			   struct nlattr **attrs)
{
	return -ENOPROTOOPT;
}
#endif

#ifdef CONFIG_XFRM_MIGRATE
static int copy_to_user_migrate(const struct xfrm_migrate *m, struct sk_buff *skb)
{
	struct xfrm_user_migrate um;

	memset(&um, 0, sizeof(um));
	um.proto = m->proto;
	um.mode = m->mode;
	um.reqid = m->reqid;
	um.old_family = m->old_family;
	memcpy(&um.old_daddr, &m->old_daddr, sizeof(um.old_daddr));
	memcpy(&um.old_saddr, &m->old_saddr, sizeof(um.old_saddr));
	um.new_family = m->new_family;
	memcpy(&um.new_daddr, &m->new_daddr, sizeof(um.new_daddr));
	memcpy(&um.new_saddr, &m->new_saddr, sizeof(um.new_saddr));

	return nla_put(skb, XFRMA_MIGRATE, sizeof(um), &um);
}

static int copy_to_user_kmaddress(const struct xfrm_kmaddress *k, struct sk_buff *skb)
{
	struct xfrm_user_kmaddress uk;

	memset(&uk, 0, sizeof(uk));
	uk.family = k->family;
	uk.reserved = k->reserved;
	memcpy(&uk.local, &k->local, sizeof(uk.local));
	memcpy(&uk.remote, &k->remote, sizeof(uk.remote));

	return nla_put(skb, XFRMA_KMADDRESS, sizeof(uk), &uk);
}

static inline unsigned int xfrm_migrate_msgsize(int num_migrate, int with_kma,
						int with_encp)
{
	return NLMSG_ALIGN(sizeof(struct xfrm_userpolicy_id))
	      + (with_kma ? nla_total_size(sizeof(struct xfrm_kmaddress)) : 0)
	      + (with_encp ? nla_total_size(sizeof(struct xfrm_encap_tmpl)) : 0)
	      + nla_total_size(sizeof(struct xfrm_user_migrate) * num_migrate)
	      + userpolicy_type_attrsize();
}

static int build_migrate(struct sk_buff *skb, const struct xfrm_migrate *m,
			 int num_migrate, const struct xfrm_kmaddress *k,
			 const struct xfrm_selector *sel,
			 const struct xfrm_encap_tmpl *encap, u8 dir, u8 type)
{
	const struct xfrm_migrate *mp;
	struct xfrm_userpolicy_id *pol_id;
	struct nlmsghdr *nlh;
	int i, err;

	nlh = nlmsg_put(skb, 0, 0, XFRM_MSG_MIGRATE, sizeof(*pol_id), 0);
	if (nlh == NULL)
		return -EMSGSIZE;

	pol_id = nlmsg_data(nlh);
	/* copy data from selector, dir, and type to the pol_id */
	memset(pol_id, 0, sizeof(*pol_id));
	memcpy(&pol_id->sel, sel, sizeof(pol_id->sel));
	pol_id->dir = dir;

	if (k != NULL) {
		err = copy_to_user_kmaddress(k, skb);
		if (err)
			goto out_cancel;
	}
	if (encap) {
		err = nla_put(skb, XFRMA_ENCAP, sizeof(*encap), encap);
		if (err)
			goto out_cancel;
	}
	err = copy_to_user_policy_type(type, skb);
	if (err)
		goto out_cancel;
	for (i = 0, mp = m ; i < num_migrate; i++, mp++) {
		err = copy_to_user_migrate(mp, skb);
		if (err)
			goto out_cancel;
	}

	nlmsg_end(skb, nlh);
	return 0;

out_cancel:
	nlmsg_cancel(skb, nlh);
	return err;
}

static int xfrm_send_migrate(const struct xfrm_selector *sel, u8 dir, u8 type,
			     const struct xfrm_migrate *m, int num_migrate,
			     const struct xfrm_kmaddress *k,
			     const struct xfrm_encap_tmpl *encap)
{
	struct net *net = &init_net;
	struct sk_buff *skb;
	int err;

	skb = nlmsg_new(xfrm_migrate_msgsize(num_migrate, !!k, !!encap),
			GFP_ATOMIC);
	if (skb == NULL)
		return -ENOMEM;

	/* build migrate */
	err = build_migrate(skb, m, num_migrate, k, sel, encap, dir, type);
	BUG_ON(err < 0);

	return xfrm_nlmsg_multicast(net, skb, 0, XFRMNLGRP_MIGRATE);
}
#else
static int xfrm_send_migrate(const struct xfrm_selector *sel, u8 dir, u8 type,
			     const struct xfrm_migrate *m, int num_migrate,
			     const struct xfrm_kmaddress *k,
			     const struct xfrm_encap_tmpl *encap)
{
	return -ENOPROTOOPT;
}
#endif

#define XMSGSIZE(type) sizeof(struct type)

const int xfrm_msg_min[XFRM_NR_MSGTYPES] = {
	[XFRM_MSG_NEWSA       - XFRM_MSG_BASE] = XMSGSIZE(xfrm_usersa_info),
	[XFRM_MSG_DELSA       - XFRM_MSG_BASE] = XMSGSIZE(xfrm_usersa_id),
	[XFRM_MSG_GETSA       - XFRM_MSG_BASE] = XMSGSIZE(xfrm_usersa_id),
	[XFRM_MSG_NEWPOLICY   - XFRM_MSG_BASE] = XMSGSIZE(xfrm_userpolicy_info),
	[XFRM_MSG_DELPOLICY   - XFRM_MSG_BASE] = XMSGSIZE(xfrm_userpolicy_id),
	[XFRM_MSG_GETPOLICY   - XFRM_MSG_BASE] = XMSGSIZE(xfrm_userpolicy_id),
	[XFRM_MSG_ALLOCSPI    - XFRM_MSG_BASE] = XMSGSIZE(xfrm_userspi_info),
	[XFRM_MSG_ACQUIRE     - XFRM_MSG_BASE] = XMSGSIZE(xfrm_user_acquire),
	[XFRM_MSG_EXPIRE      - XFRM_MSG_BASE] = XMSGSIZE(xfrm_user_expire),
	[XFRM_MSG_UPDPOLICY   - XFRM_MSG_BASE] = XMSGSIZE(xfrm_userpolicy_info),
	[XFRM_MSG_UPDSA       - XFRM_MSG_BASE] = XMSGSIZE(xfrm_usersa_info),
	[XFRM_MSG_POLEXPIRE   - XFRM_MSG_BASE] = XMSGSIZE(xfrm_user_polexpire),
	[XFRM_MSG_FLUSHSA     - XFRM_MSG_BASE] = XMSGSIZE(xfrm_usersa_flush),
	[XFRM_MSG_FLUSHPOLICY - XFRM_MSG_BASE] = 0,
	[XFRM_MSG_NEWAE       - XFRM_MSG_BASE] = XMSGSIZE(xfrm_aevent_id),
	[XFRM_MSG_GETAE       - XFRM_MSG_BASE] = XMSGSIZE(xfrm_aevent_id),
	[XFRM_MSG_REPORT      - XFRM_MSG_BASE] = XMSGSIZE(xfrm_user_report),
	[XFRM_MSG_MIGRATE     - XFRM_MSG_BASE] = XMSGSIZE(xfrm_userpolicy_id),
	[XFRM_MSG_GETSADINFO  - XFRM_MSG_BASE] = sizeof(u32),
	[XFRM_MSG_NEWSPDINFO  - XFRM_MSG_BASE] = sizeof(u32),
	[XFRM_MSG_GETSPDINFO  - XFRM_MSG_BASE] = sizeof(u32),
};
EXPORT_SYMBOL_GPL(xfrm_msg_min);

#undef XMSGSIZE

const struct nla_policy xfrma_policy[XFRMA_MAX+1] = {
	[XFRMA_SA]		= { .len = sizeof(struct xfrm_usersa_info)},
	[XFRMA_POLICY]		= { .len = sizeof(struct xfrm_userpolicy_info)},
	[XFRMA_LASTUSED]	= { .type = NLA_U64},
	[XFRMA_ALG_AUTH_TRUNC]	= { .len = sizeof(struct xfrm_algo_auth)},
	[XFRMA_ALG_AEAD]	= { .len = sizeof(struct xfrm_algo_aead) },
	[XFRMA_ALG_AUTH]	= { .len = sizeof(struct xfrm_algo) },
	[XFRMA_ALG_CRYPT]	= { .len = sizeof(struct xfrm_algo) },
	[XFRMA_ALG_COMP]	= { .len = sizeof(struct xfrm_algo) },
	[XFRMA_ENCAP]		= { .len = sizeof(struct xfrm_encap_tmpl) },
	[XFRMA_TMPL]		= { .len = sizeof(struct xfrm_user_tmpl) },
	[XFRMA_SEC_CTX]		= { .len = sizeof(struct xfrm_sec_ctx) },
	[XFRMA_LTIME_VAL]	= { .len = sizeof(struct xfrm_lifetime_cur) },
	[XFRMA_REPLAY_VAL]	= { .len = sizeof(struct xfrm_replay_state) },
	[XFRMA_REPLAY_THRESH]	= { .type = NLA_U32 },
	[XFRMA_ETIMER_THRESH]	= { .type = NLA_U32 },
	[XFRMA_SRCADDR]		= { .len = sizeof(xfrm_address_t) },
	[XFRMA_COADDR]		= { .len = sizeof(xfrm_address_t) },
	[XFRMA_POLICY_TYPE]	= { .len = sizeof(struct xfrm_userpolicy_type)},
	[XFRMA_MIGRATE]		= { .len = sizeof(struct xfrm_user_migrate) },
	[XFRMA_KMADDRESS]	= { .len = sizeof(struct xfrm_user_kmaddress) },
	[XFRMA_MARK]		= { .len = sizeof(struct xfrm_mark) },
	[XFRMA_TFCPAD]		= { .type = NLA_U32 },
	[XFRMA_REPLAY_ESN_VAL]	= { .len = sizeof(struct xfrm_replay_state_esn) },
	[XFRMA_SA_EXTRA_FLAGS]	= { .type = NLA_U32 },
	[XFRMA_PROTO]		= { .type = NLA_U8 },
	[XFRMA_ADDRESS_FILTER]	= { .len = sizeof(struct xfrm_address_filter) },
	[XFRMA_OFFLOAD_DEV]	= { .len = sizeof(struct xfrm_user_offload) },
	[XFRMA_SET_MARK]	= { .type = NLA_U32 },
	[XFRMA_SET_MARK_MASK]	= { .type = NLA_U32 },
	[XFRMA_IF_ID]		= { .type = NLA_U32 },
};
EXPORT_SYMBOL_GPL(xfrma_policy);

static const struct nla_policy xfrma_spd_policy[XFRMA_SPD_MAX+1] = {
	[XFRMA_SPD_IPV4_HTHRESH] = { .len = sizeof(struct xfrmu_spdhthresh) },
	[XFRMA_SPD_IPV6_HTHRESH] = { .len = sizeof(struct xfrmu_spdhthresh) },
};

static const struct xfrm_link {
	int (*doit)(struct sk_buff *, struct nlmsghdr *, struct nlattr **);
	int (*start)(struct netlink_callback *);
	int (*dump)(struct sk_buff *, struct netlink_callback *);
	int (*done)(struct netlink_callback *);
	const struct nla_policy *nla_pol;
	int nla_max;
} xfrm_dispatch[XFRM_NR_MSGTYPES] = {
	[XFRM_MSG_NEWSA       - XFRM_MSG_BASE] = { .doit = xfrm_add_sa        },
	[XFRM_MSG_DELSA       - XFRM_MSG_BASE] = { .doit = xfrm_del_sa        },
	[XFRM_MSG_GETSA       - XFRM_MSG_BASE] = { .doit = xfrm_get_sa,
						   .dump = xfrm_dump_sa,
						   .done = xfrm_dump_sa_done  },
	[XFRM_MSG_NEWPOLICY   - XFRM_MSG_BASE] = { .doit = xfrm_add_policy    },
	[XFRM_MSG_DELPOLICY   - XFRM_MSG_BASE] = { .doit = xfrm_get_policy    },
	[XFRM_MSG_GETPOLICY   - XFRM_MSG_BASE] = { .doit = xfrm_get_policy,
						   .start = xfrm_dump_policy_start,
						   .dump = xfrm_dump_policy,
						   .done = xfrm_dump_policy_done },
	[XFRM_MSG_ALLOCSPI    - XFRM_MSG_BASE] = { .doit = xfrm_alloc_userspi },
	[XFRM_MSG_ACQUIRE     - XFRM_MSG_BASE] = { .doit = xfrm_add_acquire   },
	[XFRM_MSG_EXPIRE      - XFRM_MSG_BASE] = { .doit = xfrm_add_sa_expire },
	[XFRM_MSG_UPDPOLICY   - XFRM_MSG_BASE] = { .doit = xfrm_add_policy    },
	[XFRM_MSG_UPDSA       - XFRM_MSG_BASE] = { .doit = xfrm_add_sa        },
	[XFRM_MSG_POLEXPIRE   - XFRM_MSG_BASE] = { .doit = xfrm_add_pol_expire},
	[XFRM_MSG_FLUSHSA     - XFRM_MSG_BASE] = { .doit = xfrm_flush_sa      },
	[XFRM_MSG_FLUSHPOLICY - XFRM_MSG_BASE] = { .doit = xfrm_flush_policy  },
	[XFRM_MSG_NEWAE       - XFRM_MSG_BASE] = { .doit = xfrm_new_ae  },
	[XFRM_MSG_GETAE       - XFRM_MSG_BASE] = { .doit = xfrm_get_ae  },
	[XFRM_MSG_MIGRATE     - XFRM_MSG_BASE] = { .doit = xfrm_do_migrate    },
	[XFRM_MSG_GETSADINFO  - XFRM_MSG_BASE] = { .doit = xfrm_get_sadinfo   },
	[XFRM_MSG_NEWSPDINFO  - XFRM_MSG_BASE] = { .doit = xfrm_set_spdinfo,
						   .nla_pol = xfrma_spd_policy,
						   .nla_max = XFRMA_SPD_MAX },
	[XFRM_MSG_GETSPDINFO  - XFRM_MSG_BASE] = { .doit = xfrm_get_spdinfo   },
};

static int xfrm_user_rcv_msg(struct sk_buff *skb, struct nlmsghdr *nlh,
			     struct netlink_ext_ack *extack)
{
	struct net *net = sock_net(skb->sk);
	struct nlattr *attrs[XFRMA_MAX+1];
	const struct xfrm_link *link;
	struct nlmsghdr *nlh64 = NULL;
	int type, err;

<<<<<<< HEAD
	if (!IS_ENABLED(CONFIG_ANDROID) && in_compat_syscall())
		return -EOPNOTSUPP;

=======
>>>>>>> 9ff9b0d3
	type = nlh->nlmsg_type;
	if (type > XFRM_MSG_MAX)
		return -EINVAL;

	type -= XFRM_MSG_BASE;
	link = &xfrm_dispatch[type];

	/* All operations require privileges, even GET */
	if (!netlink_net_capable(skb, CAP_NET_ADMIN))
		return -EPERM;

	if (in_compat_syscall()) {
		struct xfrm_translator *xtr = xfrm_get_translator();

		if (!xtr)
			return -EOPNOTSUPP;

		nlh64 = xtr->rcv_msg_compat(nlh, link->nla_max,
					    link->nla_pol, extack);
		xfrm_put_translator(xtr);
		if (IS_ERR(nlh64))
			return PTR_ERR(nlh64);
		if (nlh64)
			nlh = nlh64;
	}

	if ((type == (XFRM_MSG_GETSA - XFRM_MSG_BASE) ||
	     type == (XFRM_MSG_GETPOLICY - XFRM_MSG_BASE)) &&
	    (nlh->nlmsg_flags & NLM_F_DUMP)) {
		struct netlink_dump_control c = {
			.start = link->start,
			.dump = link->dump,
			.done = link->done,
		};

		if (link->dump == NULL) {
			err = -EINVAL;
			goto err;
		}

		err = netlink_dump_start(net->xfrm.nlsk, skb, nlh, &c);
		goto err;
	}

	err = nlmsg_parse_deprecated(nlh, xfrm_msg_min[type], attrs,
				     link->nla_max ? : XFRMA_MAX,
				     link->nla_pol ? : xfrma_policy, extack);
	if (err < 0)
		goto err;

	if (link->doit == NULL) {
		err = -EINVAL;
		goto err;
	}

	err = link->doit(skb, nlh, attrs);

err:
	kvfree(nlh64);
	return err;
}

static void xfrm_netlink_rcv(struct sk_buff *skb)
{
	struct net *net = sock_net(skb->sk);

	mutex_lock(&net->xfrm.xfrm_cfg_mutex);
	netlink_rcv_skb(skb, &xfrm_user_rcv_msg);
	mutex_unlock(&net->xfrm.xfrm_cfg_mutex);
}

static inline unsigned int xfrm_expire_msgsize(void)
{
	return NLMSG_ALIGN(sizeof(struct xfrm_user_expire))
	       + nla_total_size(sizeof(struct xfrm_mark));
}

static int build_expire(struct sk_buff *skb, struct xfrm_state *x, const struct km_event *c)
{
	struct xfrm_user_expire *ue;
	struct nlmsghdr *nlh;
	int err;

	nlh = nlmsg_put(skb, c->portid, 0, XFRM_MSG_EXPIRE, sizeof(*ue), 0);
	if (nlh == NULL)
		return -EMSGSIZE;

	ue = nlmsg_data(nlh);
	copy_to_user_state(x, &ue->state);
	ue->hard = (c->data.hard != 0) ? 1 : 0;
	/* clear the padding bytes */
	memset(&ue->hard + 1, 0, sizeof(*ue) - offsetofend(typeof(*ue), hard));

	err = xfrm_mark_put(skb, &x->mark);
	if (err)
		return err;

	err = xfrm_if_id_put(skb, x->if_id);
	if (err)
		return err;

	nlmsg_end(skb, nlh);
	return 0;
}

static int xfrm_exp_state_notify(struct xfrm_state *x, const struct km_event *c)
{
	struct net *net = xs_net(x);
	struct sk_buff *skb;

	skb = nlmsg_new(xfrm_expire_msgsize(), GFP_ATOMIC);
	if (skb == NULL)
		return -ENOMEM;

	if (build_expire(skb, x, c) < 0) {
		kfree_skb(skb);
		return -EMSGSIZE;
	}

	return xfrm_nlmsg_multicast(net, skb, 0, XFRMNLGRP_EXPIRE);
}

static int xfrm_aevent_state_notify(struct xfrm_state *x, const struct km_event *c)
{
	struct net *net = xs_net(x);
	struct sk_buff *skb;
	int err;

	skb = nlmsg_new(xfrm_aevent_msgsize(x), GFP_ATOMIC);
	if (skb == NULL)
		return -ENOMEM;

	err = build_aevent(skb, x, c);
	BUG_ON(err < 0);

	return xfrm_nlmsg_multicast(net, skb, 0, XFRMNLGRP_AEVENTS);
}

static int xfrm_notify_sa_flush(const struct km_event *c)
{
	struct net *net = c->net;
	struct xfrm_usersa_flush *p;
	struct nlmsghdr *nlh;
	struct sk_buff *skb;
	int len = NLMSG_ALIGN(sizeof(struct xfrm_usersa_flush));

	skb = nlmsg_new(len, GFP_ATOMIC);
	if (skb == NULL)
		return -ENOMEM;

	nlh = nlmsg_put(skb, c->portid, c->seq, XFRM_MSG_FLUSHSA, sizeof(*p), 0);
	if (nlh == NULL) {
		kfree_skb(skb);
		return -EMSGSIZE;
	}

	p = nlmsg_data(nlh);
	p->proto = c->data.proto;

	nlmsg_end(skb, nlh);

	return xfrm_nlmsg_multicast(net, skb, 0, XFRMNLGRP_SA);
}

static inline unsigned int xfrm_sa_len(struct xfrm_state *x)
{
	unsigned int l = 0;
	if (x->aead)
		l += nla_total_size(aead_len(x->aead));
	if (x->aalg) {
		l += nla_total_size(sizeof(struct xfrm_algo) +
				    (x->aalg->alg_key_len + 7) / 8);
		l += nla_total_size(xfrm_alg_auth_len(x->aalg));
	}
	if (x->ealg)
		l += nla_total_size(xfrm_alg_len(x->ealg));
	if (x->calg)
		l += nla_total_size(sizeof(*x->calg));
	if (x->encap)
		l += nla_total_size(sizeof(*x->encap));
	if (x->tfcpad)
		l += nla_total_size(sizeof(x->tfcpad));
	if (x->replay_esn)
		l += nla_total_size(xfrm_replay_state_esn_len(x->replay_esn));
	else
		l += nla_total_size(sizeof(struct xfrm_replay_state));
	if (x->security)
		l += nla_total_size(sizeof(struct xfrm_user_sec_ctx) +
				    x->security->ctx_len);
	if (x->coaddr)
		l += nla_total_size(sizeof(*x->coaddr));
	if (x->props.extra_flags)
		l += nla_total_size(sizeof(x->props.extra_flags));
	if (x->xso.dev)
		 l += nla_total_size(sizeof(x->xso));
	if (x->props.smark.v | x->props.smark.m) {
		l += nla_total_size(sizeof(x->props.smark.v));
		l += nla_total_size(sizeof(x->props.smark.m));
	}
	if (x->if_id)
		l += nla_total_size(sizeof(x->if_id));

	/* Must count x->lastused as it may become non-zero behind our back. */
	l += nla_total_size_64bit(sizeof(u64));

	return l;
}

static int xfrm_notify_sa(struct xfrm_state *x, const struct km_event *c)
{
	struct net *net = xs_net(x);
	struct xfrm_usersa_info *p;
	struct xfrm_usersa_id *id;
	struct nlmsghdr *nlh;
	struct sk_buff *skb;
	unsigned int len = xfrm_sa_len(x);
	unsigned int headlen;
	int err;

	headlen = sizeof(*p);
	if (c->event == XFRM_MSG_DELSA) {
		len += nla_total_size(headlen);
		headlen = sizeof(*id);
		len += nla_total_size(sizeof(struct xfrm_mark));
	}
	len += NLMSG_ALIGN(headlen);

	skb = nlmsg_new(len, GFP_ATOMIC);
	if (skb == NULL)
		return -ENOMEM;

	nlh = nlmsg_put(skb, c->portid, c->seq, c->event, headlen, 0);
	err = -EMSGSIZE;
	if (nlh == NULL)
		goto out_free_skb;

	p = nlmsg_data(nlh);
	if (c->event == XFRM_MSG_DELSA) {
		struct nlattr *attr;

		id = nlmsg_data(nlh);
		memset(id, 0, sizeof(*id));
		memcpy(&id->daddr, &x->id.daddr, sizeof(id->daddr));
		id->spi = x->id.spi;
		id->family = x->props.family;
		id->proto = x->id.proto;

		attr = nla_reserve(skb, XFRMA_SA, sizeof(*p));
		err = -EMSGSIZE;
		if (attr == NULL)
			goto out_free_skb;

		p = nla_data(attr);
	}
	err = copy_to_user_state_extra(x, p, skb);
	if (err)
		goto out_free_skb;

	nlmsg_end(skb, nlh);

	return xfrm_nlmsg_multicast(net, skb, 0, XFRMNLGRP_SA);

out_free_skb:
	kfree_skb(skb);
	return err;
}

static int xfrm_send_state_notify(struct xfrm_state *x, const struct km_event *c)
{

	switch (c->event) {
	case XFRM_MSG_EXPIRE:
		return xfrm_exp_state_notify(x, c);
	case XFRM_MSG_NEWAE:
		return xfrm_aevent_state_notify(x, c);
	case XFRM_MSG_DELSA:
	case XFRM_MSG_UPDSA:
	case XFRM_MSG_NEWSA:
		return xfrm_notify_sa(x, c);
	case XFRM_MSG_FLUSHSA:
		return xfrm_notify_sa_flush(c);
	default:
		printk(KERN_NOTICE "xfrm_user: Unknown SA event %d\n",
		       c->event);
		break;
	}

	return 0;

}

static inline unsigned int xfrm_acquire_msgsize(struct xfrm_state *x,
						struct xfrm_policy *xp)
{
	return NLMSG_ALIGN(sizeof(struct xfrm_user_acquire))
	       + nla_total_size(sizeof(struct xfrm_user_tmpl) * xp->xfrm_nr)
	       + nla_total_size(sizeof(struct xfrm_mark))
	       + nla_total_size(xfrm_user_sec_ctx_size(x->security))
	       + userpolicy_type_attrsize();
}

static int build_acquire(struct sk_buff *skb, struct xfrm_state *x,
			 struct xfrm_tmpl *xt, struct xfrm_policy *xp)
{
	__u32 seq = xfrm_get_acqseq();
	struct xfrm_user_acquire *ua;
	struct nlmsghdr *nlh;
	int err;

	nlh = nlmsg_put(skb, 0, 0, XFRM_MSG_ACQUIRE, sizeof(*ua), 0);
	if (nlh == NULL)
		return -EMSGSIZE;

	ua = nlmsg_data(nlh);
	memcpy(&ua->id, &x->id, sizeof(ua->id));
	memcpy(&ua->saddr, &x->props.saddr, sizeof(ua->saddr));
	memcpy(&ua->sel, &x->sel, sizeof(ua->sel));
	copy_to_user_policy(xp, &ua->policy, XFRM_POLICY_OUT);
	ua->aalgos = xt->aalgos;
	ua->ealgos = xt->ealgos;
	ua->calgos = xt->calgos;
	ua->seq = x->km.seq = seq;

	err = copy_to_user_tmpl(xp, skb);
	if (!err)
		err = copy_to_user_state_sec_ctx(x, skb);
	if (!err)
		err = copy_to_user_policy_type(xp->type, skb);
	if (!err)
		err = xfrm_mark_put(skb, &xp->mark);
	if (!err)
		err = xfrm_if_id_put(skb, xp->if_id);
	if (err) {
		nlmsg_cancel(skb, nlh);
		return err;
	}

	nlmsg_end(skb, nlh);
	return 0;
}

static int xfrm_send_acquire(struct xfrm_state *x, struct xfrm_tmpl *xt,
			     struct xfrm_policy *xp)
{
	struct net *net = xs_net(x);
	struct sk_buff *skb;
	int err;

	skb = nlmsg_new(xfrm_acquire_msgsize(x, xp), GFP_ATOMIC);
	if (skb == NULL)
		return -ENOMEM;

	err = build_acquire(skb, x, xt, xp);
	BUG_ON(err < 0);

	return xfrm_nlmsg_multicast(net, skb, 0, XFRMNLGRP_ACQUIRE);
}

/* User gives us xfrm_user_policy_info followed by an array of 0
 * or more templates.
 */
static struct xfrm_policy *xfrm_compile_policy(struct sock *sk, int opt,
					       u8 *data, int len, int *dir)
{
	struct net *net = sock_net(sk);
	struct xfrm_userpolicy_info *p = (struct xfrm_userpolicy_info *)data;
	struct xfrm_user_tmpl *ut = (struct xfrm_user_tmpl *) (p + 1);
	struct xfrm_policy *xp;
	int nr;

	switch (sk->sk_family) {
	case AF_INET:
		if (opt != IP_XFRM_POLICY) {
			*dir = -EOPNOTSUPP;
			return NULL;
		}
		break;
#if IS_ENABLED(CONFIG_IPV6)
	case AF_INET6:
		if (opt != IPV6_XFRM_POLICY) {
			*dir = -EOPNOTSUPP;
			return NULL;
		}
		break;
#endif
	default:
		*dir = -EINVAL;
		return NULL;
	}

	*dir = -EINVAL;

	if (len < sizeof(*p) ||
	    verify_newpolicy_info(p))
		return NULL;

	nr = ((len - sizeof(*p)) / sizeof(*ut));
	if (validate_tmpl(nr, ut, p->sel.family))
		return NULL;

	if (p->dir > XFRM_POLICY_OUT)
		return NULL;

	xp = xfrm_policy_alloc(net, GFP_ATOMIC);
	if (xp == NULL) {
		*dir = -ENOBUFS;
		return NULL;
	}

	copy_from_user_policy(xp, p);
	xp->type = XFRM_POLICY_TYPE_MAIN;
	copy_templates(xp, ut, nr);

	*dir = p->dir;

	return xp;
}

static inline unsigned int xfrm_polexpire_msgsize(struct xfrm_policy *xp)
{
	return NLMSG_ALIGN(sizeof(struct xfrm_user_polexpire))
	       + nla_total_size(sizeof(struct xfrm_user_tmpl) * xp->xfrm_nr)
	       + nla_total_size(xfrm_user_sec_ctx_size(xp->security))
	       + nla_total_size(sizeof(struct xfrm_mark))
	       + userpolicy_type_attrsize();
}

static int build_polexpire(struct sk_buff *skb, struct xfrm_policy *xp,
			   int dir, const struct km_event *c)
{
	struct xfrm_user_polexpire *upe;
	int hard = c->data.hard;
	struct nlmsghdr *nlh;
	int err;

	nlh = nlmsg_put(skb, c->portid, 0, XFRM_MSG_POLEXPIRE, sizeof(*upe), 0);
	if (nlh == NULL)
		return -EMSGSIZE;

	upe = nlmsg_data(nlh);
	copy_to_user_policy(xp, &upe->pol, dir);
	err = copy_to_user_tmpl(xp, skb);
	if (!err)
		err = copy_to_user_sec_ctx(xp, skb);
	if (!err)
		err = copy_to_user_policy_type(xp->type, skb);
	if (!err)
		err = xfrm_mark_put(skb, &xp->mark);
	if (!err)
		err = xfrm_if_id_put(skb, xp->if_id);
	if (err) {
		nlmsg_cancel(skb, nlh);
		return err;
	}
	upe->hard = !!hard;

	nlmsg_end(skb, nlh);
	return 0;
}

static int xfrm_exp_policy_notify(struct xfrm_policy *xp, int dir, const struct km_event *c)
{
	struct net *net = xp_net(xp);
	struct sk_buff *skb;
	int err;

	skb = nlmsg_new(xfrm_polexpire_msgsize(xp), GFP_ATOMIC);
	if (skb == NULL)
		return -ENOMEM;

	err = build_polexpire(skb, xp, dir, c);
	BUG_ON(err < 0);

	return xfrm_nlmsg_multicast(net, skb, 0, XFRMNLGRP_EXPIRE);
}

static int xfrm_notify_policy(struct xfrm_policy *xp, int dir, const struct km_event *c)
{
	unsigned int len = nla_total_size(sizeof(struct xfrm_user_tmpl) * xp->xfrm_nr);
	struct net *net = xp_net(xp);
	struct xfrm_userpolicy_info *p;
	struct xfrm_userpolicy_id *id;
	struct nlmsghdr *nlh;
	struct sk_buff *skb;
	unsigned int headlen;
	int err;

	headlen = sizeof(*p);
	if (c->event == XFRM_MSG_DELPOLICY) {
		len += nla_total_size(headlen);
		headlen = sizeof(*id);
	}
	len += userpolicy_type_attrsize();
	len += nla_total_size(sizeof(struct xfrm_mark));
	len += NLMSG_ALIGN(headlen);

	skb = nlmsg_new(len, GFP_ATOMIC);
	if (skb == NULL)
		return -ENOMEM;

	nlh = nlmsg_put(skb, c->portid, c->seq, c->event, headlen, 0);
	err = -EMSGSIZE;
	if (nlh == NULL)
		goto out_free_skb;

	p = nlmsg_data(nlh);
	if (c->event == XFRM_MSG_DELPOLICY) {
		struct nlattr *attr;

		id = nlmsg_data(nlh);
		memset(id, 0, sizeof(*id));
		id->dir = dir;
		if (c->data.byid)
			id->index = xp->index;
		else
			memcpy(&id->sel, &xp->selector, sizeof(id->sel));

		attr = nla_reserve(skb, XFRMA_POLICY, sizeof(*p));
		err = -EMSGSIZE;
		if (attr == NULL)
			goto out_free_skb;

		p = nla_data(attr);
	}

	copy_to_user_policy(xp, p, dir);
	err = copy_to_user_tmpl(xp, skb);
	if (!err)
		err = copy_to_user_policy_type(xp->type, skb);
	if (!err)
		err = xfrm_mark_put(skb, &xp->mark);
	if (!err)
		err = xfrm_if_id_put(skb, xp->if_id);
	if (err)
		goto out_free_skb;

	nlmsg_end(skb, nlh);

	return xfrm_nlmsg_multicast(net, skb, 0, XFRMNLGRP_POLICY);

out_free_skb:
	kfree_skb(skb);
	return err;
}

static int xfrm_notify_policy_flush(const struct km_event *c)
{
	struct net *net = c->net;
	struct nlmsghdr *nlh;
	struct sk_buff *skb;
	int err;

	skb = nlmsg_new(userpolicy_type_attrsize(), GFP_ATOMIC);
	if (skb == NULL)
		return -ENOMEM;

	nlh = nlmsg_put(skb, c->portid, c->seq, XFRM_MSG_FLUSHPOLICY, 0, 0);
	err = -EMSGSIZE;
	if (nlh == NULL)
		goto out_free_skb;
	err = copy_to_user_policy_type(c->data.type, skb);
	if (err)
		goto out_free_skb;

	nlmsg_end(skb, nlh);

	return xfrm_nlmsg_multicast(net, skb, 0, XFRMNLGRP_POLICY);

out_free_skb:
	kfree_skb(skb);
	return err;
}

static int xfrm_send_policy_notify(struct xfrm_policy *xp, int dir, const struct km_event *c)
{

	switch (c->event) {
	case XFRM_MSG_NEWPOLICY:
	case XFRM_MSG_UPDPOLICY:
	case XFRM_MSG_DELPOLICY:
		return xfrm_notify_policy(xp, dir, c);
	case XFRM_MSG_FLUSHPOLICY:
		return xfrm_notify_policy_flush(c);
	case XFRM_MSG_POLEXPIRE:
		return xfrm_exp_policy_notify(xp, dir, c);
	default:
		printk(KERN_NOTICE "xfrm_user: Unknown Policy event %d\n",
		       c->event);
	}

	return 0;

}

static inline unsigned int xfrm_report_msgsize(void)
{
	return NLMSG_ALIGN(sizeof(struct xfrm_user_report));
}

static int build_report(struct sk_buff *skb, u8 proto,
			struct xfrm_selector *sel, xfrm_address_t *addr)
{
	struct xfrm_user_report *ur;
	struct nlmsghdr *nlh;

	nlh = nlmsg_put(skb, 0, 0, XFRM_MSG_REPORT, sizeof(*ur), 0);
	if (nlh == NULL)
		return -EMSGSIZE;

	ur = nlmsg_data(nlh);
	ur->proto = proto;
	memcpy(&ur->sel, sel, sizeof(ur->sel));

	if (addr) {
		int err = nla_put(skb, XFRMA_COADDR, sizeof(*addr), addr);
		if (err) {
			nlmsg_cancel(skb, nlh);
			return err;
		}
	}
	nlmsg_end(skb, nlh);
	return 0;
}

static int xfrm_send_report(struct net *net, u8 proto,
			    struct xfrm_selector *sel, xfrm_address_t *addr)
{
	struct sk_buff *skb;
	int err;

	skb = nlmsg_new(xfrm_report_msgsize(), GFP_ATOMIC);
	if (skb == NULL)
		return -ENOMEM;

	err = build_report(skb, proto, sel, addr);
	BUG_ON(err < 0);

	return xfrm_nlmsg_multicast(net, skb, 0, XFRMNLGRP_REPORT);
}

static inline unsigned int xfrm_mapping_msgsize(void)
{
	return NLMSG_ALIGN(sizeof(struct xfrm_user_mapping));
}

static int build_mapping(struct sk_buff *skb, struct xfrm_state *x,
			 xfrm_address_t *new_saddr, __be16 new_sport)
{
	struct xfrm_user_mapping *um;
	struct nlmsghdr *nlh;

	nlh = nlmsg_put(skb, 0, 0, XFRM_MSG_MAPPING, sizeof(*um), 0);
	if (nlh == NULL)
		return -EMSGSIZE;

	um = nlmsg_data(nlh);

	memcpy(&um->id.daddr, &x->id.daddr, sizeof(um->id.daddr));
	um->id.spi = x->id.spi;
	um->id.family = x->props.family;
	um->id.proto = x->id.proto;
	memcpy(&um->new_saddr, new_saddr, sizeof(um->new_saddr));
	memcpy(&um->old_saddr, &x->props.saddr, sizeof(um->old_saddr));
	um->new_sport = new_sport;
	um->old_sport = x->encap->encap_sport;
	um->reqid = x->props.reqid;

	nlmsg_end(skb, nlh);
	return 0;
}

static int xfrm_send_mapping(struct xfrm_state *x, xfrm_address_t *ipaddr,
			     __be16 sport)
{
	struct net *net = xs_net(x);
	struct sk_buff *skb;
	int err;

	if (x->id.proto != IPPROTO_ESP)
		return -EINVAL;

	if (!x->encap)
		return -EINVAL;

	skb = nlmsg_new(xfrm_mapping_msgsize(), GFP_ATOMIC);
	if (skb == NULL)
		return -ENOMEM;

	err = build_mapping(skb, x, ipaddr, sport);
	BUG_ON(err < 0);

	return xfrm_nlmsg_multicast(net, skb, 0, XFRMNLGRP_MAPPING);
}

static bool xfrm_is_alive(const struct km_event *c)
{
	return (bool)xfrm_acquire_is_on(c->net);
}

static struct xfrm_mgr netlink_mgr = {
	.notify		= xfrm_send_state_notify,
	.acquire	= xfrm_send_acquire,
	.compile_policy	= xfrm_compile_policy,
	.notify_policy	= xfrm_send_policy_notify,
	.report		= xfrm_send_report,
	.migrate	= xfrm_send_migrate,
	.new_mapping	= xfrm_send_mapping,
	.is_alive	= xfrm_is_alive,
};

static int __net_init xfrm_user_net_init(struct net *net)
{
	struct sock *nlsk;
	struct netlink_kernel_cfg cfg = {
		.groups	= XFRMNLGRP_MAX,
		.input	= xfrm_netlink_rcv,
	};

	nlsk = netlink_kernel_create(net, NETLINK_XFRM, &cfg);
	if (nlsk == NULL)
		return -ENOMEM;
	net->xfrm.nlsk_stash = nlsk; /* Don't set to NULL */
	rcu_assign_pointer(net->xfrm.nlsk, nlsk);
	return 0;
}

static void __net_exit xfrm_user_net_exit(struct list_head *net_exit_list)
{
	struct net *net;
	list_for_each_entry(net, net_exit_list, exit_list)
		RCU_INIT_POINTER(net->xfrm.nlsk, NULL);
	synchronize_net();
	list_for_each_entry(net, net_exit_list, exit_list)
		netlink_kernel_release(net->xfrm.nlsk_stash);
}

static struct pernet_operations xfrm_user_net_ops = {
	.init	    = xfrm_user_net_init,
	.exit_batch = xfrm_user_net_exit,
};

static int __init xfrm_user_init(void)
{
	int rv;

	printk(KERN_INFO "Initializing XFRM netlink socket\n");

	rv = register_pernet_subsys(&xfrm_user_net_ops);
	if (rv < 0)
		return rv;
	rv = xfrm_register_km(&netlink_mgr);
	if (rv < 0)
		unregister_pernet_subsys(&xfrm_user_net_ops);
	return rv;
}

static void __exit xfrm_user_exit(void)
{
	xfrm_unregister_km(&netlink_mgr);
	unregister_pernet_subsys(&xfrm_user_net_ops);
}

module_init(xfrm_user_init);
module_exit(xfrm_user_exit);
MODULE_LICENSE("GPL");
MODULE_ALIAS_NET_PF_PROTO(PF_NETLINK, NETLINK_XFRM);<|MERGE_RESOLUTION|>--- conflicted
+++ resolved
@@ -2694,12 +2694,6 @@
 	struct nlmsghdr *nlh64 = NULL;
 	int type, err;
 
-<<<<<<< HEAD
-	if (!IS_ENABLED(CONFIG_ANDROID) && in_compat_syscall())
-		return -EOPNOTSUPP;
-
-=======
->>>>>>> 9ff9b0d3
 	type = nlh->nlmsg_type;
 	if (type > XFRM_MSG_MAX)
 		return -EINVAL;
