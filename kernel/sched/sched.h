--- conflicted
+++ resolved
@@ -2343,19 +2343,11 @@
 
 	return clamp(util, min_util, max_util);
 }
-<<<<<<< HEAD
-
-static inline unsigned int uclamp_util(struct rq *rq, unsigned int util)
-{
-	return uclamp_util_with(rq, util, NULL);
-}
 
 static inline bool uclamp_boosted(struct task_struct *p)
 {
 	return uclamp_eff_value(p, UCLAMP_MIN) > 0;
 }
-=======
->>>>>>> b5f7ab6b
 #else /* CONFIG_UCLAMP_TASK */
 static inline
 unsigned long uclamp_rq_util_with(struct rq *rq, unsigned long util,
