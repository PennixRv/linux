--- conflicted
+++ resolved
@@ -554,15 +554,6 @@
 };
 
 extern struct fscrypt_mode fscrypt_modes[];
-<<<<<<< HEAD
-
-static inline bool
-fscrypt_mode_supports_direct_key(const struct fscrypt_mode *mode)
-{
-	return mode->ivsize >= offsetofend(union fscrypt_iv, nonce);
-}
-=======
->>>>>>> 768209cd
 
 extern int fscrypt_prepare_key(struct fscrypt_prepared_key *prep_key,
 			       const u8 *raw_key, unsigned int raw_key_size,
