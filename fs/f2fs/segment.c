// SPDX-License-Identifier: GPL-2.0
/*
 * fs/f2fs/segment.c
 *
 * Copyright (c) 2012 Samsung Electronics Co., Ltd.
 *             http://www.samsung.com/
 */
#include <linux/fs.h>
#include <linux/f2fs_fs.h>
#include <linux/bio.h>
#include <linux/blkdev.h>
#include <linux/prefetch.h>
#include <linux/kthread.h>
#include <linux/swap.h>
#include <linux/timer.h>
#include <linux/freezer.h>
#include <linux/sched/signal.h>

#include "f2fs.h"
#include "segment.h"
#include "node.h"
#include "gc.h"
#include <trace/events/f2fs.h>

#define __reverse_ffz(x) __reverse_ffs(~(x))

static struct kmem_cache *discard_entry_slab;
static struct kmem_cache *discard_cmd_slab;
static struct kmem_cache *sit_entry_set_slab;
static struct kmem_cache *inmem_entry_slab;

static unsigned long __reverse_ulong(unsigned char *str)
{
	unsigned long tmp = 0;
	int shift = 24, idx = 0;

#if BITS_PER_LONG == 64
	shift = 56;
#endif
	while (shift >= 0) {
		tmp |= (unsigned long)str[idx++] << shift;
		shift -= BITS_PER_BYTE;
	}
	return tmp;
}

/*
 * __reverse_ffs is copied from include/asm-generic/bitops/__ffs.h since
 * MSB and LSB are reversed in a byte by f2fs_set_bit.
 */
static inline unsigned long __reverse_ffs(unsigned long word)
{
	int num = 0;

#if BITS_PER_LONG == 64
	if ((word & 0xffffffff00000000UL) == 0)
		num += 32;
	else
		word >>= 32;
#endif
	if ((word & 0xffff0000) == 0)
		num += 16;
	else
		word >>= 16;

	if ((word & 0xff00) == 0)
		num += 8;
	else
		word >>= 8;

	if ((word & 0xf0) == 0)
		num += 4;
	else
		word >>= 4;

	if ((word & 0xc) == 0)
		num += 2;
	else
		word >>= 2;

	if ((word & 0x2) == 0)
		num += 1;
	return num;
}

/*
 * __find_rev_next(_zero)_bit is copied from lib/find_next_bit.c because
 * f2fs_set_bit makes MSB and LSB reversed in a byte.
 * @size must be integral times of unsigned long.
 * Example:
 *                             MSB <--> LSB
 *   f2fs_set_bit(0, bitmap) => 1000 0000
 *   f2fs_set_bit(7, bitmap) => 0000 0001
 */
static unsigned long __find_rev_next_bit(const unsigned long *addr,
			unsigned long size, unsigned long offset)
{
	const unsigned long *p = addr + BIT_WORD(offset);
	unsigned long result = size;
	unsigned long tmp;

	if (offset >= size)
		return size;

	size -= (offset & ~(BITS_PER_LONG - 1));
	offset %= BITS_PER_LONG;

	while (1) {
		if (*p == 0)
			goto pass;

		tmp = __reverse_ulong((unsigned char *)p);

		tmp &= ~0UL >> offset;
		if (size < BITS_PER_LONG)
			tmp &= (~0UL << (BITS_PER_LONG - size));
		if (tmp)
			goto found;
pass:
		if (size <= BITS_PER_LONG)
			break;
		size -= BITS_PER_LONG;
		offset = 0;
		p++;
	}
	return result;
found:
	return result - size + __reverse_ffs(tmp);
}

static unsigned long __find_rev_next_zero_bit(const unsigned long *addr,
			unsigned long size, unsigned long offset)
{
	const unsigned long *p = addr + BIT_WORD(offset);
	unsigned long result = size;
	unsigned long tmp;

	if (offset >= size)
		return size;

	size -= (offset & ~(BITS_PER_LONG - 1));
	offset %= BITS_PER_LONG;

	while (1) {
		if (*p == ~0UL)
			goto pass;

		tmp = __reverse_ulong((unsigned char *)p);

		if (offset)
			tmp |= ~0UL << (BITS_PER_LONG - offset);
		if (size < BITS_PER_LONG)
			tmp |= ~0UL >> size;
		if (tmp != ~0UL)
			goto found;
pass:
		if (size <= BITS_PER_LONG)
			break;
		size -= BITS_PER_LONG;
		offset = 0;
		p++;
	}
	return result;
found:
	return result - size + __reverse_ffz(tmp);
}

bool f2fs_need_SSR(struct f2fs_sb_info *sbi)
{
	int node_secs = get_blocktype_secs(sbi, F2FS_DIRTY_NODES);
	int dent_secs = get_blocktype_secs(sbi, F2FS_DIRTY_DENTS);
	int imeta_secs = get_blocktype_secs(sbi, F2FS_DIRTY_IMETA);

	if (f2fs_lfs_mode(sbi))
		return false;
	if (sbi->gc_mode == GC_URGENT_HIGH)
		return true;
	if (unlikely(is_sbi_flag_set(sbi, SBI_CP_DISABLED)))
		return true;

	return free_sections(sbi) <= (node_secs + 2 * dent_secs + imeta_secs +
			SM_I(sbi)->min_ssr_sections + reserved_sections(sbi));
}

void f2fs_register_inmem_page(struct inode *inode, struct page *page)
{
	struct inmem_pages *new;

	set_page_private_atomic(page);

	new = f2fs_kmem_cache_alloc(inmem_entry_slab, GFP_NOFS);

	/* add atomic page indices to the list */
	new->page = page;
	INIT_LIST_HEAD(&new->list);

	/* increase reference count with clean state */
	get_page(page);
	mutex_lock(&F2FS_I(inode)->inmem_lock);
	list_add_tail(&new->list, &F2FS_I(inode)->inmem_pages);
	inc_page_count(F2FS_I_SB(inode), F2FS_INMEM_PAGES);
	mutex_unlock(&F2FS_I(inode)->inmem_lock);

	trace_f2fs_register_inmem_page(page, INMEM);
}

static int __revoke_inmem_pages(struct inode *inode,
				struct list_head *head, bool drop, bool recover,
				bool trylock)
{
	struct f2fs_sb_info *sbi = F2FS_I_SB(inode);
	struct inmem_pages *cur, *tmp;
	int err = 0;

	list_for_each_entry_safe(cur, tmp, head, list) {
		struct page *page = cur->page;

		if (drop)
			trace_f2fs_commit_inmem_page(page, INMEM_DROP);

		if (trylock) {
			/*
			 * to avoid deadlock in between page lock and
			 * inmem_lock.
			 */
			if (!trylock_page(page))
				continue;
		} else {
			lock_page(page);
		}

		f2fs_wait_on_page_writeback(page, DATA, true, true);

		if (recover) {
			struct dnode_of_data dn;
			struct node_info ni;

			trace_f2fs_commit_inmem_page(page, INMEM_REVOKE);
retry:
			set_new_dnode(&dn, inode, NULL, NULL, 0);
			err = f2fs_get_dnode_of_data(&dn, page->index,
								LOOKUP_NODE);
			if (err) {
				if (err == -ENOMEM) {
					congestion_wait(BLK_RW_ASYNC,
							DEFAULT_IO_TIMEOUT);
					cond_resched();
					goto retry;
				}
				err = -EAGAIN;
				goto next;
			}

			err = f2fs_get_node_info(sbi, dn.nid, &ni, false);
			if (err) {
				f2fs_put_dnode(&dn);
				return err;
			}

			if (cur->old_addr == NEW_ADDR) {
				f2fs_invalidate_blocks(sbi, dn.data_blkaddr);
				f2fs_update_data_blkaddr(&dn, NEW_ADDR);
			} else
				f2fs_replace_block(sbi, &dn, dn.data_blkaddr,
					cur->old_addr, ni.version, true, true);
			f2fs_put_dnode(&dn);
		}
next:
		/* we don't need to invalidate this in the sccessful status */
		if (drop || recover) {
			ClearPageUptodate(page);
			clear_page_private_gcing(page);
		}
		detach_page_private(page);
		set_page_private(page, 0);
		f2fs_put_page(page, 1);

		list_del(&cur->list);
		kmem_cache_free(inmem_entry_slab, cur);
		dec_page_count(F2FS_I_SB(inode), F2FS_INMEM_PAGES);
	}
	return err;
}

void f2fs_drop_inmem_pages_all(struct f2fs_sb_info *sbi, bool gc_failure)
{
	struct list_head *head = &sbi->inode_list[ATOMIC_FILE];
	struct inode *inode;
	struct f2fs_inode_info *fi;
	unsigned int count = sbi->atomic_files;
	unsigned int looped = 0;
next:
	spin_lock(&sbi->inode_lock[ATOMIC_FILE]);
	if (list_empty(head)) {
		spin_unlock(&sbi->inode_lock[ATOMIC_FILE]);
		return;
	}
	fi = list_first_entry(head, struct f2fs_inode_info, inmem_ilist);
	inode = igrab(&fi->vfs_inode);
	if (inode)
		list_move_tail(&fi->inmem_ilist, head);
	spin_unlock(&sbi->inode_lock[ATOMIC_FILE]);

	if (inode) {
		if (gc_failure) {
			if (!fi->i_gc_failures[GC_FAILURE_ATOMIC])
				goto skip;
		}
		set_inode_flag(inode, FI_ATOMIC_REVOKE_REQUEST);
		f2fs_drop_inmem_pages(inode);
skip:
		iput(inode);
	}
	congestion_wait(BLK_RW_ASYNC, DEFAULT_IO_TIMEOUT);
	cond_resched();
	if (gc_failure) {
		if (++looped >= count)
			return;
	}
	goto next;
}

void f2fs_drop_inmem_pages(struct inode *inode)
{
	struct f2fs_sb_info *sbi = F2FS_I_SB(inode);
	struct f2fs_inode_info *fi = F2FS_I(inode);

	do {
		mutex_lock(&fi->inmem_lock);
		if (list_empty(&fi->inmem_pages)) {
			fi->i_gc_failures[GC_FAILURE_ATOMIC] = 0;

			spin_lock(&sbi->inode_lock[ATOMIC_FILE]);
			if (!list_empty(&fi->inmem_ilist))
				list_del_init(&fi->inmem_ilist);
			if (f2fs_is_atomic_file(inode)) {
				clear_inode_flag(inode, FI_ATOMIC_FILE);
				sbi->atomic_files--;
			}
			spin_unlock(&sbi->inode_lock[ATOMIC_FILE]);

			mutex_unlock(&fi->inmem_lock);
			break;
		}
		__revoke_inmem_pages(inode, &fi->inmem_pages,
						true, false, true);
		mutex_unlock(&fi->inmem_lock);
	} while (1);
}

void f2fs_drop_inmem_page(struct inode *inode, struct page *page)
{
	struct f2fs_inode_info *fi = F2FS_I(inode);
	struct f2fs_sb_info *sbi = F2FS_I_SB(inode);
	struct list_head *head = &fi->inmem_pages;
	struct inmem_pages *cur = NULL;
	struct inmem_pages *tmp;

	f2fs_bug_on(sbi, !page_private_atomic(page));

	mutex_lock(&fi->inmem_lock);
	list_for_each_entry(tmp, head, list) {
		if (tmp->page == page) {
			cur = tmp;
			break;
		}
	}

	f2fs_bug_on(sbi, !cur);
	list_del(&cur->list);
	mutex_unlock(&fi->inmem_lock);

	dec_page_count(sbi, F2FS_INMEM_PAGES);
	kmem_cache_free(inmem_entry_slab, cur);

	ClearPageUptodate(page);
	clear_page_private_atomic(page);
	f2fs_put_page(page, 0);

	detach_page_private(page);
	set_page_private(page, 0);

	trace_f2fs_commit_inmem_page(page, INMEM_INVALIDATE);
}

static int __f2fs_commit_inmem_pages(struct inode *inode)
{
	struct f2fs_sb_info *sbi = F2FS_I_SB(inode);
	struct f2fs_inode_info *fi = F2FS_I(inode);
	struct inmem_pages *cur, *tmp;
	struct f2fs_io_info fio = {
		.sbi = sbi,
		.ino = inode->i_ino,
		.type = DATA,
		.op = REQ_OP_WRITE,
		.op_flags = REQ_SYNC | REQ_PRIO,
		.io_type = FS_DATA_IO,
	};
	struct list_head revoke_list;
	bool submit_bio = false;
	int err = 0;

	INIT_LIST_HEAD(&revoke_list);

	list_for_each_entry_safe(cur, tmp, &fi->inmem_pages, list) {
		struct page *page = cur->page;

		lock_page(page);
		if (page->mapping == inode->i_mapping) {
			trace_f2fs_commit_inmem_page(page, INMEM);

			f2fs_wait_on_page_writeback(page, DATA, true, true);

			set_page_dirty(page);
			if (clear_page_dirty_for_io(page)) {
				inode_dec_dirty_pages(inode);
				f2fs_remove_dirty_inode(inode);
			}
retry:
			fio.page = page;
			fio.old_blkaddr = NULL_ADDR;
			fio.encrypted_page = NULL;
			fio.need_lock = LOCK_DONE;
			err = f2fs_do_write_data_page(&fio);
			if (err) {
				if (err == -ENOMEM) {
					congestion_wait(BLK_RW_ASYNC,
							DEFAULT_IO_TIMEOUT);
					cond_resched();
					goto retry;
				}
				unlock_page(page);
				break;
			}
			/* record old blkaddr for revoking */
			cur->old_addr = fio.old_blkaddr;
			submit_bio = true;
		}
		unlock_page(page);
		list_move_tail(&cur->list, &revoke_list);
	}

	if (submit_bio)
		f2fs_submit_merged_write_cond(sbi, inode, NULL, 0, DATA);

	if (err) {
		/*
		 * try to revoke all committed pages, but still we could fail
		 * due to no memory or other reason, if that happened, EAGAIN
		 * will be returned, which means in such case, transaction is
		 * already not integrity, caller should use journal to do the
		 * recovery or rewrite & commit last transaction. For other
		 * error number, revoking was done by filesystem itself.
		 */
		err = __revoke_inmem_pages(inode, &revoke_list,
						false, true, false);

		/* drop all uncommitted pages */
		__revoke_inmem_pages(inode, &fi->inmem_pages,
						true, false, false);
	} else {
		__revoke_inmem_pages(inode, &revoke_list,
						false, false, false);
	}

	return err;
}

int f2fs_commit_inmem_pages(struct inode *inode)
{
	struct f2fs_sb_info *sbi = F2FS_I_SB(inode);
	struct f2fs_inode_info *fi = F2FS_I(inode);
	int err;

	f2fs_balance_fs(sbi, true);

	f2fs_down_write(&fi->i_gc_rwsem[WRITE]);

	f2fs_lock_op(sbi);
	set_inode_flag(inode, FI_ATOMIC_COMMIT);

	mutex_lock(&fi->inmem_lock);
	err = __f2fs_commit_inmem_pages(inode);
	mutex_unlock(&fi->inmem_lock);

	clear_inode_flag(inode, FI_ATOMIC_COMMIT);

	f2fs_unlock_op(sbi);
	f2fs_up_write(&fi->i_gc_rwsem[WRITE]);

	return err;
}

/*
 * This function balances dirty node and dentry pages.
 * In addition, it controls garbage collection.
 */
void f2fs_balance_fs(struct f2fs_sb_info *sbi, bool need)
{
	if (time_to_inject(sbi, FAULT_CHECKPOINT)) {
		f2fs_show_injection_info(sbi, FAULT_CHECKPOINT);
		f2fs_stop_checkpoint(sbi, false);
	}

	/* balance_fs_bg is able to be pending */
	if (need && excess_cached_nats(sbi))
		f2fs_balance_fs_bg(sbi, false);

	if (!f2fs_is_checkpoint_ready(sbi))
		return;

	/*
	 * We should do GC or end up with checkpoint, if there are so many dirty
	 * dir/node pages without enough free segments.
	 */
	if (has_not_enough_free_secs(sbi, 0, 0)) {
		if (test_opt(sbi, GC_MERGE) && sbi->gc_thread &&
					sbi->gc_thread->f2fs_gc_task) {
			DEFINE_WAIT(wait);

			prepare_to_wait(&sbi->gc_thread->fggc_wq, &wait,
						TASK_UNINTERRUPTIBLE);
			wake_up(&sbi->gc_thread->gc_wait_queue_head);
			io_schedule();
			finish_wait(&sbi->gc_thread->fggc_wq, &wait);
		} else {
			f2fs_down_write(&sbi->gc_lock);
			f2fs_gc(sbi, false, false, false, NULL_SEGNO);
		}
	}
}

void f2fs_balance_fs_bg(struct f2fs_sb_info *sbi, bool from_bg)
{
	if (unlikely(is_sbi_flag_set(sbi, SBI_POR_DOING)))
		return;

	/* try to shrink extent cache when there is no enough memory */
	if (!f2fs_available_free_memory(sbi, EXTENT_CACHE))
		f2fs_shrink_extent_tree(sbi, EXTENT_CACHE_SHRINK_NUMBER);

	/* check the # of cached NAT entries */
	if (!f2fs_available_free_memory(sbi, NAT_ENTRIES))
		f2fs_try_to_free_nats(sbi, NAT_ENTRY_PER_BLOCK);

	if (!f2fs_available_free_memory(sbi, FREE_NIDS))
		f2fs_try_to_free_nids(sbi, MAX_FREE_NIDS);
	else
		f2fs_build_free_nids(sbi, false, false);

	if (excess_dirty_nats(sbi) || excess_dirty_nodes(sbi) ||
		excess_prefree_segs(sbi))
		goto do_sync;

	/* there is background inflight IO or foreground operation recently */
	if (is_inflight_io(sbi, REQ_TIME) ||
		(!f2fs_time_over(sbi, REQ_TIME) && f2fs_rwsem_is_locked(&sbi->cp_rwsem)))
		return;

	/* exceed periodical checkpoint timeout threshold */
	if (f2fs_time_over(sbi, CP_TIME))
		goto do_sync;

	/* checkpoint is the only way to shrink partial cached entries */
	if (f2fs_available_free_memory(sbi, NAT_ENTRIES) ||
		f2fs_available_free_memory(sbi, INO_ENTRIES))
		return;

do_sync:
	if (test_opt(sbi, DATA_FLUSH) && from_bg) {
		struct blk_plug plug;

		mutex_lock(&sbi->flush_lock);

		blk_start_plug(&plug);
		f2fs_sync_dirty_inodes(sbi, FILE_INODE);
		blk_finish_plug(&plug);

		mutex_unlock(&sbi->flush_lock);
	}
	f2fs_sync_fs(sbi->sb, true);
	stat_inc_bg_cp_count(sbi->stat_info);
}

static int __submit_flush_wait(struct f2fs_sb_info *sbi,
				struct block_device *bdev)
{
	int ret = blkdev_issue_flush(bdev, GFP_NOFS);

	trace_f2fs_issue_flush(bdev, test_opt(sbi, NOBARRIER),
				test_opt(sbi, FLUSH_MERGE), ret);
	return ret;
}

static int submit_flush_wait(struct f2fs_sb_info *sbi, nid_t ino)
{
	int ret = 0;
	int i;

	if (!f2fs_is_multi_device(sbi))
		return __submit_flush_wait(sbi, sbi->sb->s_bdev);

	for (i = 0; i < sbi->s_ndevs; i++) {
		if (!f2fs_is_dirty_device(sbi, ino, i, FLUSH_INO))
			continue;
		ret = __submit_flush_wait(sbi, FDEV(i).bdev);
		if (ret)
			break;
	}
	return ret;
}

static int issue_flush_thread(void *data)
{
	struct f2fs_sb_info *sbi = data;
	struct flush_cmd_control *fcc = SM_I(sbi)->fcc_info;
	wait_queue_head_t *q = &fcc->flush_wait_queue;
repeat:
	if (kthread_should_stop())
		return 0;

	if (!llist_empty(&fcc->issue_list)) {
		struct flush_cmd *cmd, *next;
		int ret;

		fcc->dispatch_list = llist_del_all(&fcc->issue_list);
		fcc->dispatch_list = llist_reverse_order(fcc->dispatch_list);

		cmd = llist_entry(fcc->dispatch_list, struct flush_cmd, llnode);

		ret = submit_flush_wait(sbi, cmd->ino);
		atomic_inc(&fcc->issued_flush);

		llist_for_each_entry_safe(cmd, next,
					  fcc->dispatch_list, llnode) {
			cmd->ret = ret;
			complete(&cmd->wait);
		}
		fcc->dispatch_list = NULL;
	}

	wait_event_interruptible(*q,
		kthread_should_stop() || !llist_empty(&fcc->issue_list));
	goto repeat;
}

int f2fs_issue_flush(struct f2fs_sb_info *sbi, nid_t ino)
{
	struct flush_cmd_control *fcc = SM_I(sbi)->fcc_info;
	struct flush_cmd cmd;
	int ret;

	if (test_opt(sbi, NOBARRIER))
		return 0;

	if (!test_opt(sbi, FLUSH_MERGE)) {
		atomic_inc(&fcc->queued_flush);
		ret = submit_flush_wait(sbi, ino);
		atomic_dec(&fcc->queued_flush);
		atomic_inc(&fcc->issued_flush);
		return ret;
	}

	if (atomic_inc_return(&fcc->queued_flush) == 1 ||
	    f2fs_is_multi_device(sbi)) {
		ret = submit_flush_wait(sbi, ino);
		atomic_dec(&fcc->queued_flush);

		atomic_inc(&fcc->issued_flush);
		return ret;
	}

	cmd.ino = ino;
	init_completion(&cmd.wait);

	llist_add(&cmd.llnode, &fcc->issue_list);

	/*
	 * update issue_list before we wake up issue_flush thread, this
	 * smp_mb() pairs with another barrier in ___wait_event(), see
	 * more details in comments of waitqueue_active().
	 */
	smp_mb();

	if (waitqueue_active(&fcc->flush_wait_queue))
		wake_up(&fcc->flush_wait_queue);

	if (fcc->f2fs_issue_flush) {
		wait_for_completion(&cmd.wait);
		atomic_dec(&fcc->queued_flush);
	} else {
		struct llist_node *list;

		list = llist_del_all(&fcc->issue_list);
		if (!list) {
			wait_for_completion(&cmd.wait);
			atomic_dec(&fcc->queued_flush);
		} else {
			struct flush_cmd *tmp, *next;

			ret = submit_flush_wait(sbi, ino);

			llist_for_each_entry_safe(tmp, next, list, llnode) {
				if (tmp == &cmd) {
					cmd.ret = ret;
					atomic_dec(&fcc->queued_flush);
					continue;
				}
				tmp->ret = ret;
				complete(&tmp->wait);
			}
		}
	}

	return cmd.ret;
}

int f2fs_create_flush_cmd_control(struct f2fs_sb_info *sbi)
{
	dev_t dev = sbi->sb->s_bdev->bd_dev;
	struct flush_cmd_control *fcc;
	int err = 0;

	if (SM_I(sbi)->fcc_info) {
		fcc = SM_I(sbi)->fcc_info;
		if (fcc->f2fs_issue_flush)
			return err;
		goto init_thread;
	}

	fcc = f2fs_kzalloc(sbi, sizeof(struct flush_cmd_control), GFP_KERNEL);
	if (!fcc)
		return -ENOMEM;
	atomic_set(&fcc->issued_flush, 0);
	atomic_set(&fcc->queued_flush, 0);
	init_waitqueue_head(&fcc->flush_wait_queue);
	init_llist_head(&fcc->issue_list);
	SM_I(sbi)->fcc_info = fcc;
	if (!test_opt(sbi, FLUSH_MERGE))
		return err;

init_thread:
	fcc->f2fs_issue_flush = kthread_run(issue_flush_thread, sbi,
				"f2fs_flush-%u:%u", MAJOR(dev), MINOR(dev));
	if (IS_ERR(fcc->f2fs_issue_flush)) {
		err = PTR_ERR(fcc->f2fs_issue_flush);
		kfree(fcc);
		SM_I(sbi)->fcc_info = NULL;
		return err;
	}

	return err;
}

void f2fs_destroy_flush_cmd_control(struct f2fs_sb_info *sbi, bool free)
{
	struct flush_cmd_control *fcc = SM_I(sbi)->fcc_info;

	if (fcc && fcc->f2fs_issue_flush) {
		struct task_struct *flush_thread = fcc->f2fs_issue_flush;

		fcc->f2fs_issue_flush = NULL;
		kthread_stop(flush_thread);
	}
	if (free) {
		kfree(fcc);
		SM_I(sbi)->fcc_info = NULL;
	}
}

int f2fs_flush_device_cache(struct f2fs_sb_info *sbi)
{
	int ret = 0, i;

	if (!f2fs_is_multi_device(sbi))
		return 0;

	if (test_opt(sbi, NOBARRIER))
		return 0;

	for (i = 1; i < sbi->s_ndevs; i++) {
		if (!f2fs_test_bit(i, (char *)&sbi->dirty_device))
			continue;
		ret = __submit_flush_wait(sbi, FDEV(i).bdev);
		if (ret)
			break;

		spin_lock(&sbi->dev_lock);
		f2fs_clear_bit(i, (char *)&sbi->dirty_device);
		spin_unlock(&sbi->dev_lock);
	}

	return ret;
}

static void __locate_dirty_segment(struct f2fs_sb_info *sbi, unsigned int segno,
		enum dirty_type dirty_type)
{
	struct dirty_seglist_info *dirty_i = DIRTY_I(sbi);

	/* need not be added */
	if (IS_CURSEG(sbi, segno))
		return;

	if (!test_and_set_bit(segno, dirty_i->dirty_segmap[dirty_type]))
		dirty_i->nr_dirty[dirty_type]++;

	if (dirty_type == DIRTY) {
		struct seg_entry *sentry = get_seg_entry(sbi, segno);
		enum dirty_type t = sentry->type;

		if (unlikely(t >= DIRTY)) {
			f2fs_bug_on(sbi, 1);
			return;
		}
		if (!test_and_set_bit(segno, dirty_i->dirty_segmap[t]))
			dirty_i->nr_dirty[t]++;

		if (__is_large_section(sbi)) {
			unsigned int secno = GET_SEC_FROM_SEG(sbi, segno);
			block_t valid_blocks =
				get_valid_blocks(sbi, segno, true);

			f2fs_bug_on(sbi, unlikely(!valid_blocks ||
					valid_blocks == BLKS_PER_SEC(sbi)));

			if (!IS_CURSEC(sbi, secno))
				set_bit(secno, dirty_i->dirty_secmap);
		}
	}
}

static void __remove_dirty_segment(struct f2fs_sb_info *sbi, unsigned int segno,
		enum dirty_type dirty_type)
{
	struct dirty_seglist_info *dirty_i = DIRTY_I(sbi);
	block_t valid_blocks;

	if (test_and_clear_bit(segno, dirty_i->dirty_segmap[dirty_type]))
		dirty_i->nr_dirty[dirty_type]--;

	if (dirty_type == DIRTY) {
		struct seg_entry *sentry = get_seg_entry(sbi, segno);
		enum dirty_type t = sentry->type;

		if (test_and_clear_bit(segno, dirty_i->dirty_segmap[t]))
			dirty_i->nr_dirty[t]--;

		valid_blocks = get_valid_blocks(sbi, segno, true);
		if (valid_blocks == 0) {
			clear_bit(GET_SEC_FROM_SEG(sbi, segno),
						dirty_i->victim_secmap);
#ifdef CONFIG_F2FS_CHECK_FS
			clear_bit(segno, SIT_I(sbi)->invalid_segmap);
#endif
		}
		if (__is_large_section(sbi)) {
			unsigned int secno = GET_SEC_FROM_SEG(sbi, segno);

			if (!valid_blocks ||
					valid_blocks == BLKS_PER_SEC(sbi)) {
				clear_bit(secno, dirty_i->dirty_secmap);
				return;
			}

			if (!IS_CURSEC(sbi, secno))
				set_bit(secno, dirty_i->dirty_secmap);
		}
	}
}

/*
 * Should not occur error such as -ENOMEM.
 * Adding dirty entry into seglist is not critical operation.
 * If a given segment is one of current working segments, it won't be added.
 */
static void locate_dirty_segment(struct f2fs_sb_info *sbi, unsigned int segno)
{
	struct dirty_seglist_info *dirty_i = DIRTY_I(sbi);
	unsigned short valid_blocks, ckpt_valid_blocks;
	unsigned int usable_blocks;

	if (segno == NULL_SEGNO || IS_CURSEG(sbi, segno))
		return;

	usable_blocks = f2fs_usable_blks_in_seg(sbi, segno);
	mutex_lock(&dirty_i->seglist_lock);

	valid_blocks = get_valid_blocks(sbi, segno, false);
	ckpt_valid_blocks = get_ckpt_valid_blocks(sbi, segno, false);

	if (valid_blocks == 0 && (!is_sbi_flag_set(sbi, SBI_CP_DISABLED) ||
		ckpt_valid_blocks == usable_blocks)) {
		__locate_dirty_segment(sbi, segno, PRE);
		__remove_dirty_segment(sbi, segno, DIRTY);
	} else if (valid_blocks < usable_blocks) {
		__locate_dirty_segment(sbi, segno, DIRTY);
	} else {
		/* Recovery routine with SSR needs this */
		__remove_dirty_segment(sbi, segno, DIRTY);
	}

	mutex_unlock(&dirty_i->seglist_lock);
}

/* This moves currently empty dirty blocks to prefree. Must hold seglist_lock */
void f2fs_dirty_to_prefree(struct f2fs_sb_info *sbi)
{
	struct dirty_seglist_info *dirty_i = DIRTY_I(sbi);
	unsigned int segno;

	mutex_lock(&dirty_i->seglist_lock);
	for_each_set_bit(segno, dirty_i->dirty_segmap[DIRTY], MAIN_SEGS(sbi)) {
		if (get_valid_blocks(sbi, segno, false))
			continue;
		if (IS_CURSEG(sbi, segno))
			continue;
		__locate_dirty_segment(sbi, segno, PRE);
		__remove_dirty_segment(sbi, segno, DIRTY);
	}
	mutex_unlock(&dirty_i->seglist_lock);
}

block_t f2fs_get_unusable_blocks(struct f2fs_sb_info *sbi)
{
	int ovp_hole_segs =
		(overprovision_segments(sbi) - reserved_segments(sbi));
	block_t ovp_holes = ovp_hole_segs << sbi->log_blocks_per_seg;
	struct dirty_seglist_info *dirty_i = DIRTY_I(sbi);
	block_t holes[2] = {0, 0};	/* DATA and NODE */
	block_t unusable;
	struct seg_entry *se;
	unsigned int segno;

	mutex_lock(&dirty_i->seglist_lock);
	for_each_set_bit(segno, dirty_i->dirty_segmap[DIRTY], MAIN_SEGS(sbi)) {
		se = get_seg_entry(sbi, segno);
		if (IS_NODESEG(se->type))
			holes[NODE] += f2fs_usable_blks_in_seg(sbi, segno) -
							se->valid_blocks;
		else
			holes[DATA] += f2fs_usable_blks_in_seg(sbi, segno) -
							se->valid_blocks;
	}
	mutex_unlock(&dirty_i->seglist_lock);

	unusable = holes[DATA] > holes[NODE] ? holes[DATA] : holes[NODE];
	if (unusable > ovp_holes)
		return unusable - ovp_holes;
	return 0;
}

int f2fs_disable_cp_again(struct f2fs_sb_info *sbi, block_t unusable)
{
	int ovp_hole_segs =
		(overprovision_segments(sbi) - reserved_segments(sbi));
	if (unusable > F2FS_OPTION(sbi).unusable_cap)
		return -EAGAIN;
	if (is_sbi_flag_set(sbi, SBI_CP_DISABLED_QUICK) &&
		dirty_segments(sbi) > ovp_hole_segs)
		return -EAGAIN;
	return 0;
}

/* This is only used by SBI_CP_DISABLED */
static unsigned int get_free_segment(struct f2fs_sb_info *sbi)
{
	struct dirty_seglist_info *dirty_i = DIRTY_I(sbi);
	unsigned int segno = 0;

	mutex_lock(&dirty_i->seglist_lock);
	for_each_set_bit(segno, dirty_i->dirty_segmap[DIRTY], MAIN_SEGS(sbi)) {
		if (get_valid_blocks(sbi, segno, false))
			continue;
		if (get_ckpt_valid_blocks(sbi, segno, false))
			continue;
		mutex_unlock(&dirty_i->seglist_lock);
		return segno;
	}
	mutex_unlock(&dirty_i->seglist_lock);
	return NULL_SEGNO;
}

static struct discard_cmd *__create_discard_cmd(struct f2fs_sb_info *sbi,
		struct block_device *bdev, block_t lstart,
		block_t start, block_t len)
{
	struct discard_cmd_control *dcc = SM_I(sbi)->dcc_info;
	struct list_head *pend_list;
	struct discard_cmd *dc;

	f2fs_bug_on(sbi, !len);

	pend_list = &dcc->pend_list[plist_idx(len)];

	dc = f2fs_kmem_cache_alloc(discard_cmd_slab, GFP_NOFS);
	INIT_LIST_HEAD(&dc->list);
	dc->bdev = bdev;
	dc->lstart = lstart;
	dc->start = start;
	dc->len = len;
	dc->ref = 0;
	dc->state = D_PREP;
	dc->queued = 0;
	dc->error = 0;
	init_completion(&dc->wait);
	list_add_tail(&dc->list, pend_list);
	spin_lock_init(&dc->lock);
	dc->bio_ref = 0;
	atomic_inc(&dcc->discard_cmd_cnt);
	dcc->undiscard_blks += len;

	return dc;
}

static struct discard_cmd *__attach_discard_cmd(struct f2fs_sb_info *sbi,
				struct block_device *bdev, block_t lstart,
				block_t start, block_t len,
				struct rb_node *parent, struct rb_node **p,
				bool leftmost)
{
	struct discard_cmd_control *dcc = SM_I(sbi)->dcc_info;
	struct discard_cmd *dc;

	dc = __create_discard_cmd(sbi, bdev, lstart, start, len);

	rb_link_node(&dc->rb_node, parent, p);
	rb_insert_color_cached(&dc->rb_node, &dcc->root, leftmost);

	return dc;
}

static void __detach_discard_cmd(struct discard_cmd_control *dcc,
							struct discard_cmd *dc)
{
	if (dc->state == D_DONE)
		atomic_sub(dc->queued, &dcc->queued_discard);

	list_del(&dc->list);
	rb_erase_cached(&dc->rb_node, &dcc->root);
	dcc->undiscard_blks -= dc->len;

	kmem_cache_free(discard_cmd_slab, dc);

	atomic_dec(&dcc->discard_cmd_cnt);
}

static void __remove_discard_cmd(struct f2fs_sb_info *sbi,
							struct discard_cmd *dc)
{
	struct discard_cmd_control *dcc = SM_I(sbi)->dcc_info;
	unsigned long flags;

	trace_f2fs_remove_discard(dc->bdev, dc->start, dc->len);

	spin_lock_irqsave(&dc->lock, flags);
	if (dc->bio_ref) {
		spin_unlock_irqrestore(&dc->lock, flags);
		return;
	}
	spin_unlock_irqrestore(&dc->lock, flags);

	f2fs_bug_on(sbi, dc->ref);

	if (dc->error == -EOPNOTSUPP)
		dc->error = 0;

	if (dc->error)
		printk_ratelimited(
			"%sF2FS-fs (%s): Issue discard(%u, %u, %u) failed, ret: %d",
			KERN_INFO, sbi->sb->s_id,
			dc->lstart, dc->start, dc->len, dc->error);
	__detach_discard_cmd(dcc, dc);
}

static void f2fs_submit_discard_endio(struct bio *bio)
{
	struct discard_cmd *dc = (struct discard_cmd *)bio->bi_private;
	unsigned long flags;

	spin_lock_irqsave(&dc->lock, flags);
	if (!dc->error)
		dc->error = blk_status_to_errno(bio->bi_status);
	dc->bio_ref--;
	if (!dc->bio_ref && dc->state == D_SUBMIT) {
		dc->state = D_DONE;
		complete_all(&dc->wait);
	}
	spin_unlock_irqrestore(&dc->lock, flags);
	bio_put(bio);
}

static void __check_sit_bitmap(struct f2fs_sb_info *sbi,
				block_t start, block_t end)
{
#ifdef CONFIG_F2FS_CHECK_FS
	struct seg_entry *sentry;
	unsigned int segno;
	block_t blk = start;
	unsigned long offset, size, max_blocks = sbi->blocks_per_seg;
	unsigned long *map;

	while (blk < end) {
		segno = GET_SEGNO(sbi, blk);
		sentry = get_seg_entry(sbi, segno);
		offset = GET_BLKOFF_FROM_SEG0(sbi, blk);

		if (end < START_BLOCK(sbi, segno + 1))
			size = GET_BLKOFF_FROM_SEG0(sbi, end);
		else
			size = max_blocks;
		map = (unsigned long *)(sentry->cur_valid_map);
		offset = __find_rev_next_bit(map, size, offset);
		f2fs_bug_on(sbi, offset != size);
		blk = START_BLOCK(sbi, segno + 1);
	}
#endif
}

static void __init_discard_policy(struct f2fs_sb_info *sbi,
				struct discard_policy *dpolicy,
				int discard_type, unsigned int granularity)
{
	struct discard_cmd_control *dcc = SM_I(sbi)->dcc_info;

	/* common policy */
	dpolicy->type = discard_type;
	dpolicy->sync = true;
	dpolicy->ordered = false;
	dpolicy->granularity = granularity;

	dpolicy->max_requests = DEF_MAX_DISCARD_REQUEST;
	dpolicy->io_aware_gran = MAX_PLIST_NUM;
	dpolicy->timeout = false;

	if (discard_type == DPOLICY_BG) {
		dpolicy->min_interval = DEF_MIN_DISCARD_ISSUE_TIME;
		dpolicy->mid_interval = DEF_MID_DISCARD_ISSUE_TIME;
		dpolicy->max_interval = DEF_MAX_DISCARD_ISSUE_TIME;
		dpolicy->io_aware = true;
		dpolicy->sync = false;
		dpolicy->ordered = true;
		if (utilization(sbi) > DEF_DISCARD_URGENT_UTIL) {
			dpolicy->granularity = 1;
			if (atomic_read(&dcc->discard_cmd_cnt))
				dpolicy->max_interval =
					DEF_MIN_DISCARD_ISSUE_TIME;
		}
	} else if (discard_type == DPOLICY_FORCE) {
		dpolicy->min_interval = DEF_MIN_DISCARD_ISSUE_TIME;
		dpolicy->mid_interval = DEF_MID_DISCARD_ISSUE_TIME;
		dpolicy->max_interval = DEF_MAX_DISCARD_ISSUE_TIME;
		dpolicy->io_aware = false;
	} else if (discard_type == DPOLICY_FSTRIM) {
		dpolicy->io_aware = false;
	} else if (discard_type == DPOLICY_UMOUNT) {
		dpolicy->io_aware = false;
		/* we need to issue all to keep CP_TRIMMED_FLAG */
		dpolicy->granularity = 1;
		dpolicy->timeout = true;
	}
}

static void __update_discard_tree_range(struct f2fs_sb_info *sbi,
				struct block_device *bdev, block_t lstart,
				block_t start, block_t len);
/* this function is copied from blkdev_issue_discard from block/blk-lib.c */
static int __submit_discard_cmd(struct f2fs_sb_info *sbi,
						struct discard_policy *dpolicy,
						struct discard_cmd *dc,
						unsigned int *issued)
{
	struct block_device *bdev = dc->bdev;
	struct request_queue *q = bdev_get_queue(bdev);
	unsigned int max_discard_blocks =
			SECTOR_TO_BLOCK(q->limits.max_discard_sectors);
	struct discard_cmd_control *dcc = SM_I(sbi)->dcc_info;
	struct list_head *wait_list = (dpolicy->type == DPOLICY_FSTRIM) ?
					&(dcc->fstrim_list) : &(dcc->wait_list);
	int flag = dpolicy->sync ? REQ_SYNC : 0;
	block_t lstart, start, len, total_len;
	int err = 0;

	if (dc->state != D_PREP)
		return 0;

	if (is_sbi_flag_set(sbi, SBI_NEED_FSCK))
		return 0;

	trace_f2fs_issue_discard(bdev, dc->start, dc->len);

	lstart = dc->lstart;
	start = dc->start;
	len = dc->len;
	total_len = len;

	dc->len = 0;

	while (total_len && *issued < dpolicy->max_requests && !err) {
		struct bio *bio = NULL;
		unsigned long flags;
		bool last = true;

		if (len > max_discard_blocks) {
			len = max_discard_blocks;
			last = false;
		}

		(*issued)++;
		if (*issued == dpolicy->max_requests)
			last = true;

		dc->len += len;

		if (time_to_inject(sbi, FAULT_DISCARD)) {
			f2fs_show_injection_info(sbi, FAULT_DISCARD);
			err = -EIO;
			goto submit;
		}
		err = __blkdev_issue_discard(bdev,
					SECTOR_FROM_BLOCK(start),
					SECTOR_FROM_BLOCK(len),
					GFP_NOFS, 0, &bio);
submit:
		if (err) {
			spin_lock_irqsave(&dc->lock, flags);
			if (dc->state == D_PARTIAL)
				dc->state = D_SUBMIT;
			spin_unlock_irqrestore(&dc->lock, flags);

			break;
		}

		f2fs_bug_on(sbi, !bio);

		/*
		 * should keep before submission to avoid D_DONE
		 * right away
		 */
		spin_lock_irqsave(&dc->lock, flags);
		if (last)
			dc->state = D_SUBMIT;
		else
			dc->state = D_PARTIAL;
		dc->bio_ref++;
		spin_unlock_irqrestore(&dc->lock, flags);

		atomic_inc(&dcc->queued_discard);
		dc->queued++;
		list_move_tail(&dc->list, wait_list);

		/* sanity check on discard range */
		__check_sit_bitmap(sbi, lstart, lstart + len);

		bio->bi_private = dc;
		bio->bi_end_io = f2fs_submit_discard_endio;
		bio->bi_opf |= flag;
		submit_bio(bio);

		atomic_inc(&dcc->issued_discard);

		f2fs_update_iostat(sbi, FS_DISCARD, 1);

		lstart += len;
		start += len;
		total_len -= len;
		len = total_len;
	}

	if (!err && len) {
		dcc->undiscard_blks -= len;
		__update_discard_tree_range(sbi, bdev, lstart, start, len);
	}
	return err;
}

static void __insert_discard_tree(struct f2fs_sb_info *sbi,
				struct block_device *bdev, block_t lstart,
				block_t start, block_t len,
				struct rb_node **insert_p,
				struct rb_node *insert_parent)
{
	struct discard_cmd_control *dcc = SM_I(sbi)->dcc_info;
	struct rb_node **p;
	struct rb_node *parent = NULL;
	bool leftmost = true;

	if (insert_p && insert_parent) {
		parent = insert_parent;
		p = insert_p;
		goto do_insert;
	}

	p = f2fs_lookup_rb_tree_for_insert(sbi, &dcc->root, &parent,
							lstart, &leftmost);
do_insert:
	__attach_discard_cmd(sbi, bdev, lstart, start, len, parent,
								p, leftmost);
}

static void __relocate_discard_cmd(struct discard_cmd_control *dcc,
						struct discard_cmd *dc)
{
	list_move_tail(&dc->list, &dcc->pend_list[plist_idx(dc->len)]);
}

static void __punch_discard_cmd(struct f2fs_sb_info *sbi,
				struct discard_cmd *dc, block_t blkaddr)
{
	struct discard_cmd_control *dcc = SM_I(sbi)->dcc_info;
	struct discard_info di = dc->di;
	bool modified = false;

	if (dc->state == D_DONE || dc->len == 1) {
		__remove_discard_cmd(sbi, dc);
		return;
	}

	dcc->undiscard_blks -= di.len;

	if (blkaddr > di.lstart) {
		dc->len = blkaddr - dc->lstart;
		dcc->undiscard_blks += dc->len;
		__relocate_discard_cmd(dcc, dc);
		modified = true;
	}

	if (blkaddr < di.lstart + di.len - 1) {
		if (modified) {
			__insert_discard_tree(sbi, dc->bdev, blkaddr + 1,
					di.start + blkaddr + 1 - di.lstart,
					di.lstart + di.len - 1 - blkaddr,
					NULL, NULL);
		} else {
			dc->lstart++;
			dc->len--;
			dc->start++;
			dcc->undiscard_blks += dc->len;
			__relocate_discard_cmd(dcc, dc);
		}
	}
}

static void __update_discard_tree_range(struct f2fs_sb_info *sbi,
				struct block_device *bdev, block_t lstart,
				block_t start, block_t len)
{
	struct discard_cmd_control *dcc = SM_I(sbi)->dcc_info;
	struct discard_cmd *prev_dc = NULL, *next_dc = NULL;
	struct discard_cmd *dc;
	struct discard_info di = {0};
	struct rb_node **insert_p = NULL, *insert_parent = NULL;
	struct request_queue *q = bdev_get_queue(bdev);
	unsigned int max_discard_blocks =
			SECTOR_TO_BLOCK(q->limits.max_discard_sectors);
	block_t end = lstart + len;

	dc = (struct discard_cmd *)f2fs_lookup_rb_tree_ret(&dcc->root,
					NULL, lstart,
					(struct rb_entry **)&prev_dc,
					(struct rb_entry **)&next_dc,
					&insert_p, &insert_parent, true, NULL);
	if (dc)
		prev_dc = dc;

	if (!prev_dc) {
		di.lstart = lstart;
		di.len = next_dc ? next_dc->lstart - lstart : len;
		di.len = min(di.len, len);
		di.start = start;
	}

	while (1) {
		struct rb_node *node;
		bool merged = false;
		struct discard_cmd *tdc = NULL;

		if (prev_dc) {
			di.lstart = prev_dc->lstart + prev_dc->len;
			if (di.lstart < lstart)
				di.lstart = lstart;
			if (di.lstart >= end)
				break;

			if (!next_dc || next_dc->lstart > end)
				di.len = end - di.lstart;
			else
				di.len = next_dc->lstart - di.lstart;
			di.start = start + di.lstart - lstart;
		}

		if (!di.len)
			goto next;

		if (prev_dc && prev_dc->state == D_PREP &&
			prev_dc->bdev == bdev &&
			__is_discard_back_mergeable(&di, &prev_dc->di,
							max_discard_blocks)) {
			prev_dc->di.len += di.len;
			dcc->undiscard_blks += di.len;
			__relocate_discard_cmd(dcc, prev_dc);
			di = prev_dc->di;
			tdc = prev_dc;
			merged = true;
		}

		if (next_dc && next_dc->state == D_PREP &&
			next_dc->bdev == bdev &&
			__is_discard_front_mergeable(&di, &next_dc->di,
							max_discard_blocks)) {
			next_dc->di.lstart = di.lstart;
			next_dc->di.len += di.len;
			next_dc->di.start = di.start;
			dcc->undiscard_blks += di.len;
			__relocate_discard_cmd(dcc, next_dc);
			if (tdc)
				__remove_discard_cmd(sbi, tdc);
			merged = true;
		}

		if (!merged) {
			__insert_discard_tree(sbi, bdev, di.lstart, di.start,
							di.len, NULL, NULL);
		}
 next:
		prev_dc = next_dc;
		if (!prev_dc)
			break;

		node = rb_next(&prev_dc->rb_node);
		next_dc = rb_entry_safe(node, struct discard_cmd, rb_node);
	}
}

static int __queue_discard_cmd(struct f2fs_sb_info *sbi,
		struct block_device *bdev, block_t blkstart, block_t blklen)
{
	block_t lblkstart = blkstart;

	if (!f2fs_bdev_support_discard(bdev))
		return 0;

	trace_f2fs_queue_discard(bdev, blkstart, blklen);

	if (f2fs_is_multi_device(sbi)) {
		int devi = f2fs_target_device_index(sbi, blkstart);

		blkstart -= FDEV(devi).start_blk;
	}
	mutex_lock(&SM_I(sbi)->dcc_info->cmd_lock);
	__update_discard_tree_range(sbi, bdev, lblkstart, blkstart, blklen);
	mutex_unlock(&SM_I(sbi)->dcc_info->cmd_lock);
	return 0;
}

static unsigned int __issue_discard_cmd_orderly(struct f2fs_sb_info *sbi,
					struct discard_policy *dpolicy)
{
	struct discard_cmd_control *dcc = SM_I(sbi)->dcc_info;
	struct discard_cmd *prev_dc = NULL, *next_dc = NULL;
	struct rb_node **insert_p = NULL, *insert_parent = NULL;
	struct discard_cmd *dc;
	struct blk_plug plug;
	unsigned int pos = dcc->next_pos;
	unsigned int issued = 0;
	bool io_interrupted = false;

	mutex_lock(&dcc->cmd_lock);
	dc = (struct discard_cmd *)f2fs_lookup_rb_tree_ret(&dcc->root,
					NULL, pos,
					(struct rb_entry **)&prev_dc,
					(struct rb_entry **)&next_dc,
					&insert_p, &insert_parent, true, NULL);
	if (!dc)
		dc = next_dc;

	blk_start_plug(&plug);

	while (dc) {
		struct rb_node *node;
		int err = 0;

		if (dc->state != D_PREP)
			goto next;

		if (dpolicy->io_aware && !is_idle(sbi, DISCARD_TIME)) {
			io_interrupted = true;
			break;
		}

		dcc->next_pos = dc->lstart + dc->len;
		err = __submit_discard_cmd(sbi, dpolicy, dc, &issued);

		if (issued >= dpolicy->max_requests)
			break;
next:
		node = rb_next(&dc->rb_node);
		if (err)
			__remove_discard_cmd(sbi, dc);
		dc = rb_entry_safe(node, struct discard_cmd, rb_node);
	}

	blk_finish_plug(&plug);

	if (!dc)
		dcc->next_pos = 0;

	mutex_unlock(&dcc->cmd_lock);

	if (!issued && io_interrupted)
		issued = -1;

	return issued;
}
static unsigned int __wait_all_discard_cmd(struct f2fs_sb_info *sbi,
					struct discard_policy *dpolicy);

static int __issue_discard_cmd(struct f2fs_sb_info *sbi,
					struct discard_policy *dpolicy)
{
	struct discard_cmd_control *dcc = SM_I(sbi)->dcc_info;
	struct list_head *pend_list;
	struct discard_cmd *dc, *tmp;
	struct blk_plug plug;
	int i, issued;
	bool io_interrupted = false;

	if (dpolicy->timeout)
		f2fs_update_time(sbi, UMOUNT_DISCARD_TIMEOUT);

retry:
	issued = 0;
	for (i = MAX_PLIST_NUM - 1; i >= 0; i--) {
		if (dpolicy->timeout &&
				f2fs_time_over(sbi, UMOUNT_DISCARD_TIMEOUT))
			break;

		if (i + 1 < dpolicy->granularity)
			break;

		if (i < DEFAULT_DISCARD_GRANULARITY && dpolicy->ordered)
			return __issue_discard_cmd_orderly(sbi, dpolicy);

		pend_list = &dcc->pend_list[i];

		mutex_lock(&dcc->cmd_lock);
		if (list_empty(pend_list))
			goto next;
		if (unlikely(dcc->rbtree_check))
			f2fs_bug_on(sbi, !f2fs_check_rb_tree_consistence(sbi,
							&dcc->root, false));
		blk_start_plug(&plug);
		list_for_each_entry_safe(dc, tmp, pend_list, list) {
			f2fs_bug_on(sbi, dc->state != D_PREP);

			if (dpolicy->timeout &&
				f2fs_time_over(sbi, UMOUNT_DISCARD_TIMEOUT))
				break;

			if (dpolicy->io_aware && i < dpolicy->io_aware_gran &&
						!is_idle(sbi, DISCARD_TIME)) {
				io_interrupted = true;
				break;
			}

			__submit_discard_cmd(sbi, dpolicy, dc, &issued);

			if (issued >= dpolicy->max_requests)
				break;
		}
		blk_finish_plug(&plug);
next:
		mutex_unlock(&dcc->cmd_lock);

		if (issued >= dpolicy->max_requests || io_interrupted)
			break;
	}

	if (dpolicy->type == DPOLICY_UMOUNT && issued) {
		__wait_all_discard_cmd(sbi, dpolicy);
		goto retry;
	}

	if (!issued && io_interrupted)
		issued = -1;

	return issued;
}

static bool __drop_discard_cmd(struct f2fs_sb_info *sbi)
{
	struct discard_cmd_control *dcc = SM_I(sbi)->dcc_info;
	struct list_head *pend_list;
	struct discard_cmd *dc, *tmp;
	int i;
	bool dropped = false;

	mutex_lock(&dcc->cmd_lock);
	for (i = MAX_PLIST_NUM - 1; i >= 0; i--) {
		pend_list = &dcc->pend_list[i];
		list_for_each_entry_safe(dc, tmp, pend_list, list) {
			f2fs_bug_on(sbi, dc->state != D_PREP);
			__remove_discard_cmd(sbi, dc);
			dropped = true;
		}
	}
	mutex_unlock(&dcc->cmd_lock);

	return dropped;
}

void f2fs_drop_discard_cmd(struct f2fs_sb_info *sbi)
{
	__drop_discard_cmd(sbi);
}

static unsigned int __wait_one_discard_bio(struct f2fs_sb_info *sbi,
							struct discard_cmd *dc)
{
	struct discard_cmd_control *dcc = SM_I(sbi)->dcc_info;
	unsigned int len = 0;

	wait_for_completion_io(&dc->wait);
	mutex_lock(&dcc->cmd_lock);
	f2fs_bug_on(sbi, dc->state != D_DONE);
	dc->ref--;
	if (!dc->ref) {
		if (!dc->error)
			len = dc->len;
		__remove_discard_cmd(sbi, dc);
	}
	mutex_unlock(&dcc->cmd_lock);

	return len;
}

static unsigned int __wait_discard_cmd_range(struct f2fs_sb_info *sbi,
						struct discard_policy *dpolicy,
						block_t start, block_t end)
{
	struct discard_cmd_control *dcc = SM_I(sbi)->dcc_info;
	struct list_head *wait_list = (dpolicy->type == DPOLICY_FSTRIM) ?
					&(dcc->fstrim_list) : &(dcc->wait_list);
	struct discard_cmd *dc, *tmp;
	bool need_wait;
	unsigned int trimmed = 0;

next:
	need_wait = false;

	mutex_lock(&dcc->cmd_lock);
	list_for_each_entry_safe(dc, tmp, wait_list, list) {
		if (dc->lstart + dc->len <= start || end <= dc->lstart)
			continue;
		if (dc->len < dpolicy->granularity)
			continue;
		if (dc->state == D_DONE && !dc->ref) {
			wait_for_completion_io(&dc->wait);
			if (!dc->error)
				trimmed += dc->len;
			__remove_discard_cmd(sbi, dc);
		} else {
			dc->ref++;
			need_wait = true;
			break;
		}
	}
	mutex_unlock(&dcc->cmd_lock);

	if (need_wait) {
		trimmed += __wait_one_discard_bio(sbi, dc);
		goto next;
	}

	return trimmed;
}

static unsigned int __wait_all_discard_cmd(struct f2fs_sb_info *sbi,
						struct discard_policy *dpolicy)
{
	struct discard_policy dp;
	unsigned int discard_blks;

	if (dpolicy)
		return __wait_discard_cmd_range(sbi, dpolicy, 0, UINT_MAX);

	/* wait all */
	__init_discard_policy(sbi, &dp, DPOLICY_FSTRIM, 1);
	discard_blks = __wait_discard_cmd_range(sbi, &dp, 0, UINT_MAX);
	__init_discard_policy(sbi, &dp, DPOLICY_UMOUNT, 1);
	discard_blks += __wait_discard_cmd_range(sbi, &dp, 0, UINT_MAX);

	return discard_blks;
}

/* This should be covered by global mutex, &sit_i->sentry_lock */
static void f2fs_wait_discard_bio(struct f2fs_sb_info *sbi, block_t blkaddr)
{
	struct discard_cmd_control *dcc = SM_I(sbi)->dcc_info;
	struct discard_cmd *dc;
	bool need_wait = false;

	mutex_lock(&dcc->cmd_lock);
	dc = (struct discard_cmd *)f2fs_lookup_rb_tree(&dcc->root,
							NULL, blkaddr);
	if (dc) {
		if (dc->state == D_PREP) {
			__punch_discard_cmd(sbi, dc, blkaddr);
		} else {
			dc->ref++;
			need_wait = true;
		}
	}
	mutex_unlock(&dcc->cmd_lock);

	if (need_wait)
		__wait_one_discard_bio(sbi, dc);
}

void f2fs_stop_discard_thread(struct f2fs_sb_info *sbi)
{
	struct discard_cmd_control *dcc = SM_I(sbi)->dcc_info;

	if (dcc && dcc->f2fs_issue_discard) {
		struct task_struct *discard_thread = dcc->f2fs_issue_discard;

		dcc->f2fs_issue_discard = NULL;
		kthread_stop(discard_thread);
	}
}

/* This comes from f2fs_put_super */
bool f2fs_issue_discard_timeout(struct f2fs_sb_info *sbi)
{
	struct discard_cmd_control *dcc = SM_I(sbi)->dcc_info;
	struct discard_policy dpolicy;
	bool dropped;

	__init_discard_policy(sbi, &dpolicy, DPOLICY_UMOUNT,
					dcc->discard_granularity);
	__issue_discard_cmd(sbi, &dpolicy);
	dropped = __drop_discard_cmd(sbi);

	/* just to make sure there is no pending discard commands */
	__wait_all_discard_cmd(sbi, NULL);

	f2fs_bug_on(sbi, atomic_read(&dcc->discard_cmd_cnt));
	return dropped;
}

static int issue_discard_thread(void *data)
{
	struct f2fs_sb_info *sbi = data;
	struct discard_cmd_control *dcc = SM_I(sbi)->dcc_info;
	wait_queue_head_t *q = &dcc->discard_wait_queue;
	struct discard_policy dpolicy;
	unsigned int wait_ms = DEF_MIN_DISCARD_ISSUE_TIME;
	int issued;

	set_freezable();

	do {
		if (sbi->gc_mode == GC_URGENT_HIGH ||
			!f2fs_available_free_memory(sbi, DISCARD_CACHE))
			__init_discard_policy(sbi, &dpolicy, DPOLICY_FORCE, 1);
		else
			__init_discard_policy(sbi, &dpolicy, DPOLICY_BG,
						dcc->discard_granularity);

		if (!atomic_read(&dcc->discard_cmd_cnt))
		       wait_ms = dpolicy.max_interval;

		wait_event_interruptible_timeout(*q,
				kthread_should_stop() || freezing(current) ||
				dcc->discard_wake,
				msecs_to_jiffies(wait_ms));

		if (dcc->discard_wake)
			dcc->discard_wake = 0;

		/* clean up pending candidates before going to sleep */
		if (atomic_read(&dcc->queued_discard))
			__wait_all_discard_cmd(sbi, NULL);

		if (try_to_freeze())
			continue;
		if (f2fs_readonly(sbi->sb))
			continue;
		if (kthread_should_stop())
			return 0;
		if (is_sbi_flag_set(sbi, SBI_NEED_FSCK)) {
			wait_ms = dpolicy.max_interval;
			continue;
		}
		if (!atomic_read(&dcc->discard_cmd_cnt))
			continue;

		sb_start_intwrite(sbi->sb);

		issued = __issue_discard_cmd(sbi, &dpolicy);
		if (issued > 0) {
			__wait_all_discard_cmd(sbi, &dpolicy);
			wait_ms = dpolicy.min_interval;
		} else if (issued == -1) {
			wait_ms = f2fs_time_to_wait(sbi, DISCARD_TIME);
			if (!wait_ms)
				wait_ms = dpolicy.mid_interval;
		} else {
			wait_ms = dpolicy.max_interval;
		}

		sb_end_intwrite(sbi->sb);

	} while (!kthread_should_stop());
	return 0;
}

#ifdef CONFIG_BLK_DEV_ZONED
static int __f2fs_issue_discard_zone(struct f2fs_sb_info *sbi,
		struct block_device *bdev, block_t blkstart, block_t blklen)
{
	sector_t sector, nr_sects;
	block_t lblkstart = blkstart;
	int devi = 0;

	if (f2fs_is_multi_device(sbi)) {
		devi = f2fs_target_device_index(sbi, blkstart);
		if (blkstart < FDEV(devi).start_blk ||
		    blkstart > FDEV(devi).end_blk) {
			f2fs_err(sbi, "Invalid block %x", blkstart);
			return -EIO;
		}
		blkstart -= FDEV(devi).start_blk;
	}

	/* For sequential zones, reset the zone write pointer */
	if (f2fs_blkz_is_seq(sbi, devi, blkstart)) {
		sector = SECTOR_FROM_BLOCK(blkstart);
		nr_sects = SECTOR_FROM_BLOCK(blklen);

		if (sector & (bdev_zone_sectors(bdev) - 1) ||
				nr_sects != bdev_zone_sectors(bdev)) {
			f2fs_err(sbi, "(%d) %s: Unaligned zone reset attempted (block %x + %x)",
				 devi, sbi->s_ndevs ? FDEV(devi).path : "",
				 blkstart, blklen);
			return -EIO;
		}
		trace_f2fs_issue_reset_zone(bdev, blkstart);
		return blkdev_zone_mgmt(bdev, REQ_OP_ZONE_RESET,
					sector, nr_sects, GFP_NOFS);
	}

	/* For conventional zones, use regular discard if supported */
	return __queue_discard_cmd(sbi, bdev, lblkstart, blklen);
}
#endif

static int __issue_discard_async(struct f2fs_sb_info *sbi,
		struct block_device *bdev, block_t blkstart, block_t blklen)
{
#ifdef CONFIG_BLK_DEV_ZONED
	if (f2fs_sb_has_blkzoned(sbi) && bdev_is_zoned(bdev))
		return __f2fs_issue_discard_zone(sbi, bdev, blkstart, blklen);
#endif
	return __queue_discard_cmd(sbi, bdev, blkstart, blklen);
}

static int f2fs_issue_discard(struct f2fs_sb_info *sbi,
				block_t blkstart, block_t blklen)
{
	sector_t start = blkstart, len = 0;
	struct block_device *bdev;
	struct seg_entry *se;
	unsigned int offset;
	block_t i;
	int err = 0;

	bdev = f2fs_target_device(sbi, blkstart, NULL);

	for (i = blkstart; i < blkstart + blklen; i++, len++) {
		if (i != start) {
			struct block_device *bdev2 =
				f2fs_target_device(sbi, i, NULL);

			if (bdev2 != bdev) {
				err = __issue_discard_async(sbi, bdev,
						start, len);
				if (err)
					return err;
				bdev = bdev2;
				start = i;
				len = 0;
			}
		}

		se = get_seg_entry(sbi, GET_SEGNO(sbi, i));
		offset = GET_BLKOFF_FROM_SEG0(sbi, i);

		if (!f2fs_test_and_set_bit(offset, se->discard_map))
			sbi->discard_blks--;
	}

	if (len)
		err = __issue_discard_async(sbi, bdev, start, len);
	return err;
}

static bool add_discard_addrs(struct f2fs_sb_info *sbi, struct cp_control *cpc,
							bool check_only)
{
	int entries = SIT_VBLOCK_MAP_SIZE / sizeof(unsigned long);
	int max_blocks = sbi->blocks_per_seg;
	struct seg_entry *se = get_seg_entry(sbi, cpc->trim_start);
	unsigned long *cur_map = (unsigned long *)se->cur_valid_map;
	unsigned long *ckpt_map = (unsigned long *)se->ckpt_valid_map;
	unsigned long *discard_map = (unsigned long *)se->discard_map;
	unsigned long *dmap = SIT_I(sbi)->tmp_map;
	unsigned int start = 0, end = -1;
	bool force = (cpc->reason & CP_DISCARD);
	struct discard_entry *de = NULL;
	struct list_head *head = &SM_I(sbi)->dcc_info->entry_list;
	int i;

	if (se->valid_blocks == max_blocks || !f2fs_hw_support_discard(sbi))
		return false;

	if (!force) {
		if (!f2fs_realtime_discard_enable(sbi) || !se->valid_blocks ||
			SM_I(sbi)->dcc_info->nr_discards >=
				SM_I(sbi)->dcc_info->max_discards)
			return false;
	}

	/* SIT_VBLOCK_MAP_SIZE should be multiple of sizeof(unsigned long) */
	for (i = 0; i < entries; i++)
		dmap[i] = force ? ~ckpt_map[i] & ~discard_map[i] :
				(cur_map[i] ^ ckpt_map[i]) & ckpt_map[i];

	while (force || SM_I(sbi)->dcc_info->nr_discards <=
				SM_I(sbi)->dcc_info->max_discards) {
		start = __find_rev_next_bit(dmap, max_blocks, end + 1);
		if (start >= max_blocks)
			break;

		end = __find_rev_next_zero_bit(dmap, max_blocks, start + 1);
		if (force && start && end != max_blocks
					&& (end - start) < cpc->trim_minlen)
			continue;

		if (check_only)
			return true;

		if (!de) {
			de = f2fs_kmem_cache_alloc(discard_entry_slab,
								GFP_F2FS_ZERO);
			de->start_blkaddr = START_BLOCK(sbi, cpc->trim_start);
			list_add_tail(&de->list, head);
		}

		for (i = start; i < end; i++)
			__set_bit_le(i, (void *)de->discard_map);

		SM_I(sbi)->dcc_info->nr_discards += end - start;
	}
	return false;
}

static void release_discard_addr(struct discard_entry *entry)
{
	list_del(&entry->list);
	kmem_cache_free(discard_entry_slab, entry);
}

void f2fs_release_discard_addrs(struct f2fs_sb_info *sbi)
{
	struct list_head *head = &(SM_I(sbi)->dcc_info->entry_list);
	struct discard_entry *entry, *this;

	/* drop caches */
	list_for_each_entry_safe(entry, this, head, list)
		release_discard_addr(entry);
}

/*
 * Should call f2fs_clear_prefree_segments after checkpoint is done.
 */
static void set_prefree_as_free_segments(struct f2fs_sb_info *sbi)
{
	struct dirty_seglist_info *dirty_i = DIRTY_I(sbi);
	unsigned int segno;

	mutex_lock(&dirty_i->seglist_lock);
	for_each_set_bit(segno, dirty_i->dirty_segmap[PRE], MAIN_SEGS(sbi))
		__set_test_and_free(sbi, segno, false);
	mutex_unlock(&dirty_i->seglist_lock);
}

void f2fs_clear_prefree_segments(struct f2fs_sb_info *sbi,
						struct cp_control *cpc)
{
	struct discard_cmd_control *dcc = SM_I(sbi)->dcc_info;
	struct list_head *head = &dcc->entry_list;
	struct discard_entry *entry, *this;
	struct dirty_seglist_info *dirty_i = DIRTY_I(sbi);
	unsigned long *prefree_map = dirty_i->dirty_segmap[PRE];
	unsigned int start = 0, end = -1;
	unsigned int secno, start_segno;
	bool force = (cpc->reason & CP_DISCARD);
	bool need_align = f2fs_lfs_mode(sbi) && __is_large_section(sbi);

	mutex_lock(&dirty_i->seglist_lock);

	while (1) {
		int i;

		if (need_align && end != -1)
			end--;
		start = find_next_bit(prefree_map, MAIN_SEGS(sbi), end + 1);
		if (start >= MAIN_SEGS(sbi))
			break;
		end = find_next_zero_bit(prefree_map, MAIN_SEGS(sbi),
								start + 1);

		if (need_align) {
			start = rounddown(start, sbi->segs_per_sec);
			end = roundup(end, sbi->segs_per_sec);
		}

		for (i = start; i < end; i++) {
			if (test_and_clear_bit(i, prefree_map))
				dirty_i->nr_dirty[PRE]--;
		}

		if (!f2fs_realtime_discard_enable(sbi))
			continue;

		if (force && start >= cpc->trim_start &&
					(end - 1) <= cpc->trim_end)
				continue;

		if (!f2fs_lfs_mode(sbi) || !__is_large_section(sbi)) {
			f2fs_issue_discard(sbi, START_BLOCK(sbi, start),
				(end - start) << sbi->log_blocks_per_seg);
			continue;
		}
next:
		secno = GET_SEC_FROM_SEG(sbi, start);
		start_segno = GET_SEG_FROM_SEC(sbi, secno);
		if (!IS_CURSEC(sbi, secno) &&
			!get_valid_blocks(sbi, start, true))
			f2fs_issue_discard(sbi, START_BLOCK(sbi, start_segno),
				sbi->segs_per_sec << sbi->log_blocks_per_seg);

		start = start_segno + sbi->segs_per_sec;
		if (start < end)
			goto next;
		else
			end = start - 1;
	}
	mutex_unlock(&dirty_i->seglist_lock);

	/* send small discards */
	list_for_each_entry_safe(entry, this, head, list) {
		unsigned int cur_pos = 0, next_pos, len, total_len = 0;
		bool is_valid = test_bit_le(0, entry->discard_map);

find_next:
		if (is_valid) {
			next_pos = find_next_zero_bit_le(entry->discard_map,
					sbi->blocks_per_seg, cur_pos);
			len = next_pos - cur_pos;

			if (f2fs_sb_has_blkzoned(sbi) ||
			    (force && len < cpc->trim_minlen))
				goto skip;

			f2fs_issue_discard(sbi, entry->start_blkaddr + cur_pos,
									len);
			total_len += len;
		} else {
			next_pos = find_next_bit_le(entry->discard_map,
					sbi->blocks_per_seg, cur_pos);
		}
skip:
		cur_pos = next_pos;
		is_valid = !is_valid;

		if (cur_pos < sbi->blocks_per_seg)
			goto find_next;

		release_discard_addr(entry);
		dcc->nr_discards -= total_len;
	}

	wake_up_discard_thread(sbi, false);
}

static int create_discard_cmd_control(struct f2fs_sb_info *sbi)
{
	dev_t dev = sbi->sb->s_bdev->bd_dev;
	struct discard_cmd_control *dcc;
	int err = 0, i;

	if (SM_I(sbi)->dcc_info) {
		dcc = SM_I(sbi)->dcc_info;
		goto init_thread;
	}

	dcc = f2fs_kzalloc(sbi, sizeof(struct discard_cmd_control), GFP_KERNEL);
	if (!dcc)
		return -ENOMEM;

	dcc->discard_granularity = DEFAULT_DISCARD_GRANULARITY;
	INIT_LIST_HEAD(&dcc->entry_list);
	for (i = 0; i < MAX_PLIST_NUM; i++)
		INIT_LIST_HEAD(&dcc->pend_list[i]);
	INIT_LIST_HEAD(&dcc->wait_list);
	INIT_LIST_HEAD(&dcc->fstrim_list);
	mutex_init(&dcc->cmd_lock);
	atomic_set(&dcc->issued_discard, 0);
	atomic_set(&dcc->queued_discard, 0);
	atomic_set(&dcc->discard_cmd_cnt, 0);
	dcc->nr_discards = 0;
	dcc->max_discards = MAIN_SEGS(sbi) << sbi->log_blocks_per_seg;
	dcc->undiscard_blks = 0;
	dcc->next_pos = 0;
	dcc->root = RB_ROOT_CACHED;
	dcc->rbtree_check = false;

	init_waitqueue_head(&dcc->discard_wait_queue);
	SM_I(sbi)->dcc_info = dcc;
init_thread:
	dcc->f2fs_issue_discard = kthread_run(issue_discard_thread, sbi,
				"f2fs_discard-%u:%u", MAJOR(dev), MINOR(dev));
	if (IS_ERR(dcc->f2fs_issue_discard)) {
		err = PTR_ERR(dcc->f2fs_issue_discard);
		kfree(dcc);
		SM_I(sbi)->dcc_info = NULL;
		return err;
	}

	return err;
}

static void destroy_discard_cmd_control(struct f2fs_sb_info *sbi)
{
	struct discard_cmd_control *dcc = SM_I(sbi)->dcc_info;

	if (!dcc)
		return;

	f2fs_stop_discard_thread(sbi);

	/*
	 * Recovery can cache discard commands, so in error path of
	 * fill_super(), it needs to give a chance to handle them.
	 */
	if (unlikely(atomic_read(&dcc->discard_cmd_cnt)))
		f2fs_issue_discard_timeout(sbi);

	kfree(dcc);
	SM_I(sbi)->dcc_info = NULL;
}

static bool __mark_sit_entry_dirty(struct f2fs_sb_info *sbi, unsigned int segno)
{
	struct sit_info *sit_i = SIT_I(sbi);

	if (!__test_and_set_bit(segno, sit_i->dirty_sentries_bitmap)) {
		sit_i->dirty_sentries++;
		return false;
	}

	return true;
}

static void __set_sit_entry_type(struct f2fs_sb_info *sbi, int type,
					unsigned int segno, int modified)
{
	struct seg_entry *se = get_seg_entry(sbi, segno);

	se->type = type;
	if (modified)
		__mark_sit_entry_dirty(sbi, segno);
}

static inline unsigned long long get_segment_mtime(struct f2fs_sb_info *sbi,
								block_t blkaddr)
{
	unsigned int segno = GET_SEGNO(sbi, blkaddr);

	if (segno == NULL_SEGNO)
		return 0;
	return get_seg_entry(sbi, segno)->mtime;
}

static void update_segment_mtime(struct f2fs_sb_info *sbi, block_t blkaddr,
						unsigned long long old_mtime)
{
	struct seg_entry *se;
	unsigned int segno = GET_SEGNO(sbi, blkaddr);
	unsigned long long ctime = get_mtime(sbi, false);
	unsigned long long mtime = old_mtime ? old_mtime : ctime;

	if (segno == NULL_SEGNO)
		return;

	se = get_seg_entry(sbi, segno);

	if (!se->mtime)
		se->mtime = mtime;
	else
		se->mtime = div_u64(se->mtime * se->valid_blocks + mtime,
						se->valid_blocks + 1);

	if (ctime > SIT_I(sbi)->max_mtime)
		SIT_I(sbi)->max_mtime = ctime;
}

static void update_sit_entry(struct f2fs_sb_info *sbi, block_t blkaddr, int del)
{
	struct seg_entry *se;
	unsigned int segno, offset;
	long int new_vblocks;
	bool exist;
#ifdef CONFIG_F2FS_CHECK_FS
	bool mir_exist;
#endif

	segno = GET_SEGNO(sbi, blkaddr);

	se = get_seg_entry(sbi, segno);
	new_vblocks = se->valid_blocks + del;
	offset = GET_BLKOFF_FROM_SEG0(sbi, blkaddr);

	f2fs_bug_on(sbi, (new_vblocks < 0 ||
			(new_vblocks > f2fs_usable_blks_in_seg(sbi, segno))));

	se->valid_blocks = new_vblocks;

	/* Update valid block bitmap */
	if (del > 0) {
		exist = f2fs_test_and_set_bit(offset, se->cur_valid_map);
#ifdef CONFIG_F2FS_CHECK_FS
		mir_exist = f2fs_test_and_set_bit(offset,
						se->cur_valid_map_mir);
		if (unlikely(exist != mir_exist)) {
			f2fs_err(sbi, "Inconsistent error when setting bitmap, blk:%u, old bit:%d",
				 blkaddr, exist);
			f2fs_bug_on(sbi, 1);
		}
#endif
		if (unlikely(exist)) {
			f2fs_err(sbi, "Bitmap was wrongly set, blk:%u",
				 blkaddr);
			f2fs_bug_on(sbi, 1);
			se->valid_blocks--;
			del = 0;
		}

		if (!f2fs_test_and_set_bit(offset, se->discard_map))
			sbi->discard_blks--;

		/*
		 * SSR should never reuse block which is checkpointed
		 * or newly invalidated.
		 */
		if (!is_sbi_flag_set(sbi, SBI_CP_DISABLED)) {
			if (!f2fs_test_and_set_bit(offset, se->ckpt_valid_map))
				se->ckpt_valid_blocks++;
		}
	} else {
		exist = f2fs_test_and_clear_bit(offset, se->cur_valid_map);
#ifdef CONFIG_F2FS_CHECK_FS
		mir_exist = f2fs_test_and_clear_bit(offset,
						se->cur_valid_map_mir);
		if (unlikely(exist != mir_exist)) {
			f2fs_err(sbi, "Inconsistent error when clearing bitmap, blk:%u, old bit:%d",
				 blkaddr, exist);
			f2fs_bug_on(sbi, 1);
		}
#endif
		if (unlikely(!exist)) {
			f2fs_err(sbi, "Bitmap was wrongly cleared, blk:%u",
				 blkaddr);
			f2fs_bug_on(sbi, 1);
			se->valid_blocks++;
			del = 0;
		} else if (unlikely(is_sbi_flag_set(sbi, SBI_CP_DISABLED))) {
			/*
			 * If checkpoints are off, we must not reuse data that
			 * was used in the previous checkpoint. If it was used
			 * before, we must track that to know how much space we
			 * really have.
			 */
			if (f2fs_test_bit(offset, se->ckpt_valid_map)) {
				spin_lock(&sbi->stat_lock);
				sbi->unusable_block_count++;
				spin_unlock(&sbi->stat_lock);
			}
		}

		if (f2fs_test_and_clear_bit(offset, se->discard_map))
			sbi->discard_blks++;
	}
	if (!f2fs_test_bit(offset, se->ckpt_valid_map))
		se->ckpt_valid_blocks += del;

	__mark_sit_entry_dirty(sbi, segno);

	/* update total number of valid blocks to be written in ckpt area */
	SIT_I(sbi)->written_valid_blocks += del;

	if (__is_large_section(sbi))
		get_sec_entry(sbi, segno)->valid_blocks += del;
}

void f2fs_invalidate_blocks(struct f2fs_sb_info *sbi, block_t addr)
{
	unsigned int segno = GET_SEGNO(sbi, addr);
	struct sit_info *sit_i = SIT_I(sbi);

	f2fs_bug_on(sbi, addr == NULL_ADDR);
	if (addr == NEW_ADDR || addr == COMPRESS_ADDR)
		return;

	invalidate_mapping_pages(META_MAPPING(sbi), addr, addr);
	f2fs_invalidate_compress_page(sbi, addr);

	/* add it into sit main buffer */
	down_write(&sit_i->sentry_lock);

	update_segment_mtime(sbi, addr, 0);
	update_sit_entry(sbi, addr, -1);

	/* add it into dirty seglist */
	locate_dirty_segment(sbi, segno);

	up_write(&sit_i->sentry_lock);
}

bool f2fs_is_checkpointed_data(struct f2fs_sb_info *sbi, block_t blkaddr)
{
	struct sit_info *sit_i = SIT_I(sbi);
	unsigned int segno, offset;
	struct seg_entry *se;
	bool is_cp = false;

	if (!__is_valid_data_blkaddr(blkaddr))
		return true;

	down_read(&sit_i->sentry_lock);

	segno = GET_SEGNO(sbi, blkaddr);
	se = get_seg_entry(sbi, segno);
	offset = GET_BLKOFF_FROM_SEG0(sbi, blkaddr);

	if (f2fs_test_bit(offset, se->ckpt_valid_map))
		is_cp = true;

	up_read(&sit_i->sentry_lock);

	return is_cp;
}

/*
 * This function should be resided under the curseg_mutex lock
 */
static void __add_sum_entry(struct f2fs_sb_info *sbi, int type,
					struct f2fs_summary *sum)
{
	struct curseg_info *curseg = CURSEG_I(sbi, type);
	void *addr = curseg->sum_blk;

	addr += curseg->next_blkoff * sizeof(struct f2fs_summary);
	memcpy(addr, sum, sizeof(struct f2fs_summary));
}

/*
 * Calculate the number of current summary pages for writing
 */
int f2fs_npages_for_summary_flush(struct f2fs_sb_info *sbi, bool for_ra)
{
	int valid_sum_count = 0;
	int i, sum_in_page;

	for (i = CURSEG_HOT_DATA; i <= CURSEG_COLD_DATA; i++) {
		if (sbi->ckpt->alloc_type[i] == SSR)
			valid_sum_count += sbi->blocks_per_seg;
		else {
			if (for_ra)
				valid_sum_count += le16_to_cpu(
					F2FS_CKPT(sbi)->cur_data_blkoff[i]);
			else
				valid_sum_count += curseg_blkoff(sbi, i);
		}
	}

	sum_in_page = (PAGE_SIZE - 2 * SUM_JOURNAL_SIZE -
			SUM_FOOTER_SIZE) / SUMMARY_SIZE;
	if (valid_sum_count <= sum_in_page)
		return 1;
	else if ((valid_sum_count - sum_in_page) <=
		(PAGE_SIZE - SUM_FOOTER_SIZE) / SUMMARY_SIZE)
		return 2;
	return 3;
}

/*
 * Caller should put this summary page
 */
struct page *f2fs_get_sum_page(struct f2fs_sb_info *sbi, unsigned int segno)
{
	if (unlikely(f2fs_cp_error(sbi)))
		return ERR_PTR(-EIO);
	return f2fs_get_meta_page_retry(sbi, GET_SUM_BLOCK(sbi, segno));
}

void f2fs_update_meta_page(struct f2fs_sb_info *sbi,
					void *src, block_t blk_addr)
{
	struct page *page = f2fs_grab_meta_page(sbi, blk_addr);

	memcpy(page_address(page), src, PAGE_SIZE);
	set_page_dirty(page);
	f2fs_put_page(page, 1);
}

static void write_sum_page(struct f2fs_sb_info *sbi,
			struct f2fs_summary_block *sum_blk, block_t blk_addr)
{
	f2fs_update_meta_page(sbi, (void *)sum_blk, blk_addr);
}

static void write_current_sum_page(struct f2fs_sb_info *sbi,
						int type, block_t blk_addr)
{
	struct curseg_info *curseg = CURSEG_I(sbi, type);
	struct page *page = f2fs_grab_meta_page(sbi, blk_addr);
	struct f2fs_summary_block *src = curseg->sum_blk;
	struct f2fs_summary_block *dst;

	dst = (struct f2fs_summary_block *)page_address(page);
	memset(dst, 0, PAGE_SIZE);

	mutex_lock(&curseg->curseg_mutex);

	down_read(&curseg->journal_rwsem);
	memcpy(&dst->journal, curseg->journal, SUM_JOURNAL_SIZE);
	up_read(&curseg->journal_rwsem);

	memcpy(dst->entries, src->entries, SUM_ENTRY_SIZE);
	memcpy(&dst->footer, &src->footer, SUM_FOOTER_SIZE);

	mutex_unlock(&curseg->curseg_mutex);

	set_page_dirty(page);
	f2fs_put_page(page, 1);
}

static int is_next_segment_free(struct f2fs_sb_info *sbi,
				struct curseg_info *curseg, int type)
{
	unsigned int segno = curseg->segno + 1;
	struct free_segmap_info *free_i = FREE_I(sbi);

	if (segno < MAIN_SEGS(sbi) && segno % sbi->segs_per_sec)
		return !test_bit(segno, free_i->free_segmap);
	return 0;
}

/*
 * Find a new segment from the free segments bitmap to right order
 * This function should be returned with success, otherwise BUG
 */
static void get_new_segment(struct f2fs_sb_info *sbi,
			unsigned int *newseg, bool new_sec, int dir)
{
	struct free_segmap_info *free_i = FREE_I(sbi);
	unsigned int segno, secno, zoneno;
	unsigned int total_zones = MAIN_SECS(sbi) / sbi->secs_per_zone;
	unsigned int hint = GET_SEC_FROM_SEG(sbi, *newseg);
	unsigned int old_zoneno = GET_ZONE_FROM_SEG(sbi, *newseg);
	unsigned int left_start = hint;
	bool init = true;
	int go_left = 0;
	int i;

	spin_lock(&free_i->segmap_lock);

	if (!new_sec && ((*newseg + 1) % sbi->segs_per_sec)) {
		segno = find_next_zero_bit(free_i->free_segmap,
			GET_SEG_FROM_SEC(sbi, hint + 1), *newseg + 1);
		if (segno < GET_SEG_FROM_SEC(sbi, hint + 1))
			goto got_it;
	}
find_other_zone:
	secno = find_next_zero_bit(free_i->free_secmap, MAIN_SECS(sbi), hint);
	if (secno >= MAIN_SECS(sbi)) {
		if (dir == ALLOC_RIGHT) {
			secno = find_next_zero_bit(free_i->free_secmap,
							MAIN_SECS(sbi), 0);
			f2fs_bug_on(sbi, secno >= MAIN_SECS(sbi));
		} else {
			go_left = 1;
			left_start = hint - 1;
		}
	}
	if (go_left == 0)
		goto skip_left;

	while (test_bit(left_start, free_i->free_secmap)) {
		if (left_start > 0) {
			left_start--;
			continue;
		}
		left_start = find_next_zero_bit(free_i->free_secmap,
							MAIN_SECS(sbi), 0);
		f2fs_bug_on(sbi, left_start >= MAIN_SECS(sbi));
		break;
	}
	secno = left_start;
skip_left:
	segno = GET_SEG_FROM_SEC(sbi, secno);
	zoneno = GET_ZONE_FROM_SEC(sbi, secno);

	/* give up on finding another zone */
	if (!init)
		goto got_it;
	if (sbi->secs_per_zone == 1)
		goto got_it;
	if (zoneno == old_zoneno)
		goto got_it;
	if (dir == ALLOC_LEFT) {
		if (!go_left && zoneno + 1 >= total_zones)
			goto got_it;
		if (go_left && zoneno == 0)
			goto got_it;
	}
	for (i = 0; i < NR_CURSEG_TYPE; i++)
		if (CURSEG_I(sbi, i)->zone == zoneno)
			break;

	if (i < NR_CURSEG_TYPE) {
		/* zone is in user, try another */
		if (go_left)
			hint = zoneno * sbi->secs_per_zone - 1;
		else if (zoneno + 1 >= total_zones)
			hint = 0;
		else
			hint = (zoneno + 1) * sbi->secs_per_zone;
		init = false;
		goto find_other_zone;
	}
got_it:
	/* set it as dirty segment in free segmap */
	f2fs_bug_on(sbi, test_bit(segno, free_i->free_segmap));
	__set_inuse(sbi, segno);
	*newseg = segno;
	spin_unlock(&free_i->segmap_lock);
}

static void reset_curseg(struct f2fs_sb_info *sbi, int type, int modified)
{
	struct curseg_info *curseg = CURSEG_I(sbi, type);
	struct summary_footer *sum_footer;
	unsigned short seg_type = curseg->seg_type;

	curseg->inited = true;
	curseg->segno = curseg->next_segno;
	curseg->zone = GET_ZONE_FROM_SEG(sbi, curseg->segno);
	curseg->next_blkoff = 0;
	curseg->next_segno = NULL_SEGNO;

	sum_footer = &(curseg->sum_blk->footer);
	memset(sum_footer, 0, sizeof(struct summary_footer));

	sanity_check_seg_type(sbi, seg_type);

	if (IS_DATASEG(seg_type))
		SET_SUM_TYPE(sum_footer, SUM_TYPE_DATA);
	if (IS_NODESEG(seg_type))
		SET_SUM_TYPE(sum_footer, SUM_TYPE_NODE);
	__set_sit_entry_type(sbi, seg_type, curseg->segno, modified);
}

static unsigned int __get_next_segno(struct f2fs_sb_info *sbi, int type)
{
	struct curseg_info *curseg = CURSEG_I(sbi, type);
	unsigned short seg_type = curseg->seg_type;

	sanity_check_seg_type(sbi, seg_type);

	/* if segs_per_sec is large than 1, we need to keep original policy. */
	if (__is_large_section(sbi))
		return curseg->segno;

	/* inmem log may not locate on any segment after mount */
	if (!curseg->inited)
		return 0;

	if (unlikely(is_sbi_flag_set(sbi, SBI_CP_DISABLED)))
		return 0;

	if (test_opt(sbi, NOHEAP) &&
		(seg_type == CURSEG_HOT_DATA || IS_NODESEG(seg_type)))
		return 0;

	if (SIT_I(sbi)->last_victim[ALLOC_NEXT])
		return SIT_I(sbi)->last_victim[ALLOC_NEXT];

	/* find segments from 0 to reuse freed segments */
	if (F2FS_OPTION(sbi).alloc_mode == ALLOC_MODE_REUSE)
		return 0;

	return curseg->segno;
}

/*
 * Allocate a current working segment.
 * This function always allocates a free segment in LFS manner.
 */
static void new_curseg(struct f2fs_sb_info *sbi, int type, bool new_sec)
{
	struct curseg_info *curseg = CURSEG_I(sbi, type);
	unsigned short seg_type = curseg->seg_type;
	unsigned int segno = curseg->segno;
	int dir = ALLOC_LEFT;

	if (curseg->inited)
		write_sum_page(sbi, curseg->sum_blk,
				GET_SUM_BLOCK(sbi, segno));
	if (seg_type == CURSEG_WARM_DATA || seg_type == CURSEG_COLD_DATA)
		dir = ALLOC_RIGHT;

	if (test_opt(sbi, NOHEAP))
		dir = ALLOC_RIGHT;

	segno = __get_next_segno(sbi, type);
	get_new_segment(sbi, &segno, new_sec, dir);
	curseg->next_segno = segno;
	reset_curseg(sbi, type, 1);
	curseg->alloc_type = LFS;
}

static int __next_free_blkoff(struct f2fs_sb_info *sbi,
					int segno, block_t start)
{
	struct seg_entry *se = get_seg_entry(sbi, segno);
	int entries = SIT_VBLOCK_MAP_SIZE / sizeof(unsigned long);
	unsigned long *target_map = SIT_I(sbi)->tmp_map;
	unsigned long *ckpt_map = (unsigned long *)se->ckpt_valid_map;
	unsigned long *cur_map = (unsigned long *)se->cur_valid_map;
	int i;

	for (i = 0; i < entries; i++)
		target_map[i] = ckpt_map[i] | cur_map[i];

	return __find_rev_next_zero_bit(target_map, sbi->blocks_per_seg, start);
}

/*
 * If a segment is written by LFS manner, next block offset is just obtained
 * by increasing the current block offset. However, if a segment is written by
 * SSR manner, next block offset obtained by calling __next_free_blkoff
 */
static void __refresh_next_blkoff(struct f2fs_sb_info *sbi,
				struct curseg_info *seg)
{
	if (seg->alloc_type == SSR)
		seg->next_blkoff =
			__next_free_blkoff(sbi, seg->segno,
						seg->next_blkoff + 1);
	else
		seg->next_blkoff++;
}

bool f2fs_segment_has_free_slot(struct f2fs_sb_info *sbi, int segno)
{
	return __next_free_blkoff(sbi, segno, 0) < sbi->blocks_per_seg;
}

/*
 * This function always allocates a used segment(from dirty seglist) by SSR
 * manner, so it should recover the existing segment information of valid blocks
 */
static void change_curseg(struct f2fs_sb_info *sbi, int type, bool flush)
{
	struct dirty_seglist_info *dirty_i = DIRTY_I(sbi);
	struct curseg_info *curseg = CURSEG_I(sbi, type);
	unsigned int new_segno = curseg->next_segno;
	struct f2fs_summary_block *sum_node;
	struct page *sum_page;

	if (flush)
		write_sum_page(sbi, curseg->sum_blk,
					GET_SUM_BLOCK(sbi, curseg->segno));

	__set_test_and_inuse(sbi, new_segno);

	mutex_lock(&dirty_i->seglist_lock);
	__remove_dirty_segment(sbi, new_segno, PRE);
	__remove_dirty_segment(sbi, new_segno, DIRTY);
	mutex_unlock(&dirty_i->seglist_lock);

	reset_curseg(sbi, type, 1);
	curseg->alloc_type = SSR;
	curseg->next_blkoff = __next_free_blkoff(sbi, curseg->segno, 0);

	sum_page = f2fs_get_sum_page(sbi, new_segno);
	if (IS_ERR(sum_page)) {
		/* GC won't be able to use stale summary pages by cp_error */
		memset(curseg->sum_blk, 0, SUM_ENTRY_SIZE);
		return;
	}
	sum_node = (struct f2fs_summary_block *)page_address(sum_page);
	memcpy(curseg->sum_blk, sum_node, SUM_ENTRY_SIZE);
	f2fs_put_page(sum_page, 1);
}

static int get_ssr_segment(struct f2fs_sb_info *sbi, int type,
				int alloc_mode, unsigned long long age);

static void get_atssr_segment(struct f2fs_sb_info *sbi, int type,
					int target_type, int alloc_mode,
					unsigned long long age)
{
	struct curseg_info *curseg = CURSEG_I(sbi, type);

	curseg->seg_type = target_type;

	if (get_ssr_segment(sbi, type, alloc_mode, age)) {
		struct seg_entry *se = get_seg_entry(sbi, curseg->next_segno);

		curseg->seg_type = se->type;
		change_curseg(sbi, type, true);
	} else {
		/* allocate cold segment by default */
		curseg->seg_type = CURSEG_COLD_DATA;
		new_curseg(sbi, type, true);
	}
	stat_inc_seg_type(sbi, curseg);
}

static void __f2fs_init_atgc_curseg(struct f2fs_sb_info *sbi)
{
	struct curseg_info *curseg = CURSEG_I(sbi, CURSEG_ALL_DATA_ATGC);

	if (!sbi->am.atgc_enabled)
		return;

	f2fs_down_read(&SM_I(sbi)->curseg_lock);

	mutex_lock(&curseg->curseg_mutex);
	down_write(&SIT_I(sbi)->sentry_lock);

	get_atssr_segment(sbi, CURSEG_ALL_DATA_ATGC, CURSEG_COLD_DATA, SSR, 0);

	up_write(&SIT_I(sbi)->sentry_lock);
	mutex_unlock(&curseg->curseg_mutex);

	f2fs_up_read(&SM_I(sbi)->curseg_lock);

}
void f2fs_init_inmem_curseg(struct f2fs_sb_info *sbi)
{
	__f2fs_init_atgc_curseg(sbi);
}

static void __f2fs_save_inmem_curseg(struct f2fs_sb_info *sbi, int type)
{
	struct curseg_info *curseg = CURSEG_I(sbi, type);

	mutex_lock(&curseg->curseg_mutex);
	if (!curseg->inited)
		goto out;

	if (get_valid_blocks(sbi, curseg->segno, false)) {
		write_sum_page(sbi, curseg->sum_blk,
				GET_SUM_BLOCK(sbi, curseg->segno));
	} else {
		mutex_lock(&DIRTY_I(sbi)->seglist_lock);
		__set_test_and_free(sbi, curseg->segno, true);
		mutex_unlock(&DIRTY_I(sbi)->seglist_lock);
	}
out:
	mutex_unlock(&curseg->curseg_mutex);
}

void f2fs_save_inmem_curseg(struct f2fs_sb_info *sbi)
{
	__f2fs_save_inmem_curseg(sbi, CURSEG_COLD_DATA_PINNED);

	if (sbi->am.atgc_enabled)
		__f2fs_save_inmem_curseg(sbi, CURSEG_ALL_DATA_ATGC);
}

static void __f2fs_restore_inmem_curseg(struct f2fs_sb_info *sbi, int type)
{
	struct curseg_info *curseg = CURSEG_I(sbi, type);

	mutex_lock(&curseg->curseg_mutex);
	if (!curseg->inited)
		goto out;
	if (get_valid_blocks(sbi, curseg->segno, false))
		goto out;

	mutex_lock(&DIRTY_I(sbi)->seglist_lock);
	__set_test_and_inuse(sbi, curseg->segno);
	mutex_unlock(&DIRTY_I(sbi)->seglist_lock);
out:
	mutex_unlock(&curseg->curseg_mutex);
}

void f2fs_restore_inmem_curseg(struct f2fs_sb_info *sbi)
{
	__f2fs_restore_inmem_curseg(sbi, CURSEG_COLD_DATA_PINNED);

	if (sbi->am.atgc_enabled)
		__f2fs_restore_inmem_curseg(sbi, CURSEG_ALL_DATA_ATGC);
}

static int get_ssr_segment(struct f2fs_sb_info *sbi, int type,
				int alloc_mode, unsigned long long age)
{
	struct curseg_info *curseg = CURSEG_I(sbi, type);
	const struct victim_selection *v_ops = DIRTY_I(sbi)->v_ops;
	unsigned segno = NULL_SEGNO;
	unsigned short seg_type = curseg->seg_type;
	int i, cnt;
	bool reversed = false;

	sanity_check_seg_type(sbi, seg_type);

	/* f2fs_need_SSR() already forces to do this */
	if (!v_ops->get_victim(sbi, &segno, BG_GC, seg_type, alloc_mode, age)) {
		curseg->next_segno = segno;
		return 1;
	}

	/* For node segments, let's do SSR more intensively */
	if (IS_NODESEG(seg_type)) {
		if (seg_type >= CURSEG_WARM_NODE) {
			reversed = true;
			i = CURSEG_COLD_NODE;
		} else {
			i = CURSEG_HOT_NODE;
		}
		cnt = NR_CURSEG_NODE_TYPE;
	} else {
		if (seg_type >= CURSEG_WARM_DATA) {
			reversed = true;
			i = CURSEG_COLD_DATA;
		} else {
			i = CURSEG_HOT_DATA;
		}
		cnt = NR_CURSEG_DATA_TYPE;
	}

	for (; cnt-- > 0; reversed ? i-- : i++) {
		if (i == seg_type)
			continue;
		if (!v_ops->get_victim(sbi, &segno, BG_GC, i, alloc_mode, age)) {
			curseg->next_segno = segno;
			return 1;
		}
	}

	/* find valid_blocks=0 in dirty list */
	if (unlikely(is_sbi_flag_set(sbi, SBI_CP_DISABLED))) {
		segno = get_free_segment(sbi);
		if (segno != NULL_SEGNO) {
			curseg->next_segno = segno;
			return 1;
		}
	}
	return 0;
}

/*
 * flush out current segment and replace it with new segment
 * This function should be returned with success, otherwise BUG
 */
static void allocate_segment_by_default(struct f2fs_sb_info *sbi,
						int type, bool force)
{
	struct curseg_info *curseg = CURSEG_I(sbi, type);

	if (force)
		new_curseg(sbi, type, true);
	else if (!is_set_ckpt_flags(sbi, CP_CRC_RECOVERY_FLAG) &&
					curseg->seg_type == CURSEG_WARM_NODE)
		new_curseg(sbi, type, false);
	else if (curseg->alloc_type == LFS &&
			is_next_segment_free(sbi, curseg, type) &&
			likely(!is_sbi_flag_set(sbi, SBI_CP_DISABLED)))
		new_curseg(sbi, type, false);
	else if (f2fs_need_SSR(sbi) &&
			get_ssr_segment(sbi, type, SSR, 0))
		change_curseg(sbi, type, true);
	else
		new_curseg(sbi, type, false);

	stat_inc_seg_type(sbi, curseg);
}

void f2fs_allocate_segment_for_resize(struct f2fs_sb_info *sbi, int type,
					unsigned int start, unsigned int end)
{
	struct curseg_info *curseg = CURSEG_I(sbi, type);
	unsigned int segno;

	f2fs_down_read(&SM_I(sbi)->curseg_lock);
	mutex_lock(&curseg->curseg_mutex);
	down_write(&SIT_I(sbi)->sentry_lock);

	segno = CURSEG_I(sbi, type)->segno;
	if (segno < start || segno > end)
		goto unlock;

	if (f2fs_need_SSR(sbi) && get_ssr_segment(sbi, type, SSR, 0))
		change_curseg(sbi, type, true);
	else
		new_curseg(sbi, type, true);

	stat_inc_seg_type(sbi, curseg);

	locate_dirty_segment(sbi, segno);
unlock:
	up_write(&SIT_I(sbi)->sentry_lock);

	if (segno != curseg->segno)
		f2fs_notice(sbi, "For resize: curseg of type %d: %u ==> %u",
			    type, segno, curseg->segno);

	mutex_unlock(&curseg->curseg_mutex);
	f2fs_up_read(&SM_I(sbi)->curseg_lock);
}

static void __allocate_new_segment(struct f2fs_sb_info *sbi, int type,
						bool new_sec, bool force)
{
	struct curseg_info *curseg = CURSEG_I(sbi, type);
	unsigned int old_segno;

	if (!curseg->inited)
		goto alloc;

	if (force || curseg->next_blkoff ||
		get_valid_blocks(sbi, curseg->segno, new_sec))
		goto alloc;

	if (!get_ckpt_valid_blocks(sbi, curseg->segno, new_sec))
		return;
alloc:
	old_segno = curseg->segno;
	SIT_I(sbi)->s_ops->allocate_segment(sbi, type, true);
	locate_dirty_segment(sbi, old_segno);
}

static void __allocate_new_section(struct f2fs_sb_info *sbi,
						int type, bool force)
{
	__allocate_new_segment(sbi, type, true, force);
}

void f2fs_allocate_new_section(struct f2fs_sb_info *sbi, int type, bool force)
{
	f2fs_down_read(&SM_I(sbi)->curseg_lock);
	down_write(&SIT_I(sbi)->sentry_lock);
	__allocate_new_section(sbi, type, force);
	up_write(&SIT_I(sbi)->sentry_lock);
	f2fs_up_read(&SM_I(sbi)->curseg_lock);
}

void f2fs_allocate_new_segments(struct f2fs_sb_info *sbi)
{
	int i;

	f2fs_down_read(&SM_I(sbi)->curseg_lock);
	down_write(&SIT_I(sbi)->sentry_lock);
	for (i = CURSEG_HOT_DATA; i <= CURSEG_COLD_DATA; i++)
		__allocate_new_segment(sbi, i, false, false);
	up_write(&SIT_I(sbi)->sentry_lock);
	f2fs_up_read(&SM_I(sbi)->curseg_lock);
}

static const struct segment_allocation default_salloc_ops = {
	.allocate_segment = allocate_segment_by_default,
};

bool f2fs_exist_trim_candidates(struct f2fs_sb_info *sbi,
						struct cp_control *cpc)
{
	__u64 trim_start = cpc->trim_start;
	bool has_candidate = false;

	down_write(&SIT_I(sbi)->sentry_lock);
	for (; cpc->trim_start <= cpc->trim_end; cpc->trim_start++) {
		if (add_discard_addrs(sbi, cpc, true)) {
			has_candidate = true;
			break;
		}
	}
	up_write(&SIT_I(sbi)->sentry_lock);

	cpc->trim_start = trim_start;
	return has_candidate;
}

static unsigned int __issue_discard_cmd_range(struct f2fs_sb_info *sbi,
					struct discard_policy *dpolicy,
					unsigned int start, unsigned int end)
{
	struct discard_cmd_control *dcc = SM_I(sbi)->dcc_info;
	struct discard_cmd *prev_dc = NULL, *next_dc = NULL;
	struct rb_node **insert_p = NULL, *insert_parent = NULL;
	struct discard_cmd *dc;
	struct blk_plug plug;
	int issued;
	unsigned int trimmed = 0;

next:
	issued = 0;

	mutex_lock(&dcc->cmd_lock);
	if (unlikely(dcc->rbtree_check))
		f2fs_bug_on(sbi, !f2fs_check_rb_tree_consistence(sbi,
							&dcc->root, false));

	dc = (struct discard_cmd *)f2fs_lookup_rb_tree_ret(&dcc->root,
					NULL, start,
					(struct rb_entry **)&prev_dc,
					(struct rb_entry **)&next_dc,
					&insert_p, &insert_parent, true, NULL);
	if (!dc)
		dc = next_dc;

	blk_start_plug(&plug);

	while (dc && dc->lstart <= end) {
		struct rb_node *node;
		int err = 0;

		if (dc->len < dpolicy->granularity)
			goto skip;

		if (dc->state != D_PREP) {
			list_move_tail(&dc->list, &dcc->fstrim_list);
			goto skip;
		}

		err = __submit_discard_cmd(sbi, dpolicy, dc, &issued);

		if (issued >= dpolicy->max_requests) {
			start = dc->lstart + dc->len;

			if (err)
				__remove_discard_cmd(sbi, dc);

			blk_finish_plug(&plug);
			mutex_unlock(&dcc->cmd_lock);
			trimmed += __wait_all_discard_cmd(sbi, NULL);
			congestion_wait(BLK_RW_ASYNC, DEFAULT_IO_TIMEOUT);
			goto next;
		}
skip:
		node = rb_next(&dc->rb_node);
		if (err)
			__remove_discard_cmd(sbi, dc);
		dc = rb_entry_safe(node, struct discard_cmd, rb_node);

		if (fatal_signal_pending(current))
			break;
	}

	blk_finish_plug(&plug);
	mutex_unlock(&dcc->cmd_lock);

	return trimmed;
}

int f2fs_trim_fs(struct f2fs_sb_info *sbi, struct fstrim_range *range)
{
	__u64 start = F2FS_BYTES_TO_BLK(range->start);
	__u64 end = start + F2FS_BYTES_TO_BLK(range->len) - 1;
	unsigned int start_segno, end_segno;
	block_t start_block, end_block;
	struct cp_control cpc;
	struct discard_policy dpolicy;
	unsigned long long trimmed = 0;
	int err = 0;
	bool need_align = f2fs_lfs_mode(sbi) && __is_large_section(sbi);

	if (start >= MAX_BLKADDR(sbi) || range->len < sbi->blocksize)
		return -EINVAL;

	if (end < MAIN_BLKADDR(sbi))
		goto out;

	if (is_sbi_flag_set(sbi, SBI_NEED_FSCK)) {
		f2fs_warn(sbi, "Found FS corruption, run fsck to fix.");
		return -EFSCORRUPTED;
	}

	/* start/end segment number in main_area */
	start_segno = (start <= MAIN_BLKADDR(sbi)) ? 0 : GET_SEGNO(sbi, start);
	end_segno = (end >= MAX_BLKADDR(sbi)) ? MAIN_SEGS(sbi) - 1 :
						GET_SEGNO(sbi, end);
	if (need_align) {
		start_segno = rounddown(start_segno, sbi->segs_per_sec);
		end_segno = roundup(end_segno + 1, sbi->segs_per_sec) - 1;
	}

	cpc.reason = CP_DISCARD;
	cpc.trim_minlen = max_t(__u64, 1, F2FS_BYTES_TO_BLK(range->minlen));
	cpc.trim_start = start_segno;
	cpc.trim_end = end_segno;

	if (sbi->discard_blks == 0)
		goto out;

	f2fs_down_write(&sbi->gc_lock);
	err = f2fs_write_checkpoint(sbi, &cpc);
	f2fs_up_write(&sbi->gc_lock);
	if (err)
		goto out;

	/*
	 * We filed discard candidates, but actually we don't need to wait for
	 * all of them, since they'll be issued in idle time along with runtime
	 * discard option. User configuration looks like using runtime discard
	 * or periodic fstrim instead of it.
	 */
	if (f2fs_realtime_discard_enable(sbi))
		goto out;

	start_block = START_BLOCK(sbi, start_segno);
	end_block = START_BLOCK(sbi, end_segno + 1);

	__init_discard_policy(sbi, &dpolicy, DPOLICY_FSTRIM, cpc.trim_minlen);
	trimmed = __issue_discard_cmd_range(sbi, &dpolicy,
					start_block, end_block);

	trimmed += __wait_discard_cmd_range(sbi, &dpolicy,
					start_block, end_block);
out:
	if (!err)
		range->len = F2FS_BLK_TO_BYTES(trimmed);
	return err;
}

static bool __has_curseg_space(struct f2fs_sb_info *sbi,
					struct curseg_info *curseg)
{
	return curseg->next_blkoff < f2fs_usable_blks_in_seg(sbi,
							curseg->segno);
}

int f2fs_rw_hint_to_seg_type(enum rw_hint hint)
{
	switch (hint) {
	case WRITE_LIFE_SHORT:
		return CURSEG_HOT_DATA;
	case WRITE_LIFE_EXTREME:
		return CURSEG_COLD_DATA;
	default:
		return CURSEG_WARM_DATA;
	}
}

/* This returns write hints for each segment type. This hints will be
 * passed down to block layer. There are mapping tables which depend on
 * the mount option 'whint_mode'.
 *
 * 1) whint_mode=off. F2FS only passes down WRITE_LIFE_NOT_SET.
 *
 * 2) whint_mode=user-based. F2FS tries to pass down hints given by users.
 *
 * User                  F2FS                     Block
 * ----                  ----                     -----
 *                       META                     WRITE_LIFE_NOT_SET
 *                       HOT_NODE                 "
 *                       WARM_NODE                "
 *                       COLD_NODE                "
 * ioctl(COLD)           COLD_DATA                WRITE_LIFE_EXTREME
 * extension list        "                        "
 *
 * -- buffered io
 * WRITE_LIFE_EXTREME    COLD_DATA                WRITE_LIFE_EXTREME
 * WRITE_LIFE_SHORT      HOT_DATA                 WRITE_LIFE_SHORT
 * WRITE_LIFE_NOT_SET    WARM_DATA                WRITE_LIFE_NOT_SET
 * WRITE_LIFE_NONE       "                        "
 * WRITE_LIFE_MEDIUM     "                        "
 * WRITE_LIFE_LONG       "                        "
 *
 * -- direct io
 * WRITE_LIFE_EXTREME    COLD_DATA                WRITE_LIFE_EXTREME
 * WRITE_LIFE_SHORT      HOT_DATA                 WRITE_LIFE_SHORT
 * WRITE_LIFE_NOT_SET    WARM_DATA                WRITE_LIFE_NOT_SET
 * WRITE_LIFE_NONE       "                        WRITE_LIFE_NONE
 * WRITE_LIFE_MEDIUM     "                        WRITE_LIFE_MEDIUM
 * WRITE_LIFE_LONG       "                        WRITE_LIFE_LONG
 *
 * 3) whint_mode=fs-based. F2FS passes down hints with its policy.
 *
 * User                  F2FS                     Block
 * ----                  ----                     -----
 *                       META                     WRITE_LIFE_MEDIUM;
 *                       HOT_NODE                 WRITE_LIFE_NOT_SET
 *                       WARM_NODE                "
 *                       COLD_NODE                WRITE_LIFE_NONE
 * ioctl(COLD)           COLD_DATA                WRITE_LIFE_EXTREME
 * extension list        "                        "
 *
 * -- buffered io
 * WRITE_LIFE_EXTREME    COLD_DATA                WRITE_LIFE_EXTREME
 * WRITE_LIFE_SHORT      HOT_DATA                 WRITE_LIFE_SHORT
 * WRITE_LIFE_NOT_SET    WARM_DATA                WRITE_LIFE_LONG
 * WRITE_LIFE_NONE       "                        "
 * WRITE_LIFE_MEDIUM     "                        "
 * WRITE_LIFE_LONG       "                        "
 *
 * -- direct io
 * WRITE_LIFE_EXTREME    COLD_DATA                WRITE_LIFE_EXTREME
 * WRITE_LIFE_SHORT      HOT_DATA                 WRITE_LIFE_SHORT
 * WRITE_LIFE_NOT_SET    WARM_DATA                WRITE_LIFE_NOT_SET
 * WRITE_LIFE_NONE       "                        WRITE_LIFE_NONE
 * WRITE_LIFE_MEDIUM     "                        WRITE_LIFE_MEDIUM
 * WRITE_LIFE_LONG       "                        WRITE_LIFE_LONG
 */

enum rw_hint f2fs_io_type_to_rw_hint(struct f2fs_sb_info *sbi,
				enum page_type type, enum temp_type temp)
{
	if (F2FS_OPTION(sbi).whint_mode == WHINT_MODE_USER) {
		if (type == DATA) {
			if (temp == WARM)
				return WRITE_LIFE_NOT_SET;
			else if (temp == HOT)
				return WRITE_LIFE_SHORT;
			else if (temp == COLD)
				return WRITE_LIFE_EXTREME;
		} else {
			return WRITE_LIFE_NOT_SET;
		}
	} else if (F2FS_OPTION(sbi).whint_mode == WHINT_MODE_FS) {
		if (type == DATA) {
			if (temp == WARM)
				return WRITE_LIFE_LONG;
			else if (temp == HOT)
				return WRITE_LIFE_SHORT;
			else if (temp == COLD)
				return WRITE_LIFE_EXTREME;
		} else if (type == NODE) {
			if (temp == WARM || temp == HOT)
				return WRITE_LIFE_NOT_SET;
			else if (temp == COLD)
				return WRITE_LIFE_NONE;
		} else if (type == META) {
			return WRITE_LIFE_MEDIUM;
		}
	}
	return WRITE_LIFE_NOT_SET;
}

static int __get_segment_type_2(struct f2fs_io_info *fio)
{
	if (fio->type == DATA)
		return CURSEG_HOT_DATA;
	else
		return CURSEG_HOT_NODE;
}

static int __get_segment_type_4(struct f2fs_io_info *fio)
{
	if (fio->type == DATA) {
		struct inode *inode = fio->page->mapping->host;

		if (S_ISDIR(inode->i_mode))
			return CURSEG_HOT_DATA;
		else
			return CURSEG_COLD_DATA;
	} else {
		if (IS_DNODE(fio->page) && is_cold_node(fio->page))
			return CURSEG_WARM_NODE;
		else
			return CURSEG_COLD_NODE;
	}
}

static int __get_segment_type_6(struct f2fs_io_info *fio)
{
	if (fio->type == DATA) {
		struct inode *inode = fio->page->mapping->host;

		if (is_inode_flag_set(inode, FI_ALIGNED_WRITE))
			return CURSEG_COLD_DATA_PINNED;

		if (page_private_gcing(fio->page)) {
			if (fio->sbi->am.atgc_enabled &&
				(fio->io_type == FS_DATA_IO) &&
				(fio->sbi->gc_mode != GC_URGENT_HIGH))
				return CURSEG_ALL_DATA_ATGC;
			else
				return CURSEG_COLD_DATA;
		}
		if (file_is_cold(inode) || f2fs_need_compress_data(inode))
			return CURSEG_COLD_DATA;
		if (file_is_hot(inode) ||
				is_inode_flag_set(inode, FI_HOT_DATA) ||
				f2fs_is_atomic_file(inode) ||
				f2fs_is_volatile_file(inode))
			return CURSEG_HOT_DATA;
		return f2fs_rw_hint_to_seg_type(inode->i_write_hint);
	} else {
		if (IS_DNODE(fio->page))
			return is_cold_node(fio->page) ? CURSEG_WARM_NODE :
						CURSEG_HOT_NODE;
		return CURSEG_COLD_NODE;
	}
}

static int __get_segment_type(struct f2fs_io_info *fio)
{
	int type = 0;

	switch (F2FS_OPTION(fio->sbi).active_logs) {
	case 2:
		type = __get_segment_type_2(fio);
		break;
	case 4:
		type = __get_segment_type_4(fio);
		break;
	case 6:
		type = __get_segment_type_6(fio);
		break;
	default:
		f2fs_bug_on(fio->sbi, true);
	}

	if (IS_HOT(type))
		fio->temp = HOT;
	else if (IS_WARM(type))
		fio->temp = WARM;
	else
		fio->temp = COLD;
	return type;
}

void f2fs_allocate_data_block(struct f2fs_sb_info *sbi, struct page *page,
		block_t old_blkaddr, block_t *new_blkaddr,
		struct f2fs_summary *sum, int type,
		struct f2fs_io_info *fio)
{
	struct sit_info *sit_i = SIT_I(sbi);
	struct curseg_info *curseg = CURSEG_I(sbi, type);
	unsigned long long old_mtime;
	bool from_gc = (type == CURSEG_ALL_DATA_ATGC);
	struct seg_entry *se = NULL;

	f2fs_down_read(&SM_I(sbi)->curseg_lock);

	mutex_lock(&curseg->curseg_mutex);
	down_write(&sit_i->sentry_lock);

	if (from_gc) {
		f2fs_bug_on(sbi, GET_SEGNO(sbi, old_blkaddr) == NULL_SEGNO);
		se = get_seg_entry(sbi, GET_SEGNO(sbi, old_blkaddr));
		sanity_check_seg_type(sbi, se->type);
		f2fs_bug_on(sbi, IS_NODESEG(se->type));
	}
	*new_blkaddr = NEXT_FREE_BLKADDR(sbi, curseg);

	f2fs_bug_on(sbi, curseg->next_blkoff >= sbi->blocks_per_seg);

	f2fs_wait_discard_bio(sbi, *new_blkaddr);

	/*
	 * __add_sum_entry should be resided under the curseg_mutex
	 * because, this function updates a summary entry in the
	 * current summary block.
	 */
	__add_sum_entry(sbi, type, sum);

	__refresh_next_blkoff(sbi, curseg);

	stat_inc_block_count(sbi, curseg);

	if (from_gc) {
		old_mtime = get_segment_mtime(sbi, old_blkaddr);
	} else {
		update_segment_mtime(sbi, old_blkaddr, 0);
		old_mtime = 0;
	}
	update_segment_mtime(sbi, *new_blkaddr, old_mtime);

	/*
	 * SIT information should be updated before segment allocation,
	 * since SSR needs latest valid block information.
	 */
	update_sit_entry(sbi, *new_blkaddr, 1);
	if (GET_SEGNO(sbi, old_blkaddr) != NULL_SEGNO)
		update_sit_entry(sbi, old_blkaddr, -1);

	if (!__has_curseg_space(sbi, curseg)) {
		if (from_gc)
			get_atssr_segment(sbi, type, se->type,
						AT_SSR, se->mtime);
		else
			sit_i->s_ops->allocate_segment(sbi, type, false);
	}
	/*
	 * segment dirty status should be updated after segment allocation,
	 * so we just need to update status only one time after previous
	 * segment being closed.
	 */
	locate_dirty_segment(sbi, GET_SEGNO(sbi, old_blkaddr));
	locate_dirty_segment(sbi, GET_SEGNO(sbi, *new_blkaddr));

	up_write(&sit_i->sentry_lock);

	if (page && IS_NODESEG(type)) {
		fill_node_footer_blkaddr(page, NEXT_FREE_BLKADDR(sbi, curseg));

		f2fs_inode_chksum_set(sbi, page);
	}

	if (fio) {
		struct f2fs_bio_info *io;

		if (F2FS_IO_ALIGNED(sbi))
			fio->retry = false;

		INIT_LIST_HEAD(&fio->list);
		fio->in_list = true;
		io = sbi->write_io[fio->type] + fio->temp;
		spin_lock(&io->io_lock);
		list_add_tail(&fio->list, &io->io_list);
		spin_unlock(&io->io_lock);
	}

	mutex_unlock(&curseg->curseg_mutex);

	f2fs_up_read(&SM_I(sbi)->curseg_lock);
}

static void update_device_state(struct f2fs_io_info *fio)
{
	struct f2fs_sb_info *sbi = fio->sbi;
	unsigned int devidx;

	if (!f2fs_is_multi_device(sbi))
		return;

	devidx = f2fs_target_device_index(sbi, fio->new_blkaddr);

	/* update device state for fsync */
	f2fs_set_dirty_device(sbi, fio->ino, devidx, FLUSH_INO);

	/* update device state for checkpoint */
	if (!f2fs_test_bit(devidx, (char *)&sbi->dirty_device)) {
		spin_lock(&sbi->dev_lock);
		f2fs_set_bit(devidx, (char *)&sbi->dirty_device);
		spin_unlock(&sbi->dev_lock);
	}
}

static void do_write_page(struct f2fs_summary *sum, struct f2fs_io_info *fio)
{
	int type = __get_segment_type(fio);
	bool keep_order = (f2fs_lfs_mode(fio->sbi) && type == CURSEG_COLD_DATA);

	if (keep_order)
		f2fs_down_read(&fio->sbi->io_order_lock);
reallocate:
	f2fs_allocate_data_block(fio->sbi, fio->page, fio->old_blkaddr,
			&fio->new_blkaddr, sum, type, fio);
	if (GET_SEGNO(fio->sbi, fio->old_blkaddr) != NULL_SEGNO) {
		invalidate_mapping_pages(META_MAPPING(fio->sbi),
					fio->old_blkaddr, fio->old_blkaddr);
		f2fs_invalidate_compress_page(fio->sbi, fio->old_blkaddr);
	}

	/* writeout dirty page into bdev */
	f2fs_submit_page_write(fio);
	if (fio->retry) {
		fio->old_blkaddr = fio->new_blkaddr;
		goto reallocate;
	}

	update_device_state(fio);

	if (keep_order)
		f2fs_up_read(&fio->sbi->io_order_lock);
}

void f2fs_do_write_meta_page(struct f2fs_sb_info *sbi, struct page *page,
					enum iostat_type io_type)
{
	struct f2fs_io_info fio = {
		.sbi = sbi,
		.type = META,
		.temp = HOT,
		.op = REQ_OP_WRITE,
		.op_flags = REQ_SYNC | REQ_META | REQ_PRIO,
		.old_blkaddr = page->index,
		.new_blkaddr = page->index,
		.page = page,
		.encrypted_page = NULL,
		.in_list = false,
	};

	if (unlikely(page->index >= MAIN_BLKADDR(sbi)))
		fio.op_flags &= ~REQ_META;

	set_page_writeback(page);
	ClearPageError(page);
	f2fs_submit_page_write(&fio);

	stat_inc_meta_count(sbi, page->index);
	f2fs_update_iostat(sbi, io_type, F2FS_BLKSIZE);
}

void f2fs_do_write_node_page(unsigned int nid, struct f2fs_io_info *fio)
{
	struct f2fs_summary sum;

	set_summary(&sum, nid, 0, 0);
	do_write_page(&sum, fio);

	f2fs_update_iostat(fio->sbi, fio->io_type, F2FS_BLKSIZE);
}

void f2fs_outplace_write_data(struct dnode_of_data *dn,
					struct f2fs_io_info *fio)
{
	struct f2fs_sb_info *sbi = fio->sbi;
	struct f2fs_summary sum;

	f2fs_bug_on(sbi, dn->data_blkaddr == NULL_ADDR);
	set_summary(&sum, dn->nid, dn->ofs_in_node, fio->version);
	do_write_page(&sum, fio);
	f2fs_update_data_blkaddr(dn, fio->new_blkaddr);

	f2fs_update_iostat(sbi, fio->io_type, F2FS_BLKSIZE);
}

int f2fs_inplace_write_data(struct f2fs_io_info *fio)
{
	int err;
	struct f2fs_sb_info *sbi = fio->sbi;
	unsigned int segno;

	fio->new_blkaddr = fio->old_blkaddr;
	/* i/o temperature is needed for passing down write hints */
	__get_segment_type(fio);

	segno = GET_SEGNO(sbi, fio->new_blkaddr);

	if (!IS_DATASEG(get_seg_entry(sbi, segno)->type)) {
		set_sbi_flag(sbi, SBI_NEED_FSCK);
		f2fs_warn(sbi, "%s: incorrect segment(%u) type, run fsck to fix.",
			  __func__, segno);
		err = -EFSCORRUPTED;
		goto drop_bio;
	}

	if (f2fs_cp_error(sbi)) {
		err = -EIO;
		goto drop_bio;
	}

	if (fio->post_read)
		invalidate_mapping_pages(META_MAPPING(sbi),
				fio->new_blkaddr, fio->new_blkaddr);

	stat_inc_inplace_blocks(fio->sbi);

	if (fio->bio && !(SM_I(sbi)->ipu_policy & (1 << F2FS_IPU_NOCACHE)))
		err = f2fs_merge_page_bio(fio);
	else
		err = f2fs_submit_page_bio(fio);
	if (!err) {
		update_device_state(fio);
		f2fs_update_iostat(fio->sbi, fio->io_type, F2FS_BLKSIZE);
	}

	return err;
drop_bio:
	if (fio->bio && *(fio->bio)) {
		struct bio *bio = *(fio->bio);

		bio->bi_status = BLK_STS_IOERR;
		bio_endio(bio);
		*(fio->bio) = NULL;
	}
	return err;
}

static inline int __f2fs_get_curseg(struct f2fs_sb_info *sbi,
						unsigned int segno)
{
	int i;

	for (i = CURSEG_HOT_DATA; i < NO_CHECK_TYPE; i++) {
		if (CURSEG_I(sbi, i)->segno == segno)
			break;
	}
	return i;
}

void f2fs_do_replace_block(struct f2fs_sb_info *sbi, struct f2fs_summary *sum,
				block_t old_blkaddr, block_t new_blkaddr,
				bool recover_curseg, bool recover_newaddr,
				bool from_gc)
{
	struct sit_info *sit_i = SIT_I(sbi);
	struct curseg_info *curseg;
	unsigned int segno, old_cursegno;
	struct seg_entry *se;
	int type;
	unsigned short old_blkoff;
	unsigned char old_alloc_type;

	segno = GET_SEGNO(sbi, new_blkaddr);
	se = get_seg_entry(sbi, segno);
	type = se->type;

	f2fs_down_write(&SM_I(sbi)->curseg_lock);

	if (!recover_curseg) {
		/* for recovery flow */
		if (se->valid_blocks == 0 && !IS_CURSEG(sbi, segno)) {
			if (old_blkaddr == NULL_ADDR)
				type = CURSEG_COLD_DATA;
			else
				type = CURSEG_WARM_DATA;
		}
	} else {
		if (IS_CURSEG(sbi, segno)) {
			/* se->type is volatile as SSR allocation */
			type = __f2fs_get_curseg(sbi, segno);
			f2fs_bug_on(sbi, type == NO_CHECK_TYPE);
		} else {
			type = CURSEG_WARM_DATA;
		}
	}

	f2fs_bug_on(sbi, !IS_DATASEG(type));
	curseg = CURSEG_I(sbi, type);

	mutex_lock(&curseg->curseg_mutex);
	down_write(&sit_i->sentry_lock);

	old_cursegno = curseg->segno;
	old_blkoff = curseg->next_blkoff;
	old_alloc_type = curseg->alloc_type;

	/* change the current segment */
	if (segno != curseg->segno) {
		curseg->next_segno = segno;
		change_curseg(sbi, type, true);
	}

	curseg->next_blkoff = GET_BLKOFF_FROM_SEG0(sbi, new_blkaddr);
	__add_sum_entry(sbi, type, sum);

	if (!recover_curseg || recover_newaddr) {
		if (!from_gc)
			update_segment_mtime(sbi, new_blkaddr, 0);
		update_sit_entry(sbi, new_blkaddr, 1);
	}
	if (GET_SEGNO(sbi, old_blkaddr) != NULL_SEGNO) {
		invalidate_mapping_pages(META_MAPPING(sbi),
					old_blkaddr, old_blkaddr);
		f2fs_invalidate_compress_page(sbi, old_blkaddr);
		if (!from_gc)
			update_segment_mtime(sbi, old_blkaddr, 0);
		update_sit_entry(sbi, old_blkaddr, -1);
	}

	locate_dirty_segment(sbi, GET_SEGNO(sbi, old_blkaddr));
	locate_dirty_segment(sbi, GET_SEGNO(sbi, new_blkaddr));

	locate_dirty_segment(sbi, old_cursegno);

	if (recover_curseg) {
		if (old_cursegno != curseg->segno) {
			curseg->next_segno = old_cursegno;
			change_curseg(sbi, type, true);
		}
		curseg->next_blkoff = old_blkoff;
		curseg->alloc_type = old_alloc_type;
	}

	up_write(&sit_i->sentry_lock);
	mutex_unlock(&curseg->curseg_mutex);
	f2fs_up_write(&SM_I(sbi)->curseg_lock);
}

void f2fs_replace_block(struct f2fs_sb_info *sbi, struct dnode_of_data *dn,
				block_t old_addr, block_t new_addr,
				unsigned char version, bool recover_curseg,
				bool recover_newaddr)
{
	struct f2fs_summary sum;

	set_summary(&sum, dn->nid, dn->ofs_in_node, version);

	f2fs_do_replace_block(sbi, &sum, old_addr, new_addr,
					recover_curseg, recover_newaddr, false);

	f2fs_update_data_blkaddr(dn, new_addr);
}

void f2fs_wait_on_page_writeback(struct page *page,
				enum page_type type, bool ordered, bool locked)
{
	if (PageWriteback(page)) {
		struct f2fs_sb_info *sbi = F2FS_P_SB(page);

		/* submit cached LFS IO */
		f2fs_submit_merged_write_cond(sbi, NULL, page, 0, type);
		/* sbumit cached IPU IO */
		f2fs_submit_merged_ipu_write(sbi, NULL, page);
		if (ordered) {
			wait_on_page_writeback(page);
			f2fs_bug_on(sbi, locked && PageWriteback(page));
		} else {
			wait_for_stable_page(page);
		}
	}
}

void f2fs_wait_on_block_writeback(struct inode *inode, block_t blkaddr)
{
	struct f2fs_sb_info *sbi = F2FS_I_SB(inode);
	struct page *cpage;

	if (!f2fs_post_read_required(inode))
		return;

	if (!__is_valid_data_blkaddr(blkaddr))
		return;

	cpage = find_lock_page(META_MAPPING(sbi), blkaddr);
	if (cpage) {
		f2fs_wait_on_page_writeback(cpage, DATA, true, true);
		f2fs_put_page(cpage, 1);
	}
}

void f2fs_wait_on_block_writeback_range(struct inode *inode, block_t blkaddr,
								block_t len)
{
	struct f2fs_sb_info *sbi = F2FS_I_SB(inode);
	block_t i;

	if (!f2fs_post_read_required(inode))
		return;

	for (i = 0; i < len; i++)
		f2fs_wait_on_block_writeback(inode, blkaddr + i);

	invalidate_mapping_pages(META_MAPPING(sbi), blkaddr, blkaddr + len - 1);
}

static int read_compacted_summaries(struct f2fs_sb_info *sbi)
{
	struct f2fs_checkpoint *ckpt = F2FS_CKPT(sbi);
	struct curseg_info *seg_i;
	unsigned char *kaddr;
	struct page *page;
	block_t start;
	int i, j, offset;

	start = start_sum_block(sbi);

	page = f2fs_get_meta_page(sbi, start++);
	if (IS_ERR(page))
		return PTR_ERR(page);
	kaddr = (unsigned char *)page_address(page);

	/* Step 1: restore nat cache */
	seg_i = CURSEG_I(sbi, CURSEG_HOT_DATA);
	memcpy(seg_i->journal, kaddr, SUM_JOURNAL_SIZE);

	/* Step 2: restore sit cache */
	seg_i = CURSEG_I(sbi, CURSEG_COLD_DATA);
	memcpy(seg_i->journal, kaddr + SUM_JOURNAL_SIZE, SUM_JOURNAL_SIZE);
	offset = 2 * SUM_JOURNAL_SIZE;

	/* Step 3: restore summary entries */
	for (i = CURSEG_HOT_DATA; i <= CURSEG_COLD_DATA; i++) {
		unsigned short blk_off;
		unsigned int segno;

		seg_i = CURSEG_I(sbi, i);
		segno = le32_to_cpu(ckpt->cur_data_segno[i]);
		blk_off = le16_to_cpu(ckpt->cur_data_blkoff[i]);
		seg_i->next_segno = segno;
		reset_curseg(sbi, i, 0);
		seg_i->alloc_type = ckpt->alloc_type[i];
		seg_i->next_blkoff = blk_off;

		if (seg_i->alloc_type == SSR)
			blk_off = sbi->blocks_per_seg;

		for (j = 0; j < blk_off; j++) {
			struct f2fs_summary *s;

			s = (struct f2fs_summary *)(kaddr + offset);
			seg_i->sum_blk->entries[j] = *s;
			offset += SUMMARY_SIZE;
			if (offset + SUMMARY_SIZE <= PAGE_SIZE -
						SUM_FOOTER_SIZE)
				continue;

			f2fs_put_page(page, 1);
			page = NULL;

			page = f2fs_get_meta_page(sbi, start++);
			if (IS_ERR(page))
				return PTR_ERR(page);
			kaddr = (unsigned char *)page_address(page);
			offset = 0;
		}
	}
	f2fs_put_page(page, 1);
	return 0;
}

static int read_normal_summaries(struct f2fs_sb_info *sbi, int type)
{
	struct f2fs_checkpoint *ckpt = F2FS_CKPT(sbi);
	struct f2fs_summary_block *sum;
	struct curseg_info *curseg;
	struct page *new;
	unsigned short blk_off;
	unsigned int segno = 0;
	block_t blk_addr = 0;
	int err = 0;

	/* get segment number and block addr */
	if (IS_DATASEG(type)) {
		segno = le32_to_cpu(ckpt->cur_data_segno[type]);
		blk_off = le16_to_cpu(ckpt->cur_data_blkoff[type -
							CURSEG_HOT_DATA]);
		if (__exist_node_summaries(sbi))
			blk_addr = sum_blk_addr(sbi, NR_CURSEG_PERSIST_TYPE, type);
		else
			blk_addr = sum_blk_addr(sbi, NR_CURSEG_DATA_TYPE, type);
	} else {
		segno = le32_to_cpu(ckpt->cur_node_segno[type -
							CURSEG_HOT_NODE]);
		blk_off = le16_to_cpu(ckpt->cur_node_blkoff[type -
							CURSEG_HOT_NODE]);
		if (__exist_node_summaries(sbi))
			blk_addr = sum_blk_addr(sbi, NR_CURSEG_NODE_TYPE,
							type - CURSEG_HOT_NODE);
		else
			blk_addr = GET_SUM_BLOCK(sbi, segno);
	}

	new = f2fs_get_meta_page(sbi, blk_addr);
	if (IS_ERR(new))
		return PTR_ERR(new);
	sum = (struct f2fs_summary_block *)page_address(new);

	if (IS_NODESEG(type)) {
		if (__exist_node_summaries(sbi)) {
			struct f2fs_summary *ns = &sum->entries[0];
			int i;

			for (i = 0; i < sbi->blocks_per_seg; i++, ns++) {
				ns->version = 0;
				ns->ofs_in_node = 0;
			}
		} else {
			err = f2fs_restore_node_summary(sbi, segno, sum);
			if (err)
				goto out;
		}
	}

	/* set uncompleted segment to curseg */
	curseg = CURSEG_I(sbi, type);
	mutex_lock(&curseg->curseg_mutex);

	/* update journal info */
	down_write(&curseg->journal_rwsem);
	memcpy(curseg->journal, &sum->journal, SUM_JOURNAL_SIZE);
	up_write(&curseg->journal_rwsem);

	memcpy(curseg->sum_blk->entries, sum->entries, SUM_ENTRY_SIZE);
	memcpy(&curseg->sum_blk->footer, &sum->footer, SUM_FOOTER_SIZE);
	curseg->next_segno = segno;
	reset_curseg(sbi, type, 0);
	curseg->alloc_type = ckpt->alloc_type[type];
	curseg->next_blkoff = blk_off;
	mutex_unlock(&curseg->curseg_mutex);
out:
	f2fs_put_page(new, 1);
	return err;
}

static int restore_curseg_summaries(struct f2fs_sb_info *sbi)
{
	struct f2fs_journal *sit_j = CURSEG_I(sbi, CURSEG_COLD_DATA)->journal;
	struct f2fs_journal *nat_j = CURSEG_I(sbi, CURSEG_HOT_DATA)->journal;
	int type = CURSEG_HOT_DATA;
	int err;

	if (is_set_ckpt_flags(sbi, CP_COMPACT_SUM_FLAG)) {
		int npages = f2fs_npages_for_summary_flush(sbi, true);

		if (npages >= 2)
			f2fs_ra_meta_pages(sbi, start_sum_block(sbi), npages,
							META_CP, true);

		/* restore for compacted data summary */
		err = read_compacted_summaries(sbi);
		if (err)
			return err;
		type = CURSEG_HOT_NODE;
	}

	if (__exist_node_summaries(sbi))
		f2fs_ra_meta_pages(sbi,
				sum_blk_addr(sbi, NR_CURSEG_PERSIST_TYPE, type),
				NR_CURSEG_PERSIST_TYPE - type, META_CP, true);

	for (; type <= CURSEG_COLD_NODE; type++) {
		err = read_normal_summaries(sbi, type);
		if (err)
			return err;
	}

	/* sanity check for summary blocks */
	if (nats_in_cursum(nat_j) > NAT_JOURNAL_ENTRIES ||
			sits_in_cursum(sit_j) > SIT_JOURNAL_ENTRIES) {
		f2fs_err(sbi, "invalid journal entries nats %u sits %u",
			 nats_in_cursum(nat_j), sits_in_cursum(sit_j));
		return -EINVAL;
	}

	return 0;
}

static void write_compacted_summaries(struct f2fs_sb_info *sbi, block_t blkaddr)
{
	struct page *page;
	unsigned char *kaddr;
	struct f2fs_summary *summary;
	struct curseg_info *seg_i;
	int written_size = 0;
	int i, j;

	page = f2fs_grab_meta_page(sbi, blkaddr++);
	kaddr = (unsigned char *)page_address(page);
	memset(kaddr, 0, PAGE_SIZE);

	/* Step 1: write nat cache */
	seg_i = CURSEG_I(sbi, CURSEG_HOT_DATA);
	memcpy(kaddr, seg_i->journal, SUM_JOURNAL_SIZE);
	written_size += SUM_JOURNAL_SIZE;

	/* Step 2: write sit cache */
	seg_i = CURSEG_I(sbi, CURSEG_COLD_DATA);
	memcpy(kaddr + written_size, seg_i->journal, SUM_JOURNAL_SIZE);
	written_size += SUM_JOURNAL_SIZE;

	/* Step 3: write summary entries */
	for (i = CURSEG_HOT_DATA; i <= CURSEG_COLD_DATA; i++) {
		unsigned short blkoff;

		seg_i = CURSEG_I(sbi, i);
		if (sbi->ckpt->alloc_type[i] == SSR)
			blkoff = sbi->blocks_per_seg;
		else
			blkoff = curseg_blkoff(sbi, i);

		for (j = 0; j < blkoff; j++) {
			if (!page) {
				page = f2fs_grab_meta_page(sbi, blkaddr++);
				kaddr = (unsigned char *)page_address(page);
				memset(kaddr, 0, PAGE_SIZE);
				written_size = 0;
			}
			summary = (struct f2fs_summary *)(kaddr + written_size);
			*summary = seg_i->sum_blk->entries[j];
			written_size += SUMMARY_SIZE;

			if (written_size + SUMMARY_SIZE <= PAGE_SIZE -
							SUM_FOOTER_SIZE)
				continue;

			set_page_dirty(page);
			f2fs_put_page(page, 1);
			page = NULL;
		}
	}
	if (page) {
		set_page_dirty(page);
		f2fs_put_page(page, 1);
	}
}

static void write_normal_summaries(struct f2fs_sb_info *sbi,
					block_t blkaddr, int type)
{
	int i, end;

	if (IS_DATASEG(type))
		end = type + NR_CURSEG_DATA_TYPE;
	else
		end = type + NR_CURSEG_NODE_TYPE;

	for (i = type; i < end; i++)
		write_current_sum_page(sbi, i, blkaddr + (i - type));
}

void f2fs_write_data_summaries(struct f2fs_sb_info *sbi, block_t start_blk)
{
	if (is_set_ckpt_flags(sbi, CP_COMPACT_SUM_FLAG))
		write_compacted_summaries(sbi, start_blk);
	else
		write_normal_summaries(sbi, start_blk, CURSEG_HOT_DATA);
}

void f2fs_write_node_summaries(struct f2fs_sb_info *sbi, block_t start_blk)
{
	write_normal_summaries(sbi, start_blk, CURSEG_HOT_NODE);
}

int f2fs_lookup_journal_in_cursum(struct f2fs_journal *journal, int type,
					unsigned int val, int alloc)
{
	int i;

	if (type == NAT_JOURNAL) {
		for (i = 0; i < nats_in_cursum(journal); i++) {
			if (le32_to_cpu(nid_in_journal(journal, i)) == val)
				return i;
		}
		if (alloc && __has_cursum_space(journal, 1, NAT_JOURNAL))
			return update_nats_in_cursum(journal, 1);
	} else if (type == SIT_JOURNAL) {
		for (i = 0; i < sits_in_cursum(journal); i++)
			if (le32_to_cpu(segno_in_journal(journal, i)) == val)
				return i;
		if (alloc && __has_cursum_space(journal, 1, SIT_JOURNAL))
			return update_sits_in_cursum(journal, 1);
	}
	return -1;
}

static struct page *get_current_sit_page(struct f2fs_sb_info *sbi,
					unsigned int segno)
{
	return f2fs_get_meta_page(sbi, current_sit_addr(sbi, segno));
}

static struct page *get_next_sit_page(struct f2fs_sb_info *sbi,
					unsigned int start)
{
	struct sit_info *sit_i = SIT_I(sbi);
	struct page *page;
	pgoff_t src_off, dst_off;

	src_off = current_sit_addr(sbi, start);
	dst_off = next_sit_addr(sbi, src_off);

	page = f2fs_grab_meta_page(sbi, dst_off);
	seg_info_to_sit_page(sbi, page, start);

	set_page_dirty(page);
	set_to_next_sit(sit_i, start);

	return page;
}

static struct sit_entry_set *grab_sit_entry_set(void)
{
	struct sit_entry_set *ses =
			f2fs_kmem_cache_alloc(sit_entry_set_slab, GFP_NOFS);

	ses->entry_cnt = 0;
	INIT_LIST_HEAD(&ses->set_list);
	return ses;
}

static void release_sit_entry_set(struct sit_entry_set *ses)
{
	list_del(&ses->set_list);
	kmem_cache_free(sit_entry_set_slab, ses);
}

static void adjust_sit_entry_set(struct sit_entry_set *ses,
						struct list_head *head)
{
	struct sit_entry_set *next = ses;

	if (list_is_last(&ses->set_list, head))
		return;

	list_for_each_entry_continue(next, head, set_list)
		if (ses->entry_cnt <= next->entry_cnt)
			break;

	list_move_tail(&ses->set_list, &next->set_list);
}

static void add_sit_entry(unsigned int segno, struct list_head *head)
{
	struct sit_entry_set *ses;
	unsigned int start_segno = START_SEGNO(segno);

	list_for_each_entry(ses, head, set_list) {
		if (ses->start_segno == start_segno) {
			ses->entry_cnt++;
			adjust_sit_entry_set(ses, head);
			return;
		}
	}

	ses = grab_sit_entry_set();

	ses->start_segno = start_segno;
	ses->entry_cnt++;
	list_add(&ses->set_list, head);
}

static void add_sits_in_set(struct f2fs_sb_info *sbi)
{
	struct f2fs_sm_info *sm_info = SM_I(sbi);
	struct list_head *set_list = &sm_info->sit_entry_set;
	unsigned long *bitmap = SIT_I(sbi)->dirty_sentries_bitmap;
	unsigned int segno;

	for_each_set_bit(segno, bitmap, MAIN_SEGS(sbi))
		add_sit_entry(segno, set_list);
}

static void remove_sits_in_journal(struct f2fs_sb_info *sbi)
{
	struct curseg_info *curseg = CURSEG_I(sbi, CURSEG_COLD_DATA);
	struct f2fs_journal *journal = curseg->journal;
	int i;

	down_write(&curseg->journal_rwsem);
	for (i = 0; i < sits_in_cursum(journal); i++) {
		unsigned int segno;
		bool dirtied;

		segno = le32_to_cpu(segno_in_journal(journal, i));
		dirtied = __mark_sit_entry_dirty(sbi, segno);

		if (!dirtied)
			add_sit_entry(segno, &SM_I(sbi)->sit_entry_set);
	}
	update_sits_in_cursum(journal, -i);
	up_write(&curseg->journal_rwsem);
}

/*
 * CP calls this function, which flushes SIT entries including sit_journal,
 * and moves prefree segs to free segs.
 */
void f2fs_flush_sit_entries(struct f2fs_sb_info *sbi, struct cp_control *cpc)
{
	struct sit_info *sit_i = SIT_I(sbi);
	unsigned long *bitmap = sit_i->dirty_sentries_bitmap;
	struct curseg_info *curseg = CURSEG_I(sbi, CURSEG_COLD_DATA);
	struct f2fs_journal *journal = curseg->journal;
	struct sit_entry_set *ses, *tmp;
	struct list_head *head = &SM_I(sbi)->sit_entry_set;
	bool to_journal = !is_sbi_flag_set(sbi, SBI_IS_RESIZEFS);
	struct seg_entry *se;

	down_write(&sit_i->sentry_lock);

	if (!sit_i->dirty_sentries)
		goto out;

	/*
	 * add and account sit entries of dirty bitmap in sit entry
	 * set temporarily
	 */
	add_sits_in_set(sbi);

	/*
	 * if there are no enough space in journal to store dirty sit
	 * entries, remove all entries from journal and add and account
	 * them in sit entry set.
	 */
	if (!__has_cursum_space(journal, sit_i->dirty_sentries, SIT_JOURNAL) ||
								!to_journal)
		remove_sits_in_journal(sbi);

	/*
	 * there are two steps to flush sit entries:
	 * #1, flush sit entries to journal in current cold data summary block.
	 * #2, flush sit entries to sit page.
	 */
	list_for_each_entry_safe(ses, tmp, head, set_list) {
		struct page *page = NULL;
		struct f2fs_sit_block *raw_sit = NULL;
		unsigned int start_segno = ses->start_segno;
		unsigned int end = min(start_segno + SIT_ENTRY_PER_BLOCK,
						(unsigned long)MAIN_SEGS(sbi));
		unsigned int segno = start_segno;

		if (to_journal &&
			!__has_cursum_space(journal, ses->entry_cnt, SIT_JOURNAL))
			to_journal = false;

		if (to_journal) {
			down_write(&curseg->journal_rwsem);
		} else {
			page = get_next_sit_page(sbi, start_segno);
			raw_sit = page_address(page);
		}

		/* flush dirty sit entries in region of current sit set */
		for_each_set_bit_from(segno, bitmap, end) {
			int offset, sit_offset;

			se = get_seg_entry(sbi, segno);
#ifdef CONFIG_F2FS_CHECK_FS
			if (memcmp(se->cur_valid_map, se->cur_valid_map_mir,
						SIT_VBLOCK_MAP_SIZE))
				f2fs_bug_on(sbi, 1);
#endif

			/* add discard candidates */
			if (!(cpc->reason & CP_DISCARD)) {
				cpc->trim_start = segno;
				add_discard_addrs(sbi, cpc, false);
			}

			if (to_journal) {
				offset = f2fs_lookup_journal_in_cursum(journal,
							SIT_JOURNAL, segno, 1);
				f2fs_bug_on(sbi, offset < 0);
				segno_in_journal(journal, offset) =
							cpu_to_le32(segno);
				seg_info_to_raw_sit(se,
					&sit_in_journal(journal, offset));
				check_block_count(sbi, segno,
					&sit_in_journal(journal, offset));
			} else {
				sit_offset = SIT_ENTRY_OFFSET(sit_i, segno);
				seg_info_to_raw_sit(se,
						&raw_sit->entries[sit_offset]);
				check_block_count(sbi, segno,
						&raw_sit->entries[sit_offset]);
			}

			__clear_bit(segno, bitmap);
			sit_i->dirty_sentries--;
			ses->entry_cnt--;
		}

		if (to_journal)
			up_write(&curseg->journal_rwsem);
		else
			f2fs_put_page(page, 1);

		f2fs_bug_on(sbi, ses->entry_cnt);
		release_sit_entry_set(ses);
	}

	f2fs_bug_on(sbi, !list_empty(head));
	f2fs_bug_on(sbi, sit_i->dirty_sentries);
out:
	if (cpc->reason & CP_DISCARD) {
		__u64 trim_start = cpc->trim_start;

		for (; cpc->trim_start <= cpc->trim_end; cpc->trim_start++)
			add_discard_addrs(sbi, cpc, false);

		cpc->trim_start = trim_start;
	}
	up_write(&sit_i->sentry_lock);

	set_prefree_as_free_segments(sbi);
}

static int build_sit_info(struct f2fs_sb_info *sbi)
{
	struct f2fs_super_block *raw_super = F2FS_RAW_SUPER(sbi);
	struct sit_info *sit_i;
	unsigned int sit_segs, start;
	char *src_bitmap, *bitmap;
	unsigned int bitmap_size, main_bitmap_size, sit_bitmap_size;

	/* allocate memory for SIT information */
	sit_i = f2fs_kzalloc(sbi, sizeof(struct sit_info), GFP_KERNEL);
	if (!sit_i)
		return -ENOMEM;

	SM_I(sbi)->sit_info = sit_i;

	sit_i->sentries =
		f2fs_kvzalloc(sbi, array_size(sizeof(struct seg_entry),
					      MAIN_SEGS(sbi)),
			      GFP_KERNEL);
	if (!sit_i->sentries)
		return -ENOMEM;

	main_bitmap_size = f2fs_bitmap_size(MAIN_SEGS(sbi));
	sit_i->dirty_sentries_bitmap = f2fs_kvzalloc(sbi, main_bitmap_size,
								GFP_KERNEL);
	if (!sit_i->dirty_sentries_bitmap)
		return -ENOMEM;

#ifdef CONFIG_F2FS_CHECK_FS
	bitmap_size = MAIN_SEGS(sbi) * SIT_VBLOCK_MAP_SIZE * 4;
#else
	bitmap_size = MAIN_SEGS(sbi) * SIT_VBLOCK_MAP_SIZE * 3;
#endif
	sit_i->bitmap = f2fs_kvzalloc(sbi, bitmap_size, GFP_KERNEL);
	if (!sit_i->bitmap)
		return -ENOMEM;

	bitmap = sit_i->bitmap;

	for (start = 0; start < MAIN_SEGS(sbi); start++) {
		sit_i->sentries[start].cur_valid_map = bitmap;
		bitmap += SIT_VBLOCK_MAP_SIZE;

		sit_i->sentries[start].ckpt_valid_map = bitmap;
		bitmap += SIT_VBLOCK_MAP_SIZE;

#ifdef CONFIG_F2FS_CHECK_FS
		sit_i->sentries[start].cur_valid_map_mir = bitmap;
		bitmap += SIT_VBLOCK_MAP_SIZE;
#endif

		sit_i->sentries[start].discard_map = bitmap;
		bitmap += SIT_VBLOCK_MAP_SIZE;
	}

	sit_i->tmp_map = f2fs_kzalloc(sbi, SIT_VBLOCK_MAP_SIZE, GFP_KERNEL);
	if (!sit_i->tmp_map)
		return -ENOMEM;

	if (__is_large_section(sbi)) {
		sit_i->sec_entries =
			f2fs_kvzalloc(sbi, array_size(sizeof(struct sec_entry),
						      MAIN_SECS(sbi)),
				      GFP_KERNEL);
		if (!sit_i->sec_entries)
			return -ENOMEM;
	}

	/* get information related with SIT */
	sit_segs = le32_to_cpu(raw_super->segment_count_sit) >> 1;

	/* setup SIT bitmap from ckeckpoint pack */
	sit_bitmap_size = __bitmap_size(sbi, SIT_BITMAP);
	src_bitmap = __bitmap_ptr(sbi, SIT_BITMAP);

	sit_i->sit_bitmap = kmemdup(src_bitmap, sit_bitmap_size, GFP_KERNEL);
	if (!sit_i->sit_bitmap)
		return -ENOMEM;

#ifdef CONFIG_F2FS_CHECK_FS
	sit_i->sit_bitmap_mir = kmemdup(src_bitmap,
					sit_bitmap_size, GFP_KERNEL);
	if (!sit_i->sit_bitmap_mir)
		return -ENOMEM;

	sit_i->invalid_segmap = f2fs_kvzalloc(sbi,
					main_bitmap_size, GFP_KERNEL);
	if (!sit_i->invalid_segmap)
		return -ENOMEM;
#endif

	/* init SIT information */
	sit_i->s_ops = &default_salloc_ops;

	sit_i->sit_base_addr = le32_to_cpu(raw_super->sit_blkaddr);
	sit_i->sit_blocks = sit_segs << sbi->log_blocks_per_seg;
	sit_i->written_valid_blocks = 0;
	sit_i->bitmap_size = sit_bitmap_size;
	sit_i->dirty_sentries = 0;
	sit_i->sents_per_block = SIT_ENTRY_PER_BLOCK;
	sit_i->elapsed_time = le64_to_cpu(sbi->ckpt->elapsed_time);
	sit_i->mounted_time = ktime_get_boottime_seconds();
	init_rwsem(&sit_i->sentry_lock);
	return 0;
}

static int build_free_segmap(struct f2fs_sb_info *sbi)
{
	struct free_segmap_info *free_i;
	unsigned int bitmap_size, sec_bitmap_size;

	/* allocate memory for free segmap information */
	free_i = f2fs_kzalloc(sbi, sizeof(struct free_segmap_info), GFP_KERNEL);
	if (!free_i)
		return -ENOMEM;

	SM_I(sbi)->free_info = free_i;

	bitmap_size = f2fs_bitmap_size(MAIN_SEGS(sbi));
	free_i->free_segmap = f2fs_kvmalloc(sbi, bitmap_size, GFP_KERNEL);
	if (!free_i->free_segmap)
		return -ENOMEM;

	sec_bitmap_size = f2fs_bitmap_size(MAIN_SECS(sbi));
	free_i->free_secmap = f2fs_kvmalloc(sbi, sec_bitmap_size, GFP_KERNEL);
	if (!free_i->free_secmap)
		return -ENOMEM;

	/* set all segments as dirty temporarily */
	memset(free_i->free_segmap, 0xff, bitmap_size);
	memset(free_i->free_secmap, 0xff, sec_bitmap_size);

	/* init free segmap information */
	free_i->start_segno = GET_SEGNO_FROM_SEG0(sbi, MAIN_BLKADDR(sbi));
	free_i->free_segments = 0;
	free_i->free_sections = 0;
	spin_lock_init(&free_i->segmap_lock);
	return 0;
}

static int build_curseg(struct f2fs_sb_info *sbi)
{
	struct curseg_info *array;
	int i;

	array = f2fs_kzalloc(sbi, array_size(NR_CURSEG_TYPE,
					sizeof(*array)), GFP_KERNEL);
	if (!array)
		return -ENOMEM;

	SM_I(sbi)->curseg_array = array;

	for (i = 0; i < NO_CHECK_TYPE; i++) {
		mutex_init(&array[i].curseg_mutex);
		array[i].sum_blk = f2fs_kzalloc(sbi, PAGE_SIZE, GFP_KERNEL);
		if (!array[i].sum_blk)
			return -ENOMEM;
		init_rwsem(&array[i].journal_rwsem);
		array[i].journal = f2fs_kzalloc(sbi,
				sizeof(struct f2fs_journal), GFP_KERNEL);
		if (!array[i].journal)
			return -ENOMEM;
		if (i < NR_PERSISTENT_LOG)
			array[i].seg_type = CURSEG_HOT_DATA + i;
		else if (i == CURSEG_COLD_DATA_PINNED)
			array[i].seg_type = CURSEG_COLD_DATA;
		else if (i == CURSEG_ALL_DATA_ATGC)
			array[i].seg_type = CURSEG_COLD_DATA;
		array[i].segno = NULL_SEGNO;
		array[i].next_blkoff = 0;
		array[i].inited = false;
	}
	return restore_curseg_summaries(sbi);
}

static int build_sit_entries(struct f2fs_sb_info *sbi)
{
	struct sit_info *sit_i = SIT_I(sbi);
	struct curseg_info *curseg = CURSEG_I(sbi, CURSEG_COLD_DATA);
	struct f2fs_journal *journal = curseg->journal;
	struct seg_entry *se;
	struct f2fs_sit_entry sit;
	int sit_blk_cnt = SIT_BLK_CNT(sbi);
	unsigned int i, start, end;
	unsigned int readed, start_blk = 0;
	int err = 0;
	block_t sit_valid_blocks[2] = {0, 0};

	do {
		readed = f2fs_ra_meta_pages(sbi, start_blk, BIO_MAX_PAGES,
							META_SIT, true);

		start = start_blk * sit_i->sents_per_block;
		end = (start_blk + readed) * sit_i->sents_per_block;

		for (; start < end && start < MAIN_SEGS(sbi); start++) {
			struct f2fs_sit_block *sit_blk;
			struct page *page;

			se = &sit_i->sentries[start];
			page = get_current_sit_page(sbi, start);
			if (IS_ERR(page))
				return PTR_ERR(page);
			sit_blk = (struct f2fs_sit_block *)page_address(page);
			sit = sit_blk->entries[SIT_ENTRY_OFFSET(sit_i, start)];
			f2fs_put_page(page, 1);

			err = check_block_count(sbi, start, &sit);
			if (err)
				return err;
			seg_info_from_raw_sit(se, &sit);

<<<<<<< HEAD
			if (se->type >= NR_PERSISTENT_LOG) {
				f2fs_err(sbi, "Invalid segment type: %u, segno: %u",
							se->type, start);
				return -EFSCORRUPTED;
			}

=======
>>>>>>> 5545801f
			sit_valid_blocks[SE_PAGETYPE(se)] += se->valid_blocks;

			/* build discard map only one time */
			if (is_set_ckpt_flags(sbi, CP_TRIMMED_FLAG)) {
				memset(se->discard_map, 0xff,
					SIT_VBLOCK_MAP_SIZE);
			} else {
				memcpy(se->discard_map,
					se->cur_valid_map,
					SIT_VBLOCK_MAP_SIZE);
				sbi->discard_blks +=
					sbi->blocks_per_seg -
					se->valid_blocks;
			}

			if (__is_large_section(sbi))
				get_sec_entry(sbi, start)->valid_blocks +=
							se->valid_blocks;
		}
		start_blk += readed;
	} while (start_blk < sit_blk_cnt);

	down_read(&curseg->journal_rwsem);
	for (i = 0; i < sits_in_cursum(journal); i++) {
		unsigned int old_valid_blocks;

		start = le32_to_cpu(segno_in_journal(journal, i));
		if (start >= MAIN_SEGS(sbi)) {
			f2fs_err(sbi, "Wrong journal entry on segno %u",
				 start);
			err = -EFSCORRUPTED;
			break;
		}

		se = &sit_i->sentries[start];
		sit = sit_in_journal(journal, i);

		old_valid_blocks = se->valid_blocks;

		sit_valid_blocks[SE_PAGETYPE(se)] -= old_valid_blocks;

		err = check_block_count(sbi, start, &sit);
		if (err)
			break;
		seg_info_from_raw_sit(se, &sit);

<<<<<<< HEAD
		if (se->type >= NR_PERSISTENT_LOG) {
			f2fs_err(sbi, "Invalid segment type: %u, segno: %u",
							se->type, start);
			err = -EFSCORRUPTED;
			break;
		}

=======
>>>>>>> 5545801f
		sit_valid_blocks[SE_PAGETYPE(se)] += se->valid_blocks;

		if (is_set_ckpt_flags(sbi, CP_TRIMMED_FLAG)) {
			memset(se->discard_map, 0xff, SIT_VBLOCK_MAP_SIZE);
		} else {
			memcpy(se->discard_map, se->cur_valid_map,
						SIT_VBLOCK_MAP_SIZE);
			sbi->discard_blks += old_valid_blocks;
			sbi->discard_blks -= se->valid_blocks;
		}

		if (__is_large_section(sbi)) {
			get_sec_entry(sbi, start)->valid_blocks +=
							se->valid_blocks;
			get_sec_entry(sbi, start)->valid_blocks -=
							old_valid_blocks;
		}
	}
	up_read(&curseg->journal_rwsem);

	if (err)
		return err;

	if (sit_valid_blocks[NODE] != valid_node_count(sbi)) {
		f2fs_err(sbi, "SIT is corrupted node# %u vs %u",
			 sit_valid_blocks[NODE], valid_node_count(sbi));
		return -EFSCORRUPTED;
	}

	if (sit_valid_blocks[DATA] + sit_valid_blocks[NODE] >
				valid_user_blocks(sbi)) {
		f2fs_err(sbi, "SIT is corrupted data# %u %u vs %u",
			 sit_valid_blocks[DATA], sit_valid_blocks[NODE],
			 valid_user_blocks(sbi));
		return -EFSCORRUPTED;
	}

	return 0;
}

static void init_free_segmap(struct f2fs_sb_info *sbi)
{
	unsigned int start;
	int type;
	struct seg_entry *sentry;

	for (start = 0; start < MAIN_SEGS(sbi); start++) {
		if (f2fs_usable_blks_in_seg(sbi, start) == 0)
			continue;
		sentry = get_seg_entry(sbi, start);
		if (!sentry->valid_blocks)
			__set_free(sbi, start);
		else
			SIT_I(sbi)->written_valid_blocks +=
						sentry->valid_blocks;
	}

	/* set use the current segments */
	for (type = CURSEG_HOT_DATA; type <= CURSEG_COLD_NODE; type++) {
		struct curseg_info *curseg_t = CURSEG_I(sbi, type);

		__set_test_and_inuse(sbi, curseg_t->segno);
	}
}

static void init_dirty_segmap(struct f2fs_sb_info *sbi)
{
	struct dirty_seglist_info *dirty_i = DIRTY_I(sbi);
	struct free_segmap_info *free_i = FREE_I(sbi);
	unsigned int segno = 0, offset = 0, secno;
	block_t valid_blocks, usable_blks_in_seg;
	block_t blks_per_sec = BLKS_PER_SEC(sbi);

	while (1) {
		/* find dirty segment based on free segmap */
		segno = find_next_inuse(free_i, MAIN_SEGS(sbi), offset);
		if (segno >= MAIN_SEGS(sbi))
			break;
		offset = segno + 1;
		valid_blocks = get_valid_blocks(sbi, segno, false);
		usable_blks_in_seg = f2fs_usable_blks_in_seg(sbi, segno);
		if (valid_blocks == usable_blks_in_seg || !valid_blocks)
			continue;
		if (valid_blocks > usable_blks_in_seg) {
			f2fs_bug_on(sbi, 1);
			continue;
		}
		mutex_lock(&dirty_i->seglist_lock);
		__locate_dirty_segment(sbi, segno, DIRTY);
		mutex_unlock(&dirty_i->seglist_lock);
	}

	if (!__is_large_section(sbi))
		return;

	mutex_lock(&dirty_i->seglist_lock);
	for (segno = 0; segno < MAIN_SEGS(sbi); segno += sbi->segs_per_sec) {
		valid_blocks = get_valid_blocks(sbi, segno, true);
		secno = GET_SEC_FROM_SEG(sbi, segno);

		if (!valid_blocks || valid_blocks == blks_per_sec)
			continue;
		if (IS_CURSEC(sbi, secno))
			continue;
		set_bit(secno, dirty_i->dirty_secmap);
	}
	mutex_unlock(&dirty_i->seglist_lock);
}

static int init_victim_secmap(struct f2fs_sb_info *sbi)
{
	struct dirty_seglist_info *dirty_i = DIRTY_I(sbi);
	unsigned int bitmap_size = f2fs_bitmap_size(MAIN_SECS(sbi));

	dirty_i->victim_secmap = f2fs_kvzalloc(sbi, bitmap_size, GFP_KERNEL);
	if (!dirty_i->victim_secmap)
		return -ENOMEM;
	return 0;
}

static int build_dirty_segmap(struct f2fs_sb_info *sbi)
{
	struct dirty_seglist_info *dirty_i;
	unsigned int bitmap_size, i;

	/* allocate memory for dirty segments list information */
	dirty_i = f2fs_kzalloc(sbi, sizeof(struct dirty_seglist_info),
								GFP_KERNEL);
	if (!dirty_i)
		return -ENOMEM;

	SM_I(sbi)->dirty_info = dirty_i;
	mutex_init(&dirty_i->seglist_lock);

	bitmap_size = f2fs_bitmap_size(MAIN_SEGS(sbi));

	for (i = 0; i < NR_DIRTY_TYPE; i++) {
		dirty_i->dirty_segmap[i] = f2fs_kvzalloc(sbi, bitmap_size,
								GFP_KERNEL);
		if (!dirty_i->dirty_segmap[i])
			return -ENOMEM;
	}

	if (__is_large_section(sbi)) {
		bitmap_size = f2fs_bitmap_size(MAIN_SECS(sbi));
		dirty_i->dirty_secmap = f2fs_kvzalloc(sbi,
						bitmap_size, GFP_KERNEL);
		if (!dirty_i->dirty_secmap)
			return -ENOMEM;
	}

	init_dirty_segmap(sbi);
	return init_victim_secmap(sbi);
}

static int sanity_check_curseg(struct f2fs_sb_info *sbi)
{
	int i;

	/*
	 * In LFS/SSR curseg, .next_blkoff should point to an unused blkaddr;
	 * In LFS curseg, all blkaddr after .next_blkoff should be unused.
	 */
	for (i = 0; i < NR_PERSISTENT_LOG; i++) {
		struct curseg_info *curseg = CURSEG_I(sbi, i);
		struct seg_entry *se = get_seg_entry(sbi, curseg->segno);
		unsigned int blkofs = curseg->next_blkoff;

		if (f2fs_sb_has_readonly(sbi) &&
			i != CURSEG_HOT_DATA && i != CURSEG_HOT_NODE)
			continue;

		sanity_check_seg_type(sbi, curseg->seg_type);

		if (curseg->alloc_type != LFS && curseg->alloc_type != SSR) {
			f2fs_err(sbi,
				 "Current segment has invalid alloc_type:%d",
				 curseg->alloc_type);
			return -EFSCORRUPTED;
		}

		if (f2fs_test_bit(blkofs, se->cur_valid_map))
			goto out;

		if (curseg->alloc_type == SSR)
			continue;

		for (blkofs += 1; blkofs < sbi->blocks_per_seg; blkofs++) {
			if (!f2fs_test_bit(blkofs, se->cur_valid_map))
				continue;
out:
			f2fs_err(sbi,
				 "Current segment's next free block offset is inconsistent with bitmap, logtype:%u, segno:%u, type:%u, next_blkoff:%u, blkofs:%u",
				 i, curseg->segno, curseg->alloc_type,
				 curseg->next_blkoff, blkofs);
			return -EFSCORRUPTED;
		}
	}
	return 0;
}

#ifdef CONFIG_BLK_DEV_ZONED

static int check_zone_write_pointer(struct f2fs_sb_info *sbi,
				    struct f2fs_dev_info *fdev,
				    struct blk_zone *zone)
{
	unsigned int wp_segno, wp_blkoff, zone_secno, zone_segno, segno;
	block_t zone_block, wp_block, last_valid_block;
	unsigned int log_sectors_per_block = sbi->log_blocksize - SECTOR_SHIFT;
	int i, s, b, ret;
	struct seg_entry *se;

	if (zone->type != BLK_ZONE_TYPE_SEQWRITE_REQ)
		return 0;

	wp_block = fdev->start_blk + (zone->wp >> log_sectors_per_block);
	wp_segno = GET_SEGNO(sbi, wp_block);
	wp_blkoff = wp_block - START_BLOCK(sbi, wp_segno);
	zone_block = fdev->start_blk + (zone->start >> log_sectors_per_block);
	zone_segno = GET_SEGNO(sbi, zone_block);
	zone_secno = GET_SEC_FROM_SEG(sbi, zone_segno);

	if (zone_segno >= MAIN_SEGS(sbi))
		return 0;

	/*
	 * Skip check of zones cursegs point to, since
	 * fix_curseg_write_pointer() checks them.
	 */
	for (i = 0; i < NO_CHECK_TYPE; i++)
		if (zone_secno == GET_SEC_FROM_SEG(sbi,
						   CURSEG_I(sbi, i)->segno))
			return 0;

	/*
	 * Get last valid block of the zone.
	 */
	last_valid_block = zone_block - 1;
	for (s = sbi->segs_per_sec - 1; s >= 0; s--) {
		segno = zone_segno + s;
		se = get_seg_entry(sbi, segno);
		for (b = sbi->blocks_per_seg - 1; b >= 0; b--)
			if (f2fs_test_bit(b, se->cur_valid_map)) {
				last_valid_block = START_BLOCK(sbi, segno) + b;
				break;
			}
		if (last_valid_block >= zone_block)
			break;
	}

	/*
	 * If last valid block is beyond the write pointer, report the
	 * inconsistency. This inconsistency does not cause write error
	 * because the zone will not be selected for write operation until
	 * it get discarded. Just report it.
	 */
	if (last_valid_block >= wp_block) {
		f2fs_notice(sbi, "Valid block beyond write pointer: "
			    "valid block[0x%x,0x%x] wp[0x%x,0x%x]",
			    GET_SEGNO(sbi, last_valid_block),
			    GET_BLKOFF_FROM_SEG0(sbi, last_valid_block),
			    wp_segno, wp_blkoff);
		return 0;
	}

	/*
	 * If there is no valid block in the zone and if write pointer is
	 * not at zone start, reset the write pointer.
	 */
	if (last_valid_block + 1 == zone_block && zone->wp != zone->start) {
		f2fs_notice(sbi,
			    "Zone without valid block has non-zero write "
			    "pointer. Reset the write pointer: wp[0x%x,0x%x]",
			    wp_segno, wp_blkoff);
		ret = __f2fs_issue_discard_zone(sbi, fdev->bdev, zone_block,
					zone->len >> log_sectors_per_block);
		if (ret) {
			f2fs_err(sbi, "Discard zone failed: %s (errno=%d)",
				 fdev->path, ret);
			return ret;
		}
	}

	return 0;
}

static struct f2fs_dev_info *get_target_zoned_dev(struct f2fs_sb_info *sbi,
						  block_t zone_blkaddr)
{
	int i;

	for (i = 0; i < sbi->s_ndevs; i++) {
		if (!bdev_is_zoned(FDEV(i).bdev))
			continue;
		if (sbi->s_ndevs == 1 || (FDEV(i).start_blk <= zone_blkaddr &&
				zone_blkaddr <= FDEV(i).end_blk))
			return &FDEV(i);
	}

	return NULL;
}

static int report_one_zone_cb(struct blk_zone *zone, unsigned int idx,
			      void *data)
{
	memcpy(data, zone, sizeof(struct blk_zone));
	return 0;
}

static int fix_curseg_write_pointer(struct f2fs_sb_info *sbi, int type)
{
	struct curseg_info *cs = CURSEG_I(sbi, type);
	struct f2fs_dev_info *zbd;
	struct blk_zone zone;
	unsigned int cs_section, wp_segno, wp_blkoff, wp_sector_off;
	block_t cs_zone_block, wp_block;
	unsigned int log_sectors_per_block = sbi->log_blocksize - SECTOR_SHIFT;
	sector_t zone_sector;
	int err;

	cs_section = GET_SEC_FROM_SEG(sbi, cs->segno);
	cs_zone_block = START_BLOCK(sbi, GET_SEG_FROM_SEC(sbi, cs_section));

	zbd = get_target_zoned_dev(sbi, cs_zone_block);
	if (!zbd)
		return 0;

	/* report zone for the sector the curseg points to */
	zone_sector = (sector_t)(cs_zone_block - zbd->start_blk)
		<< log_sectors_per_block;
	err = blkdev_report_zones(zbd->bdev, zone_sector, 1,
				  report_one_zone_cb, &zone);
	if (err != 1) {
		f2fs_err(sbi, "Report zone failed: %s errno=(%d)",
			 zbd->path, err);
		return err;
	}

	if (zone.type != BLK_ZONE_TYPE_SEQWRITE_REQ)
		return 0;

	wp_block = zbd->start_blk + (zone.wp >> log_sectors_per_block);
	wp_segno = GET_SEGNO(sbi, wp_block);
	wp_blkoff = wp_block - START_BLOCK(sbi, wp_segno);
	wp_sector_off = zone.wp & GENMASK(log_sectors_per_block - 1, 0);

	if (cs->segno == wp_segno && cs->next_blkoff == wp_blkoff &&
		wp_sector_off == 0)
		return 0;

	f2fs_notice(sbi, "Unaligned curseg[%d] with write pointer: "
		    "curseg[0x%x,0x%x] wp[0x%x,0x%x]",
		    type, cs->segno, cs->next_blkoff, wp_segno, wp_blkoff);

	f2fs_notice(sbi, "Assign new section to curseg[%d]: "
		    "curseg[0x%x,0x%x]", type, cs->segno, cs->next_blkoff);

	f2fs_allocate_new_section(sbi, type, true);

	/* check consistency of the zone curseg pointed to */
	if (check_zone_write_pointer(sbi, zbd, &zone))
		return -EIO;

	/* check newly assigned zone */
	cs_section = GET_SEC_FROM_SEG(sbi, cs->segno);
	cs_zone_block = START_BLOCK(sbi, GET_SEG_FROM_SEC(sbi, cs_section));

	zbd = get_target_zoned_dev(sbi, cs_zone_block);
	if (!zbd)
		return 0;

	zone_sector = (sector_t)(cs_zone_block - zbd->start_blk)
		<< log_sectors_per_block;
	err = blkdev_report_zones(zbd->bdev, zone_sector, 1,
				  report_one_zone_cb, &zone);
	if (err != 1) {
		f2fs_err(sbi, "Report zone failed: %s errno=(%d)",
			 zbd->path, err);
		return err;
	}

	if (zone.type != BLK_ZONE_TYPE_SEQWRITE_REQ)
		return 0;

	if (zone.wp != zone.start) {
		f2fs_notice(sbi,
			    "New zone for curseg[%d] is not yet discarded. "
			    "Reset the zone: curseg[0x%x,0x%x]",
			    type, cs->segno, cs->next_blkoff);
		err = __f2fs_issue_discard_zone(sbi, zbd->bdev,
				zone_sector >> log_sectors_per_block,
				zone.len >> log_sectors_per_block);
		if (err) {
			f2fs_err(sbi, "Discard zone failed: %s (errno=%d)",
				 zbd->path, err);
			return err;
		}
	}

	return 0;
}

int f2fs_fix_curseg_write_pointer(struct f2fs_sb_info *sbi)
{
	int i, ret;

	for (i = 0; i < NR_PERSISTENT_LOG; i++) {
		ret = fix_curseg_write_pointer(sbi, i);
		if (ret)
			return ret;
	}

	return 0;
}

struct check_zone_write_pointer_args {
	struct f2fs_sb_info *sbi;
	struct f2fs_dev_info *fdev;
};

static int check_zone_write_pointer_cb(struct blk_zone *zone, unsigned int idx,
				      void *data)
{
	struct check_zone_write_pointer_args *args;

	args = (struct check_zone_write_pointer_args *)data;

	return check_zone_write_pointer(args->sbi, args->fdev, zone);
}

int f2fs_check_write_pointer(struct f2fs_sb_info *sbi)
{
	int i, ret;
	struct check_zone_write_pointer_args args;

	for (i = 0; i < sbi->s_ndevs; i++) {
		if (!bdev_is_zoned(FDEV(i).bdev))
			continue;

		args.sbi = sbi;
		args.fdev = &FDEV(i);
		ret = blkdev_report_zones(FDEV(i).bdev, 0, BLK_ALL_ZONES,
					  check_zone_write_pointer_cb, &args);
		if (ret < 0)
			return ret;
	}

	return 0;
}

static bool is_conv_zone(struct f2fs_sb_info *sbi, unsigned int zone_idx,
						unsigned int dev_idx)
{
	if (!bdev_is_zoned(FDEV(dev_idx).bdev))
		return true;
	return !test_bit(zone_idx, FDEV(dev_idx).blkz_seq);
}

/* Return the zone index in the given device */
static unsigned int get_zone_idx(struct f2fs_sb_info *sbi, unsigned int secno,
					int dev_idx)
{
	block_t sec_start_blkaddr = START_BLOCK(sbi, GET_SEG_FROM_SEC(sbi, secno));

	return (sec_start_blkaddr - FDEV(dev_idx).start_blk) >>
						sbi->log_blocks_per_blkz;
}

/*
 * Return the usable segments in a section based on the zone's
 * corresponding zone capacity. Zone is equal to a section.
 */
static inline unsigned int f2fs_usable_zone_segs_in_sec(
		struct f2fs_sb_info *sbi, unsigned int segno)
{
	unsigned int dev_idx, zone_idx, unusable_segs_in_sec;

	dev_idx = f2fs_target_device_index(sbi, START_BLOCK(sbi, segno));
	zone_idx = get_zone_idx(sbi, GET_SEC_FROM_SEG(sbi, segno), dev_idx);

	/* Conventional zone's capacity is always equal to zone size */
	if (is_conv_zone(sbi, zone_idx, dev_idx))
		return sbi->segs_per_sec;

	/*
	 * If the zone_capacity_blocks array is NULL, then zone capacity
	 * is equal to the zone size for all zones
	 */
	if (!FDEV(dev_idx).zone_capacity_blocks)
		return sbi->segs_per_sec;

	/* Get the segment count beyond zone capacity block */
	unusable_segs_in_sec = (sbi->blocks_per_blkz -
				FDEV(dev_idx).zone_capacity_blocks[zone_idx]) >>
				sbi->log_blocks_per_seg;
	return sbi->segs_per_sec - unusable_segs_in_sec;
}

/*
 * Return the number of usable blocks in a segment. The number of blocks
 * returned is always equal to the number of blocks in a segment for
 * segments fully contained within a sequential zone capacity or a
 * conventional zone. For segments partially contained in a sequential
 * zone capacity, the number of usable blocks up to the zone capacity
 * is returned. 0 is returned in all other cases.
 */
static inline unsigned int f2fs_usable_zone_blks_in_seg(
			struct f2fs_sb_info *sbi, unsigned int segno)
{
	block_t seg_start, sec_start_blkaddr, sec_cap_blkaddr;
	unsigned int zone_idx, dev_idx, secno;

	secno = GET_SEC_FROM_SEG(sbi, segno);
	seg_start = START_BLOCK(sbi, segno);
	dev_idx = f2fs_target_device_index(sbi, seg_start);
	zone_idx = get_zone_idx(sbi, secno, dev_idx);

	/*
	 * Conventional zone's capacity is always equal to zone size,
	 * so, blocks per segment is unchanged.
	 */
	if (is_conv_zone(sbi, zone_idx, dev_idx))
		return sbi->blocks_per_seg;

	if (!FDEV(dev_idx).zone_capacity_blocks)
		return sbi->blocks_per_seg;

	sec_start_blkaddr = START_BLOCK(sbi, GET_SEG_FROM_SEC(sbi, secno));
	sec_cap_blkaddr = sec_start_blkaddr +
				FDEV(dev_idx).zone_capacity_blocks[zone_idx];

	/*
	 * If segment starts before zone capacity and spans beyond
	 * zone capacity, then usable blocks are from seg start to
	 * zone capacity. If the segment starts after the zone capacity,
	 * then there are no usable blocks.
	 */
	if (seg_start >= sec_cap_blkaddr)
		return 0;
	if (seg_start + sbi->blocks_per_seg > sec_cap_blkaddr)
		return sec_cap_blkaddr - seg_start;

	return sbi->blocks_per_seg;
}
#else
int f2fs_fix_curseg_write_pointer(struct f2fs_sb_info *sbi)
{
	return 0;
}

int f2fs_check_write_pointer(struct f2fs_sb_info *sbi)
{
	return 0;
}

static inline unsigned int f2fs_usable_zone_blks_in_seg(struct f2fs_sb_info *sbi,
							unsigned int segno)
{
	return 0;
}

static inline unsigned int f2fs_usable_zone_segs_in_sec(struct f2fs_sb_info *sbi,
							unsigned int segno)
{
	return 0;
}
#endif
unsigned int f2fs_usable_blks_in_seg(struct f2fs_sb_info *sbi,
					unsigned int segno)
{
	if (f2fs_sb_has_blkzoned(sbi))
		return f2fs_usable_zone_blks_in_seg(sbi, segno);

	return sbi->blocks_per_seg;
}

unsigned int f2fs_usable_segs_in_sec(struct f2fs_sb_info *sbi,
					unsigned int segno)
{
	if (f2fs_sb_has_blkzoned(sbi))
		return f2fs_usable_zone_segs_in_sec(sbi, segno);

	return sbi->segs_per_sec;
}

/*
 * Update min, max modified time for cost-benefit GC algorithm
 */
static void init_min_max_mtime(struct f2fs_sb_info *sbi)
{
	struct sit_info *sit_i = SIT_I(sbi);
	unsigned int segno;

	down_write(&sit_i->sentry_lock);

	sit_i->min_mtime = ULLONG_MAX;

	for (segno = 0; segno < MAIN_SEGS(sbi); segno += sbi->segs_per_sec) {
		unsigned int i;
		unsigned long long mtime = 0;

		for (i = 0; i < sbi->segs_per_sec; i++)
			mtime += get_seg_entry(sbi, segno + i)->mtime;

		mtime = div_u64(mtime, sbi->segs_per_sec);

		if (sit_i->min_mtime > mtime)
			sit_i->min_mtime = mtime;
	}
	sit_i->max_mtime = get_mtime(sbi, false);
	sit_i->dirty_max_mtime = 0;
	up_write(&sit_i->sentry_lock);
}

int f2fs_build_segment_manager(struct f2fs_sb_info *sbi)
{
	struct f2fs_super_block *raw_super = F2FS_RAW_SUPER(sbi);
	struct f2fs_checkpoint *ckpt = F2FS_CKPT(sbi);
	struct f2fs_sm_info *sm_info;
	int err;

	sm_info = f2fs_kzalloc(sbi, sizeof(struct f2fs_sm_info), GFP_KERNEL);
	if (!sm_info)
		return -ENOMEM;

	/* init sm info */
	sbi->sm_info = sm_info;
	sm_info->seg0_blkaddr = le32_to_cpu(raw_super->segment0_blkaddr);
	sm_info->main_blkaddr = le32_to_cpu(raw_super->main_blkaddr);
	sm_info->segment_count = le32_to_cpu(raw_super->segment_count);
	sm_info->reserved_segments = le32_to_cpu(ckpt->rsvd_segment_count);
	sm_info->ovp_segments = le32_to_cpu(ckpt->overprov_segment_count);
	sm_info->main_segments = le32_to_cpu(raw_super->segment_count_main);
	sm_info->ssa_blkaddr = le32_to_cpu(raw_super->ssa_blkaddr);
	sm_info->rec_prefree_segments = sm_info->main_segments *
					DEF_RECLAIM_PREFREE_SEGMENTS / 100;
	if (sm_info->rec_prefree_segments > DEF_MAX_RECLAIM_PREFREE_SEGMENTS)
		sm_info->rec_prefree_segments = DEF_MAX_RECLAIM_PREFREE_SEGMENTS;

	if (!f2fs_lfs_mode(sbi))
		sm_info->ipu_policy = 1 << F2FS_IPU_FSYNC;
	sm_info->min_ipu_util = DEF_MIN_IPU_UTIL;
	sm_info->min_fsync_blocks = DEF_MIN_FSYNC_BLOCKS;
	sm_info->min_seq_blocks = sbi->blocks_per_seg * sbi->segs_per_sec;
	sm_info->min_hot_blocks = DEF_MIN_HOT_BLOCKS;
	sm_info->min_ssr_sections = reserved_sections(sbi);

	INIT_LIST_HEAD(&sm_info->sit_entry_set);

	init_f2fs_rwsem(&sm_info->curseg_lock);

	if (!f2fs_readonly(sbi->sb)) {
		err = f2fs_create_flush_cmd_control(sbi);
		if (err)
			return err;
	}

	err = create_discard_cmd_control(sbi);
	if (err)
		return err;

	err = build_sit_info(sbi);
	if (err)
		return err;
	err = build_free_segmap(sbi);
	if (err)
		return err;
	err = build_curseg(sbi);
	if (err)
		return err;

	/* reinit free segmap based on SIT */
	err = build_sit_entries(sbi);
	if (err)
		return err;

	init_free_segmap(sbi);
	err = build_dirty_segmap(sbi);
	if (err)
		return err;

	err = sanity_check_curseg(sbi);
	if (err)
		return err;

	init_min_max_mtime(sbi);
	return 0;
}

static void discard_dirty_segmap(struct f2fs_sb_info *sbi,
		enum dirty_type dirty_type)
{
	struct dirty_seglist_info *dirty_i = DIRTY_I(sbi);

	mutex_lock(&dirty_i->seglist_lock);
	kvfree(dirty_i->dirty_segmap[dirty_type]);
	dirty_i->nr_dirty[dirty_type] = 0;
	mutex_unlock(&dirty_i->seglist_lock);
}

static void destroy_victim_secmap(struct f2fs_sb_info *sbi)
{
	struct dirty_seglist_info *dirty_i = DIRTY_I(sbi);

	kvfree(dirty_i->victim_secmap);
}

static void destroy_dirty_segmap(struct f2fs_sb_info *sbi)
{
	struct dirty_seglist_info *dirty_i = DIRTY_I(sbi);
	int i;

	if (!dirty_i)
		return;

	/* discard pre-free/dirty segments list */
	for (i = 0; i < NR_DIRTY_TYPE; i++)
		discard_dirty_segmap(sbi, i);

	if (__is_large_section(sbi)) {
		mutex_lock(&dirty_i->seglist_lock);
		kvfree(dirty_i->dirty_secmap);
		mutex_unlock(&dirty_i->seglist_lock);
	}

	destroy_victim_secmap(sbi);
	SM_I(sbi)->dirty_info = NULL;
	kfree(dirty_i);
}

static void destroy_curseg(struct f2fs_sb_info *sbi)
{
	struct curseg_info *array = SM_I(sbi)->curseg_array;
	int i;

	if (!array)
		return;
	SM_I(sbi)->curseg_array = NULL;
	for (i = 0; i < NR_CURSEG_TYPE; i++) {
		kfree(array[i].sum_blk);
		kfree(array[i].journal);
	}
	kfree(array);
}

static void destroy_free_segmap(struct f2fs_sb_info *sbi)
{
	struct free_segmap_info *free_i = SM_I(sbi)->free_info;

	if (!free_i)
		return;
	SM_I(sbi)->free_info = NULL;
	kvfree(free_i->free_segmap);
	kvfree(free_i->free_secmap);
	kfree(free_i);
}

static void destroy_sit_info(struct f2fs_sb_info *sbi)
{
	struct sit_info *sit_i = SIT_I(sbi);

	if (!sit_i)
		return;

	if (sit_i->sentries)
		kvfree(sit_i->bitmap);
	kfree(sit_i->tmp_map);

	kvfree(sit_i->sentries);
	kvfree(sit_i->sec_entries);
	kvfree(sit_i->dirty_sentries_bitmap);

	SM_I(sbi)->sit_info = NULL;
	kvfree(sit_i->sit_bitmap);
#ifdef CONFIG_F2FS_CHECK_FS
	kvfree(sit_i->sit_bitmap_mir);
	kvfree(sit_i->invalid_segmap);
#endif
	kfree(sit_i);
}

void f2fs_destroy_segment_manager(struct f2fs_sb_info *sbi)
{
	struct f2fs_sm_info *sm_info = SM_I(sbi);

	if (!sm_info)
		return;
	f2fs_destroy_flush_cmd_control(sbi, true);
	destroy_discard_cmd_control(sbi);
	destroy_dirty_segmap(sbi);
	destroy_curseg(sbi);
	destroy_free_segmap(sbi);
	destroy_sit_info(sbi);
	sbi->sm_info = NULL;
	kfree(sm_info);
}

int __init f2fs_create_segment_manager_caches(void)
{
	discard_entry_slab = f2fs_kmem_cache_create("f2fs_discard_entry",
			sizeof(struct discard_entry));
	if (!discard_entry_slab)
		goto fail;

	discard_cmd_slab = f2fs_kmem_cache_create("f2fs_discard_cmd",
			sizeof(struct discard_cmd));
	if (!discard_cmd_slab)
		goto destroy_discard_entry;

	sit_entry_set_slab = f2fs_kmem_cache_create("f2fs_sit_entry_set",
			sizeof(struct sit_entry_set));
	if (!sit_entry_set_slab)
		goto destroy_discard_cmd;

	inmem_entry_slab = f2fs_kmem_cache_create("f2fs_inmem_page_entry",
			sizeof(struct inmem_pages));
	if (!inmem_entry_slab)
		goto destroy_sit_entry_set;
	return 0;

destroy_sit_entry_set:
	kmem_cache_destroy(sit_entry_set_slab);
destroy_discard_cmd:
	kmem_cache_destroy(discard_cmd_slab);
destroy_discard_entry:
	kmem_cache_destroy(discard_entry_slab);
fail:
	return -ENOMEM;
}

void f2fs_destroy_segment_manager_caches(void)
{
	kmem_cache_destroy(sit_entry_set_slab);
	kmem_cache_destroy(discard_cmd_slab);
	kmem_cache_destroy(discard_entry_slab);
	kmem_cache_destroy(inmem_entry_slab);
}<|MERGE_RESOLUTION|>--- conflicted
+++ resolved
@@ -4500,15 +4500,12 @@
 				return err;
 			seg_info_from_raw_sit(se, &sit);
 
-<<<<<<< HEAD
 			if (se->type >= NR_PERSISTENT_LOG) {
 				f2fs_err(sbi, "Invalid segment type: %u, segno: %u",
 							se->type, start);
 				return -EFSCORRUPTED;
 			}
 
-=======
->>>>>>> 5545801f
 			sit_valid_blocks[SE_PAGETYPE(se)] += se->valid_blocks;
 
 			/* build discard map only one time */
@@ -4555,7 +4552,6 @@
 			break;
 		seg_info_from_raw_sit(se, &sit);
 
-<<<<<<< HEAD
 		if (se->type >= NR_PERSISTENT_LOG) {
 			f2fs_err(sbi, "Invalid segment type: %u, segno: %u",
 							se->type, start);
@@ -4563,8 +4559,6 @@
 			break;
 		}
 
-=======
->>>>>>> 5545801f
 		sit_valid_blocks[SE_PAGETYPE(se)] += se->valid_blocks;
 
 		if (is_set_ckpt_flags(sbi, CP_TRIMMED_FLAG)) {
