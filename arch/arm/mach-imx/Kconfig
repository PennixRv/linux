--- conflicted
+++ resolved
@@ -148,10 +148,7 @@
 config SOC_IMX5
 	bool
 	select ARCH_HAS_CPUFREQ
-<<<<<<< HEAD
-=======
 	select ARCH_HAS_OPP
->>>>>>> 5c5f0421
 	select ARCH_MXC_IOMUX_V3
 	select COMMON_CLK
 	select CPU_V7
@@ -159,10 +156,7 @@
 
 config	SOC_IMX51
 	bool
-<<<<<<< HEAD
 	select HAVE_IMX_SRC
-=======
->>>>>>> 5c5f0421
 	select PINCTRL
 	select PINCTRL_IMX51
 	select SOC_IMX5
