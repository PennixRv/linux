--- conflicted
+++ resolved
@@ -1,9 +1,8 @@
 #ifdef CONFIG_ARM64_MODULE_PLTS
 SECTIONS {
-<<<<<<< HEAD
-	.plt 0 (NOLOAD) : { BYTE(0) }
-	.init.plt 0 (NOLOAD) : { BYTE(0) }
-	.text.ftrace_trampoline 0 (NOLOAD) : { BYTE(0) }
+	.plt 0 : { BYTE(0) }
+	.init.plt 0 : { BYTE(0) }
+	.text.ftrace_trampoline 0 : { BYTE(0) }
 
 #ifdef CONFIG_CRYPTO_FIPS140
 	/*
@@ -33,10 +32,5 @@
 		*(.initcalls._end)
 	}
 #endif
-=======
-	.plt 0 : { BYTE(0) }
-	.init.plt 0 : { BYTE(0) }
-	.text.ftrace_trampoline 0 : { BYTE(0) }
->>>>>>> 6c8e5cb2
 }
 #endif