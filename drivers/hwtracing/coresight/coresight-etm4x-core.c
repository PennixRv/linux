--- conflicted
+++ resolved
@@ -447,17 +447,9 @@
 		if (etm4x_sspcicrn_present(drvdata, i))
 			etm4x_relaxed_write32(csa, config->ss_pe_cmp[i], TRCSSPCICRn(i));
 	}
-<<<<<<< HEAD
-	for (i = 0; i < drvdata->nr_addr_cmp; i++) {
+	for (i = 0; i < drvdata->nr_addr_cmp * 2; i++) {
 		etm4x_relaxed_write64(csa, config->addr_val[i], TRCACVRn(i));
 		etm4x_relaxed_write64(csa, config->addr_acc[i], TRCACATRn(i));
-=======
-	for (i = 0; i < drvdata->nr_addr_cmp * 2; i++) {
-		writeq_relaxed(config->addr_val[i],
-			       drvdata->base + TRCACVRn(i));
-		writeq_relaxed(config->addr_acc[i],
-			       drvdata->base + TRCACATRn(i));
->>>>>>> 791a854a
 	}
 	for (i = 0; i < drvdata->numcidc; i++)
 		etm4x_relaxed_write64(csa, config->ctxid_pid[i], TRCCIDCVRn(i));
