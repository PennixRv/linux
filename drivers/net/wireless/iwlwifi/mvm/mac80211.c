--- conflicted
+++ resolved
@@ -535,18 +535,11 @@
 
 	hw->wiphy->max_scan_ssids = PROBE_OPTION_MAX;
 
-<<<<<<< HEAD
-	BUILD_BUG_ON(IWL_MVM_MAX_UMAC_SCANS > HWEIGHT32(IWL_MVM_SCAN_MASK) ||
-		     IWL_MVM_MAX_LMAC_SCANS > HWEIGHT32(IWL_MVM_SCAN_MASK));
-
-	if (mvm->fw->ucode_capa.capa[0] & IWL_UCODE_TLV_CAPA_UMAC_SCAN)
-=======
 	BUILD_BUG_ON(IWL_MVM_SCAN_STOPPING_MASK & IWL_MVM_SCAN_MASK);
 	BUILD_BUG_ON(IWL_MVM_MAX_UMAC_SCANS > HWEIGHT32(IWL_MVM_SCAN_MASK) ||
 		     IWL_MVM_MAX_LMAC_SCANS > HWEIGHT32(IWL_MVM_SCAN_MASK));
 
 	if (fw_has_capa(&mvm->fw->ucode_capa, IWL_UCODE_TLV_CAPA_UMAC_SCAN))
->>>>>>> 5f4c02e2
 		mvm->max_scans = IWL_MVM_MAX_UMAC_SCANS;
 	else
 		mvm->max_scans = IWL_MVM_MAX_LMAC_SCANS;
@@ -1530,17 +1523,10 @@
 		int i;
 
 		for (i = 0; i < mvm->max_scans; i++) {
-<<<<<<< HEAD
-			if (WARN_ONCE(mvm->scan_uid[i],
-				      "UMAC scan UID %d was not cleaned\n",
-				      mvm->scan_uid[i]))
-				mvm->scan_uid[i] = 0;
-=======
 			if (WARN_ONCE(mvm->scan_uid_status[i],
 				      "UMAC scan UID %d status was not cleaned\n",
 				      i))
 				mvm->scan_uid_status[i] = 0;
->>>>>>> 5f4c02e2
 		}
 	}
 
@@ -1605,11 +1591,7 @@
 		.pwr_restriction = cpu_to_le16(8 * tx_power),
 	};
 
-<<<<<<< HEAD
-	if (!(mvm->fw->ucode_capa.api[0] & IWL_UCODE_TLV_API_TX_POWER_DEV))
-=======
 	if (!fw_has_api(&mvm->fw->ucode_capa, IWL_UCODE_TLV_API_TX_POWER_DEV))
->>>>>>> 5f4c02e2
 		return iwl_mvm_set_tx_power_old(mvm, vif, tx_power);
 
 	if (tx_power == IWL_DEFAULT_MAX_TX_POWER)
@@ -2519,17 +2501,8 @@
 	 * cancel scan scan before ieee80211_scan_work() could run.
 	 * To handle that, simply return if the scan is not running.
 	*/
-<<<<<<< HEAD
-	/* FIXME: for now, we ignore this race for UMAC scans, since
-	 * they don't set the scan_status.
-	 */
-	if ((mvm->scan_status & IWL_MVM_SCAN_REGULAR) ||
-	    (mvm->fw->ucode_capa.capa[0] & IWL_UCODE_TLV_CAPA_UMAC_SCAN))
-		iwl_mvm_cancel_scan(mvm);
-=======
 	if (mvm->scan_status & IWL_MVM_SCAN_REGULAR)
 		iwl_mvm_scan_stop(mvm, IWL_MVM_SCAN_REGULAR, true);
->>>>>>> 5f4c02e2
 
 	mutex_unlock(&mvm->mutex);
 }
@@ -2878,15 +2851,7 @@
 	 * could run.  To handle this, simply return if the scan is
 	 * not running.
 	*/
-<<<<<<< HEAD
-	/* FIXME: for now, we ignore this race for UMAC scans, since
-	 * they don't set the scan_status.
-	 */
-	if (!(mvm->scan_status & IWL_MVM_SCAN_SCHED) &&
-	    !(mvm->fw->ucode_capa.capa[0] & IWL_UCODE_TLV_CAPA_UMAC_SCAN)) {
-=======
 	if (!(mvm->scan_status & IWL_MVM_SCAN_SCHED)) {
->>>>>>> 5f4c02e2
 		mutex_unlock(&mvm->mutex);
 		return 0;
 	}
