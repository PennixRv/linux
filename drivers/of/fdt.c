// SPDX-License-Identifier: GPL-2.0
/*
 * Functions for working with the Flattened Device Tree data format
 *
 * Copyright 2009 Benjamin Herrenschmidt, IBM Corp
 * benh@kernel.crashing.org
 */

#define pr_fmt(fmt)	"OF: fdt: " fmt

#include <linux/crc32.h>
#include <linux/kernel.h>
#include <linux/initrd.h>
#include <linux/memblock.h>
#include <linux/mutex.h>
#include <linux/of.h>
#include <linux/of_fdt.h>
#include <linux/of_reserved_mem.h>
#include <linux/sizes.h>
#include <linux/string.h>
#include <linux/errno.h>
#include <linux/slab.h>
#include <linux/libfdt.h>
#include <linux/debugfs.h>
#include <linux/serial_core.h>
#include <linux/sysfs.h>
#include <linux/random.h>

#include <asm/setup.h>  /* for COMMAND_LINE_SIZE */
#include <asm/page.h>

#include "of_private.h"

/*
 * of_fdt_limit_memory - limit the number of regions in the /memory node
 * @limit: maximum entries
 *
 * Adjust the flattened device tree to have at most 'limit' number of
 * memory entries in the /memory node. This function may be called
 * any time after initial_boot_param is set.
 */
void __init of_fdt_limit_memory(int limit)
{
	int memory;
	int len;
	const void *val;
	int nr_address_cells = OF_ROOT_NODE_ADDR_CELLS_DEFAULT;
	int nr_size_cells = OF_ROOT_NODE_SIZE_CELLS_DEFAULT;
	const __be32 *addr_prop;
	const __be32 *size_prop;
	int root_offset;
	int cell_size;

	root_offset = fdt_path_offset(initial_boot_params, "/");
	if (root_offset < 0)
		return;

	addr_prop = fdt_getprop(initial_boot_params, root_offset,
				"#address-cells", NULL);
	if (addr_prop)
		nr_address_cells = fdt32_to_cpu(*addr_prop);

	size_prop = fdt_getprop(initial_boot_params, root_offset,
				"#size-cells", NULL);
	if (size_prop)
		nr_size_cells = fdt32_to_cpu(*size_prop);

	cell_size = sizeof(uint32_t)*(nr_address_cells + nr_size_cells);

	memory = fdt_path_offset(initial_boot_params, "/memory");
	if (memory > 0) {
		val = fdt_getprop(initial_boot_params, memory, "reg", &len);
		if (len > limit*cell_size) {
			len = limit*cell_size;
			pr_debug("Limiting number of entries to %d\n", limit);
			fdt_setprop(initial_boot_params, memory, "reg", val,
					len);
		}
	}
}

static bool of_fdt_device_is_available(const void *blob, unsigned long node)
{
	const char *status = fdt_getprop(blob, node, "status", NULL);

	if (!status)
		return true;

	if (!strcmp(status, "ok") || !strcmp(status, "okay"))
		return true;

	return false;
}

static void *unflatten_dt_alloc(void **mem, unsigned long size,
				       unsigned long align)
{
	void *res;

	*mem = PTR_ALIGN(*mem, align);
	res = *mem;
	*mem += size;

	return res;
}

static void populate_properties(const void *blob,
				int offset,
				void **mem,
				struct device_node *np,
				const char *nodename,
				bool dryrun)
{
	struct property *pp, **pprev = NULL;
	int cur;
	bool has_name = false;

	pprev = &np->properties;
	for (cur = fdt_first_property_offset(blob, offset);
	     cur >= 0;
	     cur = fdt_next_property_offset(blob, cur)) {
		const __be32 *val;
		const char *pname;
		u32 sz;

		val = fdt_getprop_by_offset(blob, cur, &pname, &sz);
		if (!val) {
			pr_warn("Cannot locate property at 0x%x\n", cur);
			continue;
		}

		if (!pname) {
			pr_warn("Cannot find property name at 0x%x\n", cur);
			continue;
		}

		if (!strcmp(pname, "name"))
			has_name = true;

		pp = unflatten_dt_alloc(mem, sizeof(struct property),
					__alignof__(struct property));
		if (dryrun)
			continue;

		/* We accept flattened tree phandles either in
		 * ePAPR-style "phandle" properties, or the
		 * legacy "linux,phandle" properties.  If both
		 * appear and have different values, things
		 * will get weird. Don't do that.
		 */
		if (!strcmp(pname, "phandle") ||
		    !strcmp(pname, "linux,phandle")) {
			if (!np->phandle)
				np->phandle = be32_to_cpup(val);
		}

		/* And we process the "ibm,phandle" property
		 * used in pSeries dynamic device tree
		 * stuff
		 */
		if (!strcmp(pname, "ibm,phandle"))
			np->phandle = be32_to_cpup(val);

		pp->name   = (char *)pname;
		pp->length = sz;
		pp->value  = (__be32 *)val;
		*pprev     = pp;
		pprev      = &pp->next;
	}

	/* With version 0x10 we may not have the name property,
	 * recreate it here from the unit name if absent
	 */
	if (!has_name) {
		const char *p = nodename, *ps = p, *pa = NULL;
		int len;

		while (*p) {
			if ((*p) == '@')
				pa = p;
			else if ((*p) == '/')
				ps = p + 1;
			p++;
		}

		if (pa < ps)
			pa = p;
		len = (pa - ps) + 1;
		pp = unflatten_dt_alloc(mem, sizeof(struct property) + len,
					__alignof__(struct property));
		if (!dryrun) {
			pp->name   = "name";
			pp->length = len;
			pp->value  = pp + 1;
			*pprev     = pp;
			pprev      = &pp->next;
			memcpy(pp->value, ps, len - 1);
			((char *)pp->value)[len - 1] = 0;
			pr_debug("fixed up name for %s -> %s\n",
				 nodename, (char *)pp->value);
		}
	}

	if (!dryrun)
		*pprev = NULL;
}

static bool populate_node(const void *blob,
			  int offset,
			  void **mem,
			  struct device_node *dad,
			  struct device_node **pnp,
			  bool dryrun)
{
	struct device_node *np;
	const char *pathp;
	unsigned int l, allocl;

	pathp = fdt_get_name(blob, offset, &l);
	if (!pathp) {
		*pnp = NULL;
		return false;
	}

	allocl = ++l;

	np = unflatten_dt_alloc(mem, sizeof(struct device_node) + allocl,
				__alignof__(struct device_node));
	if (!dryrun) {
		char *fn;
		of_node_init(np);
		np->full_name = fn = ((char *)np) + sizeof(*np);

		memcpy(fn, pathp, l);

		if (dad != NULL) {
			np->parent = dad;
			np->sibling = dad->child;
			dad->child = np;
		}
	}

	populate_properties(blob, offset, mem, np, pathp, dryrun);
	if (!dryrun) {
		np->name = of_get_property(np, "name", NULL);
		if (!np->name)
			np->name = "<NULL>";
	}

	*pnp = np;
	return true;
}

static void reverse_nodes(struct device_node *parent)
{
	struct device_node *child, *next;

	/* In-depth first */
	child = parent->child;
	while (child) {
		reverse_nodes(child);

		child = child->sibling;
	}

	/* Reverse the nodes in the child list */
	child = parent->child;
	parent->child = NULL;
	while (child) {
		next = child->sibling;

		child->sibling = parent->child;
		parent->child = child;
		child = next;
	}
}

/**
 * unflatten_dt_nodes - Alloc and populate a device_node from the flat tree
 * @blob: The parent device tree blob
 * @mem: Memory chunk to use for allocating device nodes and properties
 * @dad: Parent struct device_node
 * @nodepp: The device_node tree created by the call
 *
 * It returns the size of unflattened device tree or error code
 */
static int unflatten_dt_nodes(const void *blob,
			      void *mem,
			      struct device_node *dad,
			      struct device_node **nodepp)
{
	struct device_node *root;
	int offset = 0, depth = 0, initial_depth = 0;
#define FDT_MAX_DEPTH	64
	struct device_node *nps[FDT_MAX_DEPTH];
	void *base = mem;
	bool dryrun = !base;

	if (nodepp)
		*nodepp = NULL;

	/*
	 * We're unflattening device sub-tree if @dad is valid. There are
	 * possibly multiple nodes in the first level of depth. We need
	 * set @depth to 1 to make fdt_next_node() happy as it bails
	 * immediately when negative @depth is found. Otherwise, the device
	 * nodes except the first one won't be unflattened successfully.
	 */
	if (dad)
		depth = initial_depth = 1;

	root = dad;
	nps[depth] = dad;

	for (offset = 0;
	     offset >= 0 && depth >= initial_depth;
	     offset = fdt_next_node(blob, offset, &depth)) {
		if (WARN_ON_ONCE(depth >= FDT_MAX_DEPTH))
			continue;

		if (!IS_ENABLED(CONFIG_OF_KOBJ) &&
		    !of_fdt_device_is_available(blob, offset))
			continue;

		if (!populate_node(blob, offset, &mem, nps[depth],
				   &nps[depth+1], dryrun))
			return mem - base;

		if (!dryrun && nodepp && !*nodepp)
			*nodepp = nps[depth+1];
		if (!dryrun && !root)
			root = nps[depth+1];
	}

	if (offset < 0 && offset != -FDT_ERR_NOTFOUND) {
		pr_err("Error %d processing FDT\n", offset);
		return -EINVAL;
	}

	/*
	 * Reverse the child list. Some drivers assumes node order matches .dts
	 * node order
	 */
	if (!dryrun)
		reverse_nodes(root);

	return mem - base;
}

/**
 * __unflatten_device_tree - create tree of device_nodes from flat blob
 *
 * unflattens a device-tree, creating the
 * tree of struct device_node. It also fills the "name" and "type"
 * pointers of the nodes so the normal device-tree walking functions
 * can be used.
 * @blob: The blob to expand
 * @dad: Parent device node
 * @mynodes: The device_node tree created by the call
 * @dt_alloc: An allocator that provides a virtual address to memory
 * for the resulting tree
 * @detached: if true set OF_DETACHED on @mynodes
 *
 * Returns NULL on failure or the memory chunk containing the unflattened
 * device tree on success.
 */
void *__unflatten_device_tree(const void *blob,
			      struct device_node *dad,
			      struct device_node **mynodes,
			      void *(*dt_alloc)(u64 size, u64 align),
			      bool detached)
{
	int size;
	void *mem;

	pr_debug(" -> unflatten_device_tree()\n");

	if (!blob) {
		pr_debug("No device tree pointer\n");
		return NULL;
	}

	pr_debug("Unflattening device tree:\n");
	pr_debug("magic: %08x\n", fdt_magic(blob));
	pr_debug("size: %08x\n", fdt_totalsize(blob));
	pr_debug("version: %08x\n", fdt_version(blob));

	if (fdt_check_header(blob)) {
		pr_err("Invalid device tree blob header\n");
		return NULL;
	}

	/* First pass, scan for size */
	size = unflatten_dt_nodes(blob, NULL, dad, NULL);
	if (size < 0)
		return NULL;

	size = ALIGN(size, 4);
	pr_debug("  size is %d, allocating...\n", size);

	/* Allocate memory for the expanded device tree */
	mem = dt_alloc(size + 4, __alignof__(struct device_node));
	if (!mem)
		return NULL;

	memset(mem, 0, size);

	*(__be32 *)(mem + size) = cpu_to_be32(0xdeadbeef);

	pr_debug("  unflattening %p...\n", mem);

	/* Second pass, do actual unflattening */
	unflatten_dt_nodes(blob, mem, dad, mynodes);
	if (be32_to_cpup(mem + size) != 0xdeadbeef)
		pr_warning("End of tree marker overwritten: %08x\n",
			   be32_to_cpup(mem + size));

	if (detached && mynodes) {
		of_node_set_flag(*mynodes, OF_DETACHED);
		pr_debug("unflattened tree is detached\n");
	}

	pr_debug(" <- unflatten_device_tree()\n");
	return mem;
}

static void *kernel_tree_alloc(u64 size, u64 align)
{
	return kzalloc(size, GFP_KERNEL);
}

static DEFINE_MUTEX(of_fdt_unflatten_mutex);

/**
 * of_fdt_unflatten_tree - create tree of device_nodes from flat blob
 * @blob: Flat device tree blob
 * @dad: Parent device node
 * @mynodes: The device tree created by the call
 *
 * unflattens the device-tree passed by the firmware, creating the
 * tree of struct device_node. It also fills the "name" and "type"
 * pointers of the nodes so the normal device-tree walking functions
 * can be used.
 *
 * Returns NULL on failure or the memory chunk containing the unflattened
 * device tree on success.
 */
void *of_fdt_unflatten_tree(const unsigned long *blob,
			    struct device_node *dad,
			    struct device_node **mynodes)
{
	void *mem;

	mutex_lock(&of_fdt_unflatten_mutex);
	mem = __unflatten_device_tree(blob, dad, mynodes, &kernel_tree_alloc,
				      true);
	mutex_unlock(&of_fdt_unflatten_mutex);

	return mem;
}
EXPORT_SYMBOL_GPL(of_fdt_unflatten_tree);

/* Everything below here references initial_boot_params directly. */
int __initdata dt_root_addr_cells;
int __initdata dt_root_size_cells;

void *initial_boot_params __ro_after_init;

#ifdef CONFIG_OF_EARLY_FLATTREE

static u32 of_fdt_crc32;

/**
 * res_mem_reserve_reg() - reserve all memory described in 'reg' property
 */
static int __init __reserved_mem_reserve_reg(unsigned long node,
					     const char *uname)
{
	int t_len = (dt_root_addr_cells + dt_root_size_cells) * sizeof(__be32);
	phys_addr_t base, size;
	int len;
	const __be32 *prop;
	int first = 1;
	bool nomap;

	prop = of_get_flat_dt_prop(node, "reg", &len);
	if (!prop)
		return -ENOENT;

	if (len && len % t_len != 0) {
		pr_err("Reserved memory: invalid reg property in '%s', skipping node.\n",
		       uname);
		return -EINVAL;
	}

	nomap = of_get_flat_dt_prop(node, "no-map", NULL) != NULL;

	while (len >= t_len) {
		base = dt_mem_next_cell(dt_root_addr_cells, &prop);
		size = dt_mem_next_cell(dt_root_size_cells, &prop);

		if (size &&
		    early_init_dt_reserve_memory_arch(base, size, nomap) == 0)
			pr_debug("Reserved memory: reserved region for node '%s': base %pa, size %ld MiB\n",
				uname, &base, (unsigned long)size / SZ_1M);
		else
			pr_info("Reserved memory: failed to reserve memory for node '%s': base %pa, size %ld MiB\n",
				uname, &base, (unsigned long)size / SZ_1M);

		len -= t_len;
		if (first) {
			fdt_reserved_mem_save_node(node, uname, base, size);
			first = 0;
		}
	}
	return 0;
}

/**
 * __reserved_mem_check_root() - check if #size-cells, #address-cells provided
 * in /reserved-memory matches the values supported by the current implementation,
 * also check if ranges property has been provided
 */
static int __init __reserved_mem_check_root(unsigned long node)
{
	const __be32 *prop;

	prop = of_get_flat_dt_prop(node, "#size-cells", NULL);
	if (!prop || be32_to_cpup(prop) != dt_root_size_cells)
		return -EINVAL;

	prop = of_get_flat_dt_prop(node, "#address-cells", NULL);
	if (!prop || be32_to_cpup(prop) != dt_root_addr_cells)
		return -EINVAL;

	prop = of_get_flat_dt_prop(node, "ranges", NULL);
	if (!prop)
		return -EINVAL;
	return 0;
}

/**
 * fdt_scan_reserved_mem() - scan a single FDT node for reserved memory
 */
static int __init __fdt_scan_reserved_mem(unsigned long node, const char *uname,
					  int depth, void *data)
{
	static int found;
	int err;

	if (!found && depth == 1 && strcmp(uname, "reserved-memory") == 0) {
		if (__reserved_mem_check_root(node) != 0) {
			pr_err("Reserved memory: unsupported node format, ignoring\n");
			/* break scan */
			return 1;
		}
		found = 1;
		/* scan next node */
		return 0;
	} else if (!found) {
		/* scan next node */
		return 0;
	} else if (found && depth < 2) {
		/* scanning of /reserved-memory has been finished */
		return 1;
	}

	if (!of_fdt_device_is_available(initial_boot_params, node))
		return 0;

	err = __reserved_mem_reserve_reg(node, uname);
	if (err == -ENOENT && of_get_flat_dt_prop(node, "size", NULL))
		fdt_reserved_mem_save_node(node, uname, 0, 0);

	/* scan next node */
	return 0;
}

/**
 * early_init_fdt_scan_reserved_mem() - create reserved memory regions
 *
 * This function grabs memory from early allocator for device exclusive use
 * defined in device tree structures. It should be called by arch specific code
 * once the early allocator (i.e. memblock) has been fully activated.
 */
void __init early_init_fdt_scan_reserved_mem(void)
{
	int n;
	u64 base, size;

	if (!initial_boot_params)
		return;

	/* Process header /memreserve/ fields */
	for (n = 0; ; n++) {
		fdt_get_mem_rsv(initial_boot_params, n, &base, &size);
		if (!size)
			break;
		early_init_dt_reserve_memory_arch(base, size, false);
	}

	of_scan_flat_dt(__fdt_scan_reserved_mem, NULL);
	fdt_init_reserved_mem();
}

/**
 * early_init_fdt_reserve_self() - reserve the memory used by the FDT blob
 */
void __init early_init_fdt_reserve_self(void)
{
	if (!initial_boot_params)
		return;

	/* Reserve the dtb region */
	early_init_dt_reserve_memory_arch(__pa(initial_boot_params),
					  fdt_totalsize(initial_boot_params),
					  false);
}

/**
 * of_scan_flat_dt - scan flattened tree blob and call callback on each.
 * @it: callback function
 * @data: context data pointer
 *
 * This function is used to scan the flattened device-tree, it is
 * used to extract the memory information at boot before we can
 * unflatten the tree
 */
int __init of_scan_flat_dt(int (*it)(unsigned long node,
				     const char *uname, int depth,
				     void *data),
			   void *data)
{
	const void *blob = initial_boot_params;
	const char *pathp;
	int offset, rc = 0, depth = -1;

	if (!blob)
		return 0;

	for (offset = fdt_next_node(blob, -1, &depth);
	     offset >= 0 && depth >= 0 && !rc;
	     offset = fdt_next_node(blob, offset, &depth)) {

		pathp = fdt_get_name(blob, offset, NULL);
		if (*pathp == '/')
			pathp = kbasename(pathp);
		rc = it(offset, pathp, depth, data);
	}
	return rc;
}

/**
 * of_scan_flat_dt_subnodes - scan sub-nodes of a node call callback on each.
 * @it: callback function
 * @data: context data pointer
 *
 * This function is used to scan sub-nodes of a node.
 */
int __init of_scan_flat_dt_subnodes(unsigned long parent,
				    int (*it)(unsigned long node,
					      const char *uname,
					      void *data),
				    void *data)
{
	const void *blob = initial_boot_params;
	int node;

	fdt_for_each_subnode(node, blob, parent) {
		const char *pathp;
		int rc;

		pathp = fdt_get_name(blob, node, NULL);
		if (*pathp == '/')
			pathp = kbasename(pathp);
		rc = it(node, pathp, data);
		if (rc)
			return rc;
	}
	return 0;
}

/**
 * of_get_flat_dt_subnode_by_name - get the subnode by given name
 *
 * @node: the parent node
 * @uname: the name of subnode
 * @return offset of the subnode, or -FDT_ERR_NOTFOUND if there is none
 */

int __init of_get_flat_dt_subnode_by_name(unsigned long node, const char *uname)
{
	return fdt_subnode_offset(initial_boot_params, node, uname);
}

/**
 * of_get_flat_dt_root - find the root node in the flat blob
 */
unsigned long __init of_get_flat_dt_root(void)
{
	return 0;
}

/**
 * of_get_flat_dt_prop - Given a node in the flat blob, return the property ptr
 *
 * This function can be used within scan_flattened_dt callback to get
 * access to properties
 */
const void *__init of_get_flat_dt_prop(unsigned long node, const char *name,
				       int *size)
{
	return fdt_getprop(initial_boot_params, node, name, size);
}

/**
 * of_fdt_is_compatible - Return true if given node from the given blob has
 * compat in its compatible list
 * @blob: A device tree blob
 * @node: node to test
 * @compat: compatible string to compare with compatible list.
 *
 * On match, returns a non-zero value with smaller values returned for more
 * specific compatible values.
 */
static int of_fdt_is_compatible(const void *blob,
		      unsigned long node, const char *compat)
{
	const char *cp;
	int cplen;
	unsigned long l, score = 0;

	cp = fdt_getprop(blob, node, "compatible", &cplen);
	if (cp == NULL)
		return 0;
	while (cplen > 0) {
		score++;
		if (of_compat_cmp(cp, compat, strlen(compat)) == 0)
			return score;
		l = strlen(cp) + 1;
		cp += l;
		cplen -= l;
	}

	return 0;
}

/**
 * of_flat_dt_is_compatible - Return true if given node has compat in compatible list
 * @node: node to test
 * @compat: compatible string to compare with compatible list.
 */
int __init of_flat_dt_is_compatible(unsigned long node, const char *compat)
{
	return of_fdt_is_compatible(initial_boot_params, node, compat);
}

/**
 * of_flat_dt_match - Return true if node matches a list of compatible values
 */
static int __init of_flat_dt_match(unsigned long node, const char *const *compat)
{
	unsigned int tmp, score = 0;

	if (!compat)
		return 0;

	while (*compat) {
		tmp = of_fdt_is_compatible(initial_boot_params, node, *compat);
		if (tmp && (score == 0 || (tmp < score)))
			score = tmp;
		compat++;
	}

	return score;
}

/**
 * of_get_flat_dt_prop - Given a node in the flat blob, return the phandle
 */
uint32_t __init of_get_flat_dt_phandle(unsigned long node)
{
	return fdt_get_phandle(initial_boot_params, node);
}

struct fdt_scan_status {
	const char *name;
	int namelen;
	int depth;
	int found;
	int (*iterator)(unsigned long node, const char *uname, int depth, void *data);
	void *data;
};

const char * __init of_flat_dt_get_machine_name(void)
{
	const char *name;
	unsigned long dt_root = of_get_flat_dt_root();

	name = of_get_flat_dt_prop(dt_root, "model", NULL);
	if (!name)
		name = of_get_flat_dt_prop(dt_root, "compatible", NULL);
	return name;
}

/**
 * of_flat_dt_match_machine - Iterate match tables to find matching machine.
 *
 * @default_match: A machine specific ptr to return in case of no match.
 * @get_next_compat: callback function to return next compatible match table.
 *
 * Iterate through machine match tables to find the best match for the machine
 * compatible string in the FDT.
 */
const void * __init of_flat_dt_match_machine(const void *default_match,
		const void * (*get_next_compat)(const char * const**))
{
	const void *data = NULL;
	const void *best_data = default_match;
	const char *const *compat;
	unsigned long dt_root;
	unsigned int best_score = ~1, score = 0;

	dt_root = of_get_flat_dt_root();
	while ((data = get_next_compat(&compat))) {
		score = of_flat_dt_match(dt_root, compat);
		if (score > 0 && score < best_score) {
			best_data = data;
			best_score = score;
		}
	}
	if (!best_data) {
		const char *prop;
		int size;

		pr_err("\n unrecognized device tree list:\n[ ");

		prop = of_get_flat_dt_prop(dt_root, "compatible", &size);
		if (prop) {
			while (size > 0) {
				printk("'%s' ", prop);
				size -= strlen(prop) + 1;
				prop += strlen(prop) + 1;
			}
		}
		printk("]\n\n");
		return NULL;
	}

	pr_info("Machine model: %s\n", of_flat_dt_get_machine_name());

	return best_data;
}

#ifdef CONFIG_BLK_DEV_INITRD
static void __early_init_dt_declare_initrd(unsigned long start,
					   unsigned long end)
{
	/* ARM64 would cause a BUG to occur here when CONFIG_DEBUG_VM is
	 * enabled since __va() is called too early. ARM64 does make use
	 * of phys_initrd_start/phys_initrd_size so we can skip this
	 * conversion.
	 */
	if (!IS_ENABLED(CONFIG_ARM64)) {
		initrd_start = (unsigned long)__va(start);
		initrd_end = (unsigned long)__va(end);
		initrd_below_start_ok = 1;
	}
}

/**
 * early_init_dt_check_for_initrd - Decode initrd location from flat tree
 * @node: reference to node containing initrd location ('chosen')
 */
static void __init early_init_dt_check_for_initrd(unsigned long node)
{
	u64 start, end;
	int len;
	const __be32 *prop;

	pr_debug("Looking for initrd properties... ");

	prop = of_get_flat_dt_prop(node, "linux,initrd-start", &len);
	if (!prop)
		return;
	start = of_read_number(prop, len/4);

	prop = of_get_flat_dt_prop(node, "linux,initrd-end", &len);
	if (!prop)
		return;
	end = of_read_number(prop, len/4);

	__early_init_dt_declare_initrd(start, end);
	phys_initrd_start = start;
	phys_initrd_size = end - start;

	pr_debug("initrd_start=0x%llx  initrd_end=0x%llx\n",
		 (unsigned long long)start, (unsigned long long)end);
}
#else
static inline void early_init_dt_check_for_initrd(unsigned long node)
{
}
#endif /* CONFIG_BLK_DEV_INITRD */

#ifdef CONFIG_SERIAL_EARLYCON

int __init early_init_dt_scan_chosen_stdout(void)
{
	int offset;
	const char *p, *q, *options = NULL;
	int l;
	const struct earlycon_id **p_match;
	const void *fdt = initial_boot_params;

	offset = fdt_path_offset(fdt, "/chosen");
	if (offset < 0)
		offset = fdt_path_offset(fdt, "/chosen@0");
	if (offset < 0)
		return -ENOENT;

	p = fdt_getprop(fdt, offset, "stdout-path", &l);
	if (!p)
		p = fdt_getprop(fdt, offset, "linux,stdout-path", &l);
	if (!p || !l)
		return -ENOENT;

	q = strchrnul(p, ':');
	if (*q != '\0')
		options = q + 1;
	l = q - p;

	/* Get the node specified by stdout-path */
	offset = fdt_path_offset_namelen(fdt, p, l);
	if (offset < 0) {
		pr_warn("earlycon: stdout-path %.*s not found\n", l, p);
		return 0;
	}

	for (p_match = __earlycon_table; p_match < __earlycon_table_end;
	     p_match++) {
		const struct earlycon_id *match = *p_match;

		if (!match->compatible[0])
			continue;

		if (fdt_node_check_compatible(fdt, offset, match->compatible))
			continue;

		of_setup_earlycon(match, offset, options);
		return 0;
	}
	return -ENODEV;
}
#endif

/**
 * early_init_dt_scan_root - fetch the top level address and size cells
 */
int __init early_init_dt_scan_root(unsigned long node, const char *uname,
				   int depth, void *data)
{
	const __be32 *prop;

	if (depth != 0)
		return 0;

	dt_root_size_cells = OF_ROOT_NODE_SIZE_CELLS_DEFAULT;
	dt_root_addr_cells = OF_ROOT_NODE_ADDR_CELLS_DEFAULT;

	prop = of_get_flat_dt_prop(node, "#size-cells", NULL);
	if (prop)
		dt_root_size_cells = be32_to_cpup(prop);
	pr_debug("dt_root_size_cells = %x\n", dt_root_size_cells);

	prop = of_get_flat_dt_prop(node, "#address-cells", NULL);
	if (prop)
		dt_root_addr_cells = be32_to_cpup(prop);
	pr_debug("dt_root_addr_cells = %x\n", dt_root_addr_cells);

	/* break now */
	return 1;
}

u64 __init dt_mem_next_cell(int s, const __be32 **cellp)
{
	const __be32 *p = *cellp;

	*cellp = p + s;
	return of_read_number(p, s);
}

/**
 * early_init_dt_scan_memory - Look for and parse memory nodes
 */
int __init early_init_dt_scan_memory(unsigned long node, const char *uname,
				     int depth, void *data)
{
	const char *type = of_get_flat_dt_prop(node, "device_type", NULL);
	const __be32 *reg, *endp;
	int l;
	bool hotpluggable;

	/* We are scanning "memory" nodes only */
	if (type == NULL || strcmp(type, "memory") != 0)
		return 0;

	reg = of_get_flat_dt_prop(node, "linux,usable-memory", &l);
	if (reg == NULL)
		reg = of_get_flat_dt_prop(node, "reg", &l);
	if (reg == NULL)
		return 0;

	endp = reg + (l / sizeof(__be32));
	hotpluggable = of_get_flat_dt_prop(node, "hotpluggable", NULL);

	pr_debug("memory scan node %s, reg size %d,\n", uname, l);

	while ((endp - reg) >= (dt_root_addr_cells + dt_root_size_cells)) {
		u64 base, size;

		base = dt_mem_next_cell(dt_root_addr_cells, &reg);
		size = dt_mem_next_cell(dt_root_size_cells, &reg);

		if (size == 0)
			continue;
		pr_debug(" - %llx ,  %llx\n", (unsigned long long)base,
		    (unsigned long long)size);

		early_init_dt_add_memory_arch(base, size);

		if (!hotpluggable)
			continue;

		if (early_init_dt_mark_hotplug_memory_arch(base, size))
			pr_warn("failed to mark hotplug range 0x%llx - 0x%llx\n",
				base, base + size);
	}

	return 0;
}

/*
 * Convert configs to something easy to use in C code
 */
#if defined(CONFIG_CMDLINE_FORCE)
static const int overwrite_incoming_cmdline = 1;
static const int read_dt_cmdline;
static const int concat_cmdline;
#elif defined(CONFIG_CMDLINE_EXTEND)
static const int overwrite_incoming_cmdline;
static const int read_dt_cmdline = 1;
static const int concat_cmdline = 1;
#else /* CMDLINE_FROM_BOOTLOADER */
static const int overwrite_incoming_cmdline;
static const int read_dt_cmdline = 1;
static const int concat_cmdline;
#endif

#ifdef CONFIG_CMDLINE
static const char *config_cmdline = CONFIG_CMDLINE;
#else
static const char *config_cmdline = "";
#endif

int __init early_init_dt_scan_chosen(unsigned long node, const char *uname,
				     int depth, void *data)
{
<<<<<<< HEAD
	int l = 0;
	const char *p = NULL;
	char *cmdline = data;
=======
	int l;
	const char *p;
	const void *rng_seed;
>>>>>>> b41dae06

	pr_debug("search \"chosen\", depth: %d, uname: %s\n", depth, uname);

	if (depth != 1 || !cmdline ||
	    (strcmp(uname, "chosen") != 0 && strcmp(uname, "chosen@0") != 0))
		return 0;

	early_init_dt_check_for_initrd(node);

	/* Put CONFIG_CMDLINE in if forced or if data had nothing in it to start */
	if (overwrite_incoming_cmdline || !cmdline[0])
		strlcpy(cmdline, config_cmdline, COMMAND_LINE_SIZE);

	/* Retrieve command line unless forcing */
	if (read_dt_cmdline)
		p = of_get_flat_dt_prop(node, "bootargs", &l);

	if (p != NULL && l > 0) {
		if (concat_cmdline) {
			int cmdline_len;
			int copy_len;
			strlcat(cmdline, " ", COMMAND_LINE_SIZE);
			cmdline_len = strlen(cmdline);
			copy_len = COMMAND_LINE_SIZE - cmdline_len - 1;
			copy_len = min((int)l, copy_len);
			strncpy(cmdline + cmdline_len, p, copy_len);
			cmdline[cmdline_len + copy_len] = '\0';
		} else {
			strlcpy(cmdline, p, min(l, COMMAND_LINE_SIZE));
		}
	}

	pr_debug("Command line is: %s\n", (char*)data);

	rng_seed = of_get_flat_dt_prop(node, "rng-seed", &l);
	if (rng_seed && l > 0) {
		add_bootloader_randomness(rng_seed, l);

		/* try to clear seed so it won't be found. */
		fdt_nop_property(initial_boot_params, node, "rng-seed");

		/* update CRC check value */
		of_fdt_crc32 = crc32_be(~0, initial_boot_params,
				fdt_totalsize(initial_boot_params));
	}

	/* break now */
	return 1;
}

#ifndef MIN_MEMBLOCK_ADDR
#define MIN_MEMBLOCK_ADDR	__pa(PAGE_OFFSET)
#endif
#ifndef MAX_MEMBLOCK_ADDR
#define MAX_MEMBLOCK_ADDR	((phys_addr_t)~0)
#endif

void __init __weak early_init_dt_add_memory_arch(u64 base, u64 size)
{
	const u64 phys_offset = MIN_MEMBLOCK_ADDR;

	if (size < PAGE_SIZE - (base & ~PAGE_MASK)) {
		pr_warn("Ignoring memory block 0x%llx - 0x%llx\n",
			base, base + size);
		return;
	}

	if (!PAGE_ALIGNED(base)) {
		size -= PAGE_SIZE - (base & ~PAGE_MASK);
		base = PAGE_ALIGN(base);
	}
	size &= PAGE_MASK;

	if (base > MAX_MEMBLOCK_ADDR) {
		pr_warning("Ignoring memory block 0x%llx - 0x%llx\n",
				base, base + size);
		return;
	}

	if (base + size - 1 > MAX_MEMBLOCK_ADDR) {
		pr_warning("Ignoring memory range 0x%llx - 0x%llx\n",
				((u64)MAX_MEMBLOCK_ADDR) + 1, base + size);
		size = MAX_MEMBLOCK_ADDR - base + 1;
	}

	if (base + size < phys_offset) {
		pr_warning("Ignoring memory block 0x%llx - 0x%llx\n",
			   base, base + size);
		return;
	}
	if (base < phys_offset) {
		pr_warning("Ignoring memory range 0x%llx - 0x%llx\n",
			   base, phys_offset);
		size -= phys_offset - base;
		base = phys_offset;
	}
	memblock_add(base, size);
}

int __init __weak early_init_dt_mark_hotplug_memory_arch(u64 base, u64 size)
{
	return memblock_mark_hotplug(base, size);
}

int __init __weak early_init_dt_reserve_memory_arch(phys_addr_t base,
					phys_addr_t size, bool nomap)
{
	if (nomap)
		return memblock_remove(base, size);
	return memblock_reserve(base, size);
}

static void * __init early_init_dt_alloc_memory_arch(u64 size, u64 align)
{
	void *ptr = memblock_alloc(size, align);

	if (!ptr)
		panic("%s: Failed to allocate %llu bytes align=0x%llx\n",
		      __func__, size, align);

	return ptr;
}

bool __init early_init_dt_verify(void *params)
{
	if (!params)
		return false;

	/* check device tree validity */
	if (fdt_check_header(params))
		return false;

	/* Setup flat device-tree pointer */
	initial_boot_params = params;
	of_fdt_crc32 = crc32_be(~0, initial_boot_params,
				fdt_totalsize(initial_boot_params));
	return true;
}


void __init early_init_dt_scan_nodes(void)
{
	int rc = 0;

	/* Retrieve various information from the /chosen node */
	rc = of_scan_flat_dt(early_init_dt_scan_chosen, boot_command_line);
	if (!rc)
		pr_warn("No chosen node found, continuing without\n");

	/* Initialize {size,address}-cells info */
	of_scan_flat_dt(early_init_dt_scan_root, NULL);

	/* Setup memory, calling early_init_dt_add_memory_arch */
	of_scan_flat_dt(early_init_dt_scan_memory, NULL);
}

bool __init early_init_dt_scan(void *params)
{
	bool status;

	status = early_init_dt_verify(params);
	if (!status)
		return false;

	early_init_dt_scan_nodes();
	return true;
}

/**
 * unflatten_device_tree - create tree of device_nodes from flat blob
 *
 * unflattens the device-tree passed by the firmware, creating the
 * tree of struct device_node. It also fills the "name" and "type"
 * pointers of the nodes so the normal device-tree walking functions
 * can be used.
 */
void __init unflatten_device_tree(void)
{
	__unflatten_device_tree(initial_boot_params, NULL, &of_root,
				early_init_dt_alloc_memory_arch, false);

	/* Get pointer to "/chosen" and "/aliases" nodes for use everywhere */
	of_alias_scan(early_init_dt_alloc_memory_arch);

	unittest_unflatten_overlay_base();
}

/**
 * unflatten_and_copy_device_tree - copy and create tree of device_nodes from flat blob
 *
 * Copies and unflattens the device-tree passed by the firmware, creating the
 * tree of struct device_node. It also fills the "name" and "type"
 * pointers of the nodes so the normal device-tree walking functions
 * can be used. This should only be used when the FDT memory has not been
 * reserved such is the case when the FDT is built-in to the kernel init
 * section. If the FDT memory is reserved already then unflatten_device_tree
 * should be used instead.
 */
void __init unflatten_and_copy_device_tree(void)
{
	int size;
	void *dt;

	if (!initial_boot_params) {
		pr_warn("No valid device tree found, continuing without\n");
		return;
	}

	size = fdt_totalsize(initial_boot_params);
	dt = early_init_dt_alloc_memory_arch(size,
					     roundup_pow_of_two(FDT_V17_SIZE));

	if (dt) {
		memcpy(dt, initial_boot_params, size);
		initial_boot_params = dt;
	}
	unflatten_device_tree();
}

#ifdef CONFIG_SYSFS
static ssize_t of_fdt_raw_read(struct file *filp, struct kobject *kobj,
			       struct bin_attribute *bin_attr,
			       char *buf, loff_t off, size_t count)
{
	memcpy(buf, initial_boot_params + off, count);
	return count;
}

static int __init of_fdt_raw_init(void)
{
	static struct bin_attribute of_fdt_raw_attr =
		__BIN_ATTR(fdt, S_IRUSR, of_fdt_raw_read, NULL, 0);

	if (!initial_boot_params)
		return 0;

	if (of_fdt_crc32 != crc32_be(~0, initial_boot_params,
				     fdt_totalsize(initial_boot_params))) {
		pr_warn("not creating '/sys/firmware/fdt': CRC check failed\n");
		return 0;
	}
	of_fdt_raw_attr.size = fdt_totalsize(initial_boot_params);
	return sysfs_create_bin_file(firmware_kobj, &of_fdt_raw_attr);
}
late_initcall(of_fdt_raw_init);
#endif

#endif /* CONFIG_OF_EARLY_FLATTREE */<|MERGE_RESOLUTION|>--- conflicted
+++ resolved
@@ -1066,15 +1066,10 @@
 int __init early_init_dt_scan_chosen(unsigned long node, const char *uname,
 				     int depth, void *data)
 {
-<<<<<<< HEAD
 	int l = 0;
 	const char *p = NULL;
+	const void *rng_seed;
 	char *cmdline = data;
-=======
-	int l;
-	const char *p;
-	const void *rng_seed;
->>>>>>> b41dae06
 
 	pr_debug("search \"chosen\", depth: %d, uname: %s\n", depth, uname);
 
