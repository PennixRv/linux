menuconfig PM_DEVFREQ
	bool "Generic Dynamic Voltage and Frequency Scaling (DVFS) support"
	select SRCU
	select PM_OPP
	help
	  A device may have a list of frequencies and voltages available.
	  devfreq, a generic DVFS framework can be registered for a device
	  in order to let the governor provided to devfreq choose an
	  operating frequency based on the device driver's policy.

	  Each device may have its own governor and policy. Devfreq can
	  reevaluate the device state periodically and/or based on the
	  notification to "nb", a notifier block, of devfreq.

	  Like some CPUs with CPUfreq, a device may have multiple clocks.
	  However, because the clock frequencies of a single device are
	  determined by the single device's state, an instance of devfreq
	  is attached to a single device and returns a "representative"
	  clock frequency of the device, which is also attached
	  to a device by 1-to-1. The device registering devfreq takes the
	  responsibility to "interpret" the representative frequency and
	  to set its every clock accordingly with the "target" callback
	  given to devfreq.

	  When OPP is used with the devfreq device, it is recommended to
	  register devfreq's nb to the OPP's notifier head.  If OPP is
	  used with the devfreq device, you may use OPP helper
	  functions defined in devfreq.h.

if PM_DEVFREQ

comment "DEVFREQ Governors"

config DEVFREQ_GOV_SIMPLE_ONDEMAND
	tristate "Simple Ondemand"
	help
	  Chooses frequency based on the recent load on the device. Works
	  similar as ONDEMAND governor of CPUFREQ does. A device with
	  Simple-Ondemand should be able to provide busy/total counter
	  values that imply the usage rate. A device may provide tuned
	  values to the governor with data field at devfreq_add_device().

config DEVFREQ_GOV_PERFORMANCE
	tristate "Performance"
	help
	  Sets the frequency at the maximum available frequency.
	  This governor always returns UINT_MAX as frequency so that
	  the DEVFREQ framework returns the highest frequency available
	  at any time.

config DEVFREQ_GOV_POWERSAVE
	tristate "Powersave"
	help
	  Sets the frequency at the minimum available frequency.
	  This governor always returns 0 as frequency so that
	  the DEVFREQ framework returns the lowest frequency available
	  at any time.

config DEVFREQ_GOV_USERSPACE
	tristate "Userspace"
	help
	  Sets the frequency at the user specified one.
	  This governor returns the user configured frequency if there
	  has been an input to /sys/devices/.../power/devfreq_set_freq.
	  Otherwise, the governor does not change the frequency
	  given at the initialization.

config DEVFREQ_GOV_PASSIVE
	tristate "Passive"
	help
	  Sets the frequency based on the frequency of its parent devfreq
	  device. This governor does not change the frequency by itself
	  through sysfs entries. The passive governor recommends that
	  devfreq device uses the OPP table to get the frequency/voltage.

comment "DEVFREQ Drivers"

config ARM_EXYNOS_BUS_DEVFREQ
	tristate "ARM EXYNOS Generic Memory Bus DEVFREQ Driver"
	depends on ARCH_EXYNOS || COMPILE_TEST
	select DEVFREQ_GOV_SIMPLE_ONDEMAND
	select DEVFREQ_GOV_PASSIVE
	select DEVFREQ_EVENT_EXYNOS_PPMU
	select PM_DEVFREQ_EVENT
	select PM_OPP
	help
	  This adds the common DEVFREQ driver for Exynos Memory bus. Exynos
	  Memory bus has one more group of memory bus (e.g, MIF and INT block).
	  Each memory bus group could contain many memoby bus block. It reads
	  PPMU counters of memory controllers by using DEVFREQ-event device
	  and adjusts the operating frequencies and voltages with OPP support.
	  This does not yet operate with optimal voltages.

config ARM_TEGRA_DEVFREQ
	tristate "Tegra DEVFREQ Driver"
	depends on ARCH_TEGRA_124_SOC
	select DEVFREQ_GOV_SIMPLE_ONDEMAND
	select PM_OPP
	help
	  This adds the DEVFREQ driver for the Tegra family of SoCs.
	  It reads ACTMON counters of memory controllers and adjusts the
	  operating frequencies and voltages with OPP support.

<<<<<<< HEAD
config ARM_ROCKCHIP_BUS_DEVFREQ
	tristate "ARM ROCKCHIP BUS DEVFREQ Driver"
	depends on ARCH_ROCKCHIP
	help
	  This adds the DEVFREQ driver for the ROCKCHIP BUS.

config ARM_ROCKCHIP_DMC_DEVFREQ
	tristate "ARM ROCKCHIP DMC DEVFREQ Driver"
	depends on ARCH_ROCKCHIP
=======
config ARM_RK3399_DMC_DEVFREQ
	tristate "ARM RK3399 DMC DEVFREQ Driver"
	depends on (ARCH_ROCKCHIP && HAVE_ARM_SMCCC) || \
		(COMPILE_TEST && HAVE_ARM_SMCCC)
>>>>>>> 6a8f3185
	select DEVFREQ_EVENT_ROCKCHIP_DFI
	select DEVFREQ_GOV_SIMPLE_ONDEMAND
	select PM_DEVFREQ_EVENT
	select PM_OPP
	help
	  This adds the DEVFREQ driver for the ROCKCHIP DMC(Dynamic Memory Controller).
	  It sets the frequency for the memory controller and reads the usage counts
	  from hardware.

source "drivers/devfreq/event/Kconfig"

endif # PM_DEVFREQ<|MERGE_RESOLUTION|>--- conflicted
+++ resolved
@@ -101,7 +101,6 @@
 	  It reads ACTMON counters of memory controllers and adjusts the
 	  operating frequencies and voltages with OPP support.
 
-<<<<<<< HEAD
 config ARM_ROCKCHIP_BUS_DEVFREQ
 	tristate "ARM ROCKCHIP BUS DEVFREQ Driver"
 	depends on ARCH_ROCKCHIP
@@ -111,12 +110,8 @@
 config ARM_ROCKCHIP_DMC_DEVFREQ
 	tristate "ARM ROCKCHIP DMC DEVFREQ Driver"
 	depends on ARCH_ROCKCHIP
-=======
-config ARM_RK3399_DMC_DEVFREQ
-	tristate "ARM RK3399 DMC DEVFREQ Driver"
 	depends on (ARCH_ROCKCHIP && HAVE_ARM_SMCCC) || \
 		(COMPILE_TEST && HAVE_ARM_SMCCC)
->>>>>>> 6a8f3185
 	select DEVFREQ_EVENT_ROCKCHIP_DFI
 	select DEVFREQ_GOV_SIMPLE_ONDEMAND
 	select PM_DEVFREQ_EVENT
