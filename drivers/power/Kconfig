menuconfig POWER_SUPPLY
	tristate "Power supply class support"
	help
	  Say Y here to enable power supply class support. This allows
	  power supply (batteries, AC, USB) monitoring by userspace
	  via sysfs and uevent (if available) and/or APM kernel interface
	  (if selected below).

if POWER_SUPPLY

config POWER_SUPPLY_DEBUG
	bool "Power supply debug"
	help
	  Say Y here to enable debugging messages for power supply class
	  and drivers.

config PDA_POWER
	tristate "Generic PDA/phone power driver"
	depends on !S390
	help
	  Say Y here to enable generic power driver for PDAs and phones with
	  one or two external power supplies (AC/USB) connected to main and
	  backup batteries, and optional builtin charger.

config APM_POWER
	tristate "APM emulation for class batteries"
	depends on APM_EMULATION
	help
	  Say Y here to enable support APM status emulation using
	  battery class devices.

<<<<<<< HEAD
=======
config MAX8925_POWER
	tristate "MAX8925 battery charger support"
	depends on MFD_MAX8925
	help
	  Say Y here to enable support for the battery charger in the Maxim
	  MAX8925 PMIC.

>>>>>>> f937994b
config WM831X_BACKUP
	tristate "WM831X backup battery charger support"
	depends on MFD_WM831X
	help
	  Say Y here to enable support for the backup battery charger
	  in the Wolfson Microelectronics WM831x PMICs.
<<<<<<< HEAD
=======

>>>>>>> f937994b
config WM831X_POWER
	tristate "WM831X PMU support"
	depends on MFD_WM831X
	help
	  Say Y here to enable support for the power management unit
	  provided by Wolfson Microelectronics WM831x PMICs.

config WM831X_CHARGER_DISPLAY
	tristate "WM831X Charger display support"
	depends on WM831X_POWER
	help
	  Say Y here to enable support for the power management unit
	  provided by Wolfson Microelectronics WM831x Charger Display.  

config WM831X_WITH_BATTERY
	tristate "WM831X battery exist"
	depends on WM831X_POWER
	default n
	help
	  WM831X battery exist.

config WM8350_POWER
        tristate "WM8350 PMU support"
        depends on MFD_WM8350
        help
          Say Y here to enable support for the power management unit
	  provided by the Wolfson Microelectronics WM8350 PMIC.

config TEST_POWER
	tristate "Test power driver"
	help
	  This driver is used for testing. It's safe to say M here.

config BATTERY_DS2760
	tristate "DS2760 battery driver (HP iPAQ & others)"
	select W1
	select W1_SLAVE_DS2760
	help
	  Say Y here to enable support for batteries with ds2760 chip.

config BATTERY_DS2781
	tristate "DS2781 battery driver"
	select W1
	select W1_SLAVE_DS2781
	help
	  Say Y here to enable support for batteries with ds2781 chip.

config BATTERY_DS2782
	tristate "DS2782/DS2786 standalone gas-gauge"
	depends on I2C
	help
	  Say Y here to enable support for the DS2782/DS2786 standalone battery
	  gas-gauge.

config BATTERY_PMU
	tristate "Apple PMU battery"
	depends on PPC32 && ADB_PMU
	help
	  Say Y here to expose battery information on Apple machines
	  through the generic battery class.

config BATTERY_OLPC
	tristate "One Laptop Per Child battery"
	depends on X86_32 && OLPC
	help
	  Say Y to enable support for the battery on the OLPC laptop.

config BATTERY_TOSA
	tristate "Sharp SL-6000 (tosa) battery"
	depends on MACH_TOSA && MFD_TC6393XB && TOUCHSCREEN_WM97XX
	help
	  Say Y to enable support for the battery on the Sharp Zaurus
	  SL-6000 (tosa) models.

config BATTERY_COLLIE
	tristate "Sharp SL-5500 (collie) battery"
	depends on SA1100_COLLIE && MCP_UCB1200
	help
	  Say Y to enable support for the battery on the Sharp Zaurus
	  SL-5500 (collie) models.

config BATTERY_WM97XX
	bool "WM97xx generic battery driver"
	depends on TOUCHSCREEN_WM97XX=y
	help
	  Say Y to enable support for battery measured by WM97xx aux port.

config CHARGER_BQ24617
	tristate "BQ24617 Charger Driver"
	help
	  Say Y to include support for BQ24617 Main Battery Charger.

config BATTERY_BQ27x00
	tristate "BQ27x00 battery driver"
	depends on I2C
	help
	  Say Y here to enable support for batteries with BQ27x00 (I2C) chips.

config BATTERY_DA9030
	tristate "DA9030 battery driver"
	depends on PMIC_DA903X
	help
	  Say Y here to enable support for batteries charger integrated into
	  DA9030 PMIC.

config BATTERY_MAX17040
	tristate "Maxim MAX17040 Fuel Gauge"
	depends on I2C
	help
	  MAX17040 is fuel-gauge systems for lithium-ion (Li+) batteries
	  in handheld and portable equipment. The MAX17040 is configured
	  to operate with a single lithium cell

config BATTERY_Z2
	tristate "Z2 battery driver"
	depends on I2C && MACH_ZIPIT2
	help
	  Say Y to include support for the battery on the Zipit Z2.

config BATTERY_S3C_ADC
	tristate "Battery driver for Samsung ADC based monitoring"
	depends on S3C_ADC
	help
	  Say Y here to enable support for iPAQ h1930/h1940/rx1950 battery

config CHARGER_PCF50633
	tristate "NXP PCF50633 MBC"
	depends on MFD_PCF50633
	help
	 Say Y to include support for NXP PCF50633 Main Battery Charger.

<<<<<<< HEAD
config BATTERY_STC3100
	tristate "STC3100 battery driver"
	depends on I2C && ARCH_RK29
	help
	  Say Y here to enable support for batteries with STC3100(I2C) chip.

config BATTERY_BQ27510
	tristate "BQ27510 battery driver"
	select I2C_DEV_RK29
	depends on I2C && ARCH_RK29
	help
	  Say Y here to enable support for batteries with BQ27510(I2C) chip.
config BATTERY_BQ27541
	tristate "BQ27541 battery driver"
	select I2C_DEV_RK29
	depends on I2C && ARCH_RK29
	help
	  Say Y here to enable support for batteries with BQ27541(I2C) chip.
	
config BATTERY_BQ3060
	tristate "BQ3060 battery driver"
	depends on I2C && ARCH_RK29
	help
	  Say Y here to enable support for batteries with BQ3060(I2C) chip.  

config CHECK_BATT_CAPACITY
	tristate "check the capacity in BQ27510 battery if 1000mah write capacity for BATT_CAPACITY_MAH"
	depends on BATTERY_BQ27510 || BATTERY_BQ3060
	default n

config BATT_CAPACITY_MAH
	depends on CHECK_BATT_CAPACITY
	int "battery capacity (in mah)"
	default 2200

config NO_BATTERY_IC
	tristate "no BQ27510 battery ic in board"
	depends on BATTERY_BQ27510 || BATTERY_BQ3060 
	default n
	help
	  Say no BQ27510(I2C) chip in board .
=======
config BATTERY_JZ4740
	tristate "Ingenic JZ4740 battery"
	depends on MACH_JZ4740
	depends on MFD_JZ4740_ADC
	help
	  Say Y to enable support for the battery on Ingenic JZ4740 based
	  boards.

	  This driver can be build as a module. If so, the module will be
	  called jz4740-battery.

config BATTERY_INTEL_MID
	tristate "Battery driver for Intel MID platforms"
	depends on INTEL_SCU_IPC && SPI
	help
	  Say Y here to enable the battery driver on Intel MID
	  platforms.
>>>>>>> f937994b

endif # POWER_SUPPLY<|MERGE_RESOLUTION|>--- conflicted
+++ resolved
@@ -29,8 +29,6 @@
 	  Say Y here to enable support APM status emulation using
 	  battery class devices.
 
-<<<<<<< HEAD
-=======
 config MAX8925_POWER
 	tristate "MAX8925 battery charger support"
 	depends on MFD_MAX8925
@@ -38,17 +36,13 @@
 	  Say Y here to enable support for the battery charger in the Maxim
 	  MAX8925 PMIC.
 
->>>>>>> f937994b
 config WM831X_BACKUP
 	tristate "WM831X backup battery charger support"
 	depends on MFD_WM831X
 	help
 	  Say Y here to enable support for the backup battery charger
 	  in the Wolfson Microelectronics WM831x PMICs.
-<<<<<<< HEAD
-=======
-
->>>>>>> f937994b
+
 config WM831X_POWER
 	tristate "WM831X PMU support"
 	depends on MFD_WM831X
@@ -180,7 +174,6 @@
 	help
 	 Say Y to include support for NXP PCF50633 Main Battery Charger.
 
-<<<<<<< HEAD
 config BATTERY_STC3100
 	tristate "STC3100 battery driver"
 	depends on I2C && ARCH_RK29
@@ -193,6 +186,7 @@
 	depends on I2C && ARCH_RK29
 	help
 	  Say Y here to enable support for batteries with BQ27510(I2C) chip.
+
 config BATTERY_BQ27541
 	tristate "BQ27541 battery driver"
 	select I2C_DEV_RK29
@@ -222,7 +216,7 @@
 	default n
 	help
 	  Say no BQ27510(I2C) chip in board .
-=======
+
 config BATTERY_JZ4740
 	tristate "Ingenic JZ4740 battery"
 	depends on MACH_JZ4740
@@ -240,6 +234,5 @@
 	help
 	  Say Y here to enable the battery driver on Intel MID
 	  platforms.
->>>>>>> f937994b
 
 endif # POWER_SUPPLY