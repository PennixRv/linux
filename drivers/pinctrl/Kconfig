# SPDX-License-Identifier: GPL-2.0-only
#
# PINCTRL infrastructure and drivers
#

menuconfig PINCTRL
	bool "Pin controllers"

if PINCTRL

config GENERIC_PINCTRL_GROUPS
	bool

config PINMUX
	bool "Support pin multiplexing controllers" if COMPILE_TEST

config GENERIC_PINMUX_FUNCTIONS
	bool
	select PINMUX

config PINCONF
	bool "Support pin configuration controllers" if COMPILE_TEST

config GENERIC_PINCONF
	bool
	select PINCONF

config DEBUG_PINCTRL
	bool "Debug PINCTRL calls"
	depends on DEBUG_KERNEL
	help
	  Say Y here to add some extra checks and diagnostics to PINCTRL calls.

config PINCTRL_ARTPEC6
	bool "Axis ARTPEC-6 pin controller driver"
	depends on MACH_ARTPEC6
	select PINMUX
	select GENERIC_PINCONF
	help
	  This is the driver for the Axis ARTPEC-6 pin controller. This driver
	  supports pin function multiplexing as well as pin bias and drive
	  strength configuration. Device tree integration instructions can be
	  found in Documentation/devicetree/bindings/pinctrl/axis,artpec6-pinctrl.txt

config PINCTRL_AS3722
	tristate "Pinctrl and GPIO driver for ams AS3722 PMIC"
	depends on MFD_AS3722 && GPIOLIB
	select PINMUX
	select GENERIC_PINCONF
	help
	  AS3722 device supports the configuration of GPIO pins for different
	  functionality. This driver supports the pinmux, push-pull and
	  open drain configuration for the GPIO pins of AS3722 devices. It also
	  supports the GPIO functionality through gpiolib.

config PINCTRL_AXP209
	tristate "X-Powers AXP209 PMIC pinctrl and GPIO Support"
	depends on MFD_AXP20X
	depends on OF
	select PINMUX
	select GENERIC_PINCONF
	select GPIOLIB
	help
	  AXP PMICs provides multiple GPIOs that can be muxed for different
	  functions. This driver bundles a pinctrl driver to select the function
	  muxing and a GPIO driver to handle the GPIO when the GPIO function is
	  selected.
	  Say yes to enable pinctrl and GPIO support for the AXP209 PMIC

config PINCTRL_AT91
	bool "AT91 pinctrl driver"
	depends on OF
	depends on ARCH_AT91
	select PINMUX
	select PINCONF
	select GPIOLIB
	select OF_GPIO
	select GPIOLIB_IRQCHIP
	help
	  Say Y here to enable the at91 pinctrl driver

config PINCTRL_AT91PIO4
	bool "AT91 PIO4 pinctrl driver"
	depends on OF
	depends on ARCH_AT91
	select PINMUX
	select GENERIC_PINCONF
	select GPIOLIB
	select GPIOLIB_IRQCHIP
	select OF_GPIO
	help
	  Say Y here to enable the at91 pinctrl/gpio driver for Atmel PIO4
	  controller available on sama5d2 SoC.

config PINCTRL_AMD
	tristate "AMD GPIO pin control"
	depends on HAS_IOMEM
	select GPIOLIB
	select GPIOLIB_IRQCHIP
	select PINMUX
	select PINCONF
	select GENERIC_PINCONF
	help
	  driver for memory mapped GPIO functionality on AMD platforms
	  (x86 or arm).Most pins are usually muxed to some other
	  functionality by firmware,so only a small amount is available
	  for gpio use.

	  Requires ACPI/FDT device enumeration code to set up a platform
	  device.

config PINCTRL_BM1880
	bool "Bitmain BM1880 Pinctrl driver"
	depends on OF && (ARCH_BITMAIN || COMPILE_TEST)
	default ARCH_BITMAIN
	select PINMUX
	help
	  Pinctrl driver for Bitmain BM1880 SoC.

config PINCTRL_DA850_PUPD
	tristate "TI DA850/OMAP-L138/AM18XX pullup/pulldown groups"
	depends on OF && (ARCH_DAVINCI_DA850 || COMPILE_TEST)
	select PINCONF
	select GENERIC_PINCONF
	help
	  Driver for TI DA850/OMAP-L138/AM18XX pinconf. Used to control
	  pullup/pulldown pin groups.

config PINCTRL_DIGICOLOR
	bool
	depends on OF && (ARCH_DIGICOLOR || COMPILE_TEST)
	select PINMUX
	select GENERIC_PINCONF

config PINCTRL_LANTIQ
	bool
	depends on LANTIQ
	select PINMUX
	select PINCONF

config PINCTRL_LPC18XX
	bool "NXP LPC18XX/43XX SCU pinctrl driver"
	depends on OF && (ARCH_LPC18XX || COMPILE_TEST)
	default ARCH_LPC18XX
	select PINMUX
	select GENERIC_PINCONF
	help
	  Pinctrl driver for NXP LPC18xx/43xx System Control Unit (SCU).

config PINCTRL_FALCON
	bool
	depends on SOC_FALCON
	depends on PINCTRL_LANTIQ

config PINCTRL_GEMINI
	bool
	depends on ARCH_GEMINI
	default ARCH_GEMINI
	select PINMUX
	select GENERIC_PINCONF
	select MFD_SYSCON

config PINCTRL_MCP23S08
	tristate "Microchip MCP23xxx I/O expander"
	depends on SPI_MASTER || I2C
	depends on I2C || I2C=n
	select GPIOLIB
	select GPIOLIB_IRQCHIP
	select REGMAP_I2C if I2C
	select REGMAP_SPI if SPI_MASTER
	select GENERIC_PINCONF
	help
	  SPI/I2C driver for Microchip MCP23S08 / MCP23S17 / MCP23S18 /
	  MCP23008 / MCP23017 / MCP23018 I/O expanders.
	  This provides a GPIO interface supporting inputs and outputs and a
	  corresponding interrupt-controller.

config PINCTRL_OXNAS
	bool
	depends on OF
	select PINMUX
	select PINCONF
	select GENERIC_PINCONF
	select GPIOLIB
	select OF_GPIO
	select GPIOLIB_IRQCHIP
	select MFD_SYSCON

config PINCTRL_ROCKCHIP
	bool
	select PINMUX
	select GENERIC_PINCONF
	select GENERIC_IRQ_CHIP
	select MFD_SYSCON

config PINCTRL_RZA1
	bool "Renesas RZ/A1 gpio and pinctrl driver"
	depends on OF
	depends on ARCH_R7S72100 || COMPILE_TEST
	select GPIOLIB
	select GENERIC_PINCTRL_GROUPS
	select GENERIC_PINMUX_FUNCTIONS
	select GENERIC_PINCONF
	help
	  This selects pinctrl driver for Renesas RZ/A1 platforms.

config PINCTRL_RZA2
	bool "Renesas RZ/A2 gpio and pinctrl driver"
	depends on OF
	depends on ARCH_R7S9210 || COMPILE_TEST
	select GPIOLIB
	select GENERIC_PINCTRL_GROUPS
	select GENERIC_PINMUX_FUNCTIONS
	select GENERIC_PINCONF
	help
	  This selects GPIO and pinctrl driver for Renesas RZ/A2 platforms.

config PINCTRL_RZN1
	bool "Renesas RZ/N1 pinctrl driver"
	depends on OF
	depends on ARCH_RZN1 || COMPILE_TEST
	select GENERIC_PINCTRL_GROUPS
	select GENERIC_PINMUX_FUNCTIONS
	select GENERIC_PINCONF
	help
	  This selects pinctrl driver for Renesas RZ/N1 devices.

config PINCTRL_SINGLE
	tristate "One-register-per-pin type device tree based pinctrl driver"
	depends on OF
	depends on HAS_IOMEM
	select GENERIC_PINCTRL_GROUPS
	select GENERIC_PINMUX_FUNCTIONS
	select GENERIC_PINCONF
	help
	  This selects the device tree based generic pinctrl driver.

config PINCTRL_SIRF
	bool "CSR SiRFprimaII pin controller driver"
	depends on ARCH_SIRF
	select PINMUX
	select PINCONF
	select GENERIC_PINCONF
	select GPIOLIB_IRQCHIP

config PINCTRL_SX150X
	bool "Semtech SX150x I2C GPIO expander pinctrl driver"
	depends on I2C=y
	select PINMUX
	select PINCONF
	select GENERIC_PINCONF
	select GPIOLIB
	select GPIOLIB_IRQCHIP
	select REGMAP
	help
	  Say yes here to provide support for Semtech SX150x-series I2C
	  GPIO expanders as pinctrl module.
	  Compatible models include:
	  - 8 bits:  sx1508q, sx1502q
	  - 16 bits: sx1509q, sx1506q

config PINCTRL_PISTACHIO
	def_bool y if MACH_PISTACHIO
	depends on GPIOLIB
	select PINMUX
	select GENERIC_PINCONF
	select GPIOLIB_IRQCHIP
	select OF_GPIO

config PINCTRL_ST
	bool
	depends on OF
	select PINMUX
	select PINCONF
	select GPIOLIB_IRQCHIP

config PINCTRL_STMFX
	tristate "STMicroelectronics STMFX GPIO expander pinctrl driver"
	depends on I2C
	depends on OF_GPIO
	select GENERIC_PINCONF
	select GPIOLIB_IRQCHIP
	select MFD_STMFX
	help
	  Driver for STMicroelectronics Multi-Function eXpander (STMFX)
	  GPIO expander.
	  This provides a GPIO interface supporting inputs and outputs,
	  and configuring push-pull, open-drain, and can also be used as
	  interrupt-controller.

config PINCTRL_U300
	bool "U300 pin controller driver"
	depends on ARCH_U300
	select PINMUX
	select GENERIC_PINCONF

config PINCTRL_COH901
	bool "ST-Ericsson U300 COH 901 335/571 GPIO"
	depends on GPIOLIB && ARCH_U300 && PINCTRL_U300
	select GPIOLIB_IRQCHIP
	help
	  Say yes here to support GPIO interface on ST-Ericsson U300.
	  The names of the two IP block variants supported are
	  COH 901 335 and COH 901 571/3. They contain 3, 5 or 7
	  ports of 8 GPIO pins each.

config PINCTRL_MAX77620
	tristate "MAX77620/MAX20024 Pincontrol support"
	depends on MFD_MAX77620 && OF
	select PINMUX
	select GENERIC_PINCONF
	help
	  Say Yes here to enable Pin control support for Maxim PMIC MAX77620.
	  This PMIC has 8 GPIO pins that work as GPIO as well as special
	  function in alternate mode. This driver also configure push-pull,
	  open drain, FPS slots etc.

config PINCTRL_PALMAS
	tristate "Pinctrl driver for the PALMAS Series MFD devices"
	depends on OF && MFD_PALMAS
	select PINMUX
	select GENERIC_PINCONF
	help
	  Palmas device supports the configuration of pins for different
	  functionality. This driver supports the pinmux, push-pull and
	  open drain configuration for the Palmas series devices like
	  TPS65913, TPS80036 etc.

config PINCTRL_PIC32
	bool "Microchip PIC32 pin controller driver"
	depends on OF
	depends on MACH_PIC32
	select PINMUX
	select GENERIC_PINCONF
	select GPIOLIB_IRQCHIP
	select OF_GPIO
	help
	  This is the pin controller and gpio driver for Microchip PIC32
	  microcontrollers. This option is selected automatically when specific
	  machine and arch are selected to build.

config PINCTRL_PIC32MZDA
	def_bool y if PIC32MZDA
	select PINCTRL_PIC32

config PINCTRL_ZYNQ
	bool "Pinctrl driver for Xilinx Zynq"
	depends on ARCH_ZYNQ
	select PINMUX
	select GENERIC_PINCONF
	help
	  This selects the pinctrl driver for Xilinx Zynq.

config PINCTRL_INGENIC
	bool "Pinctrl driver for the Ingenic JZ47xx SoCs"
	default MACH_INGENIC
	depends on OF
	depends on MIPS || COMPILE_TEST
	select GENERIC_PINCONF
	select GENERIC_PINCTRL_GROUPS
	select GENERIC_PINMUX_FUNCTIONS
	select GPIOLIB
	select GPIOLIB_IRQCHIP
	select REGMAP_MMIO

config PINCTRL_RK805
	tristate "Pinctrl and GPIO driver for RK805 PMIC"
	depends on MFD_RK808
	select GPIOLIB
	select PINMUX
	select GENERIC_PINCONF
	help
	  This selects the pinctrl driver for RK805.

config PINCTRL_OCELOT
	bool "Pinctrl driver for the Microsemi Ocelot and Jaguar2 SoCs"
	depends on OF
	depends on HAS_IOMEM
	select GPIOLIB
	select GPIOLIB_IRQCHIP
	select GENERIC_PINCONF
	select GENERIC_PINCTRL_GROUPS
	select GENERIC_PINMUX_FUNCTIONS
	select OF_GPIO
	select REGMAP_MMIO

source "drivers/pinctrl/actions/Kconfig"
source "drivers/pinctrl/aspeed/Kconfig"
source "drivers/pinctrl/bcm/Kconfig"
source "drivers/pinctrl/berlin/Kconfig"
source "drivers/pinctrl/freescale/Kconfig"
source "drivers/pinctrl/intel/Kconfig"
source "drivers/pinctrl/mvebu/Kconfig"
source "drivers/pinctrl/nomadik/Kconfig"
source "drivers/pinctrl/nuvoton/Kconfig"
source "drivers/pinctrl/pxa/Kconfig"
source "drivers/pinctrl/qcom/Kconfig"
source "drivers/pinctrl/samsung/Kconfig"
source "drivers/pinctrl/sh-pfc/Kconfig"
source "drivers/pinctrl/spear/Kconfig"
source "drivers/pinctrl/sprd/Kconfig"
source "drivers/pinctrl/stm32/Kconfig"
source "drivers/pinctrl/sunxi/Kconfig"
source "drivers/pinctrl/tegra/Kconfig"
source "drivers/pinctrl/ti/Kconfig"
source "drivers/pinctrl/uniphier/Kconfig"
source "drivers/pinctrl/vt8500/Kconfig"
source "drivers/pinctrl/mediatek/Kconfig"
source "drivers/pinctrl/zte/Kconfig"
source "drivers/pinctrl/meson/Kconfig"
source "drivers/pinctrl/cirrus/Kconfig"

config PINCTRL_XWAY
	bool
	depends on SOC_TYPE_XWAY
	depends on PINCTRL_LANTIQ

config PINCTRL_TB10X
	bool
	depends on OF && ARC_PLAT_TB10X
	select GPIOLIB

config PINCTRL_EQUILIBRIUM
	tristate "Generic pinctrl and GPIO driver for Intel Lightning Mountain SoC"
<<<<<<< HEAD
=======
	depends on OF && HAS_IOMEM
>>>>>>> a7196caf
	select PINMUX
	select PINCONF
	select GPIOLIB
	select GPIO_GENERIC
	select GPIOLIB_IRQCHIP
	select GENERIC_PINCONF
	select GENERIC_PINCTRL_GROUPS
	select GENERIC_PINMUX_FUNCTIONS

	help
	  Equilibrium pinctrl driver is a pinctrl & GPIO driver for Intel Lightning
	  Mountain network processor SoC that supports both the linux GPIO and pin
	  control frameworks. It provides interfaces to setup pinmux, assign desired
	  pin functions, configure GPIO attributes for LGM SoC pins. Pinmux and
	  pinconf settings are retrieved from device tree.

endif<|MERGE_RESOLUTION|>--- conflicted
+++ resolved
@@ -422,10 +422,7 @@
 
 config PINCTRL_EQUILIBRIUM
 	tristate "Generic pinctrl and GPIO driver for Intel Lightning Mountain SoC"
-<<<<<<< HEAD
-=======
 	depends on OF && HAS_IOMEM
->>>>>>> a7196caf
 	select PINMUX
 	select PINCONF
 	select GPIOLIB
