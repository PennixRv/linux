--- conflicted
+++ resolved
@@ -851,8 +851,6 @@
 	h_back_porch = mode->htotal - mode->hsync_end;
 	h_front_porch = mode->hsync_start - mode->hdisplay;
 
-<<<<<<< HEAD
-=======
 	err = clk_set_rate(hdmi->clk, pclk);
 	if (err < 0) {
 		dev_err(hdmi->dev, "failed to set HDMI clock frequency: %d\n",
@@ -861,7 +859,6 @@
 
 	DRM_DEBUG_KMS("HDMI clock rate: %lu Hz\n", clk_get_rate(hdmi->clk));
 
->>>>>>> d525211f
 	/* power up sequence */
 	value = tegra_hdmi_readl(hdmi, HDMI_NV_PDISP_SOR_PLL0);
 	value &= ~SOR_PLL_PDBG;
