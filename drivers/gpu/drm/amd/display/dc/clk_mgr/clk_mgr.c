--- conflicted
+++ resolved
@@ -100,20 +100,13 @@
 
 	if (edp_num) {
 		for (panel_inst = 0; panel_inst < edp_num; panel_inst++) {
-<<<<<<< HEAD
-=======
 			bool allow_active = false;
 
->>>>>>> df0cc57e
 			edp_link = edp_links[panel_inst];
 			if (!edp_link->psr_settings.psr_feature_enabled)
 				continue;
 			clk_mgr->psr_allow_active_cache = edp_link->psr_settings.psr_allow_active;
-<<<<<<< HEAD
-			dc_link_set_psr_allow_active(edp_link, false, false, false);
-=======
 			dc_link_set_psr_allow_active(edp_link, &allow_active, false, false, NULL);
->>>>>>> df0cc57e
 		}
 	}
 
@@ -133,11 +126,7 @@
 			if (!edp_link->psr_settings.psr_feature_enabled)
 				continue;
 			dc_link_set_psr_allow_active(edp_link,
-<<<<<<< HEAD
-					clk_mgr->psr_allow_active_cache, false, false);
-=======
 					&clk_mgr->psr_allow_active_cache, false, false, NULL);
->>>>>>> df0cc57e
 		}
 	}
 
@@ -270,13 +259,10 @@
 			dcn3_clk_mgr_construct(ctx, clk_mgr, pp_smu, dccg);
 			return &clk_mgr->base;
 		}
-<<<<<<< HEAD
-=======
 		if (asic_id.chip_id == DEVICE_ID_NV_13FE) {
 			dcn201_clk_mgr_construct(ctx, clk_mgr, pp_smu, dccg);
 			return &clk_mgr->base;
 		}
->>>>>>> df0cc57e
 		dcn20_clk_mgr_construct(ctx, clk_mgr, pp_smu, dccg);
 		return &clk_mgr->base;
 	}
@@ -299,18 +285,8 @@
 			BREAK_TO_DEBUGGER();
 			return NULL;
 		}
-<<<<<<< HEAD
-		if (ASICREV_IS_YELLOW_CARP(asic_id.hw_internal_rev)) {
-			/* TODO: to add DCN31 clk_mgr support, once CLK IP header files are available,
-			 * for now use DCN3.0 clk mgr.
-			 */
-			dcn31_clk_mgr_construct(ctx, clk_mgr, pp_smu, dccg);
-			return &clk_mgr->base.base;
-		}
-=======
 
 		dcn31_clk_mgr_construct(ctx, clk_mgr, pp_smu, dccg);
->>>>>>> df0cc57e
 		return &clk_mgr->base.base;
 	}
 #endif
@@ -347,10 +323,6 @@
 		break;
 
 	case FAMILY_YELLOW_CARP:
-<<<<<<< HEAD
-		if (ASICREV_IS_YELLOW_CARP(clk_mgr_base->ctx->asic_id.hw_internal_rev))
-=======
->>>>>>> df0cc57e
 			dcn31_clk_mgr_destroy(clk_mgr);
 		break;
 
