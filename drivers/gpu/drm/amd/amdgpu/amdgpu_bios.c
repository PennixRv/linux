--- conflicted
+++ resolved
@@ -288,19 +288,15 @@
 	if (adev->flags & AMD_IS_APU)
 		return false;
 
-<<<<<<< HEAD
+	/* ATRM is for on-platform devices only */
+	if (dev_is_removable(&adev->pdev->dev))
+		return false;
+
 	while ((pdev = pci_get_base_class(PCI_BASE_CLASS_DISPLAY, pdev))) {
 		if ((pdev->class != PCI_CLASS_DISPLAY_VGA << 8) &&
 		    (pdev->class != PCI_CLASS_DISPLAY_OTHER << 8))
 			continue;
 
-=======
-	/* ATRM is for on-platform devices only */
-	if (dev_is_removable(&adev->pdev->dev))
-		return false;
-
-	while ((pdev = pci_get_class(PCI_CLASS_DISPLAY_VGA << 8, pdev)) != NULL) {
->>>>>>> 9ccde17d
 		dhandle = ACPI_HANDLE(&pdev->dev);
 		if (!dhandle)
 			continue;
