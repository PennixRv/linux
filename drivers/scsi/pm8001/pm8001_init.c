/*
 * PMC-Sierra PM8001/8081/8088/8089 SAS/SATA based host adapters driver
 *
 * Copyright (c) 2008-2009 USI Co., Ltd.
 * All rights reserved.
 *
 * Redistribution and use in source and binary forms, with or without
 * modification, are permitted provided that the following conditions
 * are met:
 * 1. Redistributions of source code must retain the above copyright
 *    notice, this list of conditions, and the following disclaimer,
 *    without modification.
 * 2. Redistributions in binary form must reproduce at minimum a disclaimer
 *    substantially similar to the "NO WARRANTY" disclaimer below
 *    ("Disclaimer") and any redistribution must be conditioned upon
 *    including a substantially similar Disclaimer requirement for further
 *    binary redistribution.
 * 3. Neither the names of the above-listed copyright holders nor the names
 *    of any contributors may be used to endorse or promote products derived
 *    from this software without specific prior written permission.
 *
 * Alternatively, this software may be distributed under the terms of the
 * GNU General Public License ("GPL") version 2 as published by the Free
 * Software Foundation.
 *
 * NO WARRANTY
 * THIS SOFTWARE IS PROVIDED BY THE COPYRIGHT HOLDERS AND CONTRIBUTORS
 * "AS IS" AND ANY EXPRESS OR IMPLIED WARRANTIES, INCLUDING, BUT NOT
 * LIMITED TO, THE IMPLIED WARRANTIES OF MERCHANTIBILITY AND FITNESS FOR
 * A PARTICULAR PURPOSE ARE DISCLAIMED. IN NO EVENT SHALL THE COPYRIGHT
 * HOLDERS OR CONTRIBUTORS BE LIABLE FOR SPECIAL, EXEMPLARY, OR CONSEQUENTIAL
 * DAMAGES (INCLUDING, BUT NOT LIMITED TO, PROCUREMENT OF SUBSTITUTE GOODS
 * OR SERVICES; LOSS OF USE, DATA, OR PROFITS; OR BUSINESS INTERRUPTION)
 * HOWEVER CAUSED AND ON ANY THEORY OF LIABILITY, WHETHER IN CONTRACT,
 * STRICT LIABILITY, OR TORT (INCLUDING NEGLIGENCE OR OTHERWISE) ARISING
 * IN ANY WAY OUT OF THE USE OF THIS SOFTWARE, EVEN IF ADVISED OF THE
 * POSSIBILITY OF SUCH DAMAGES.
 *
 */

#include <linux/slab.h>
#include "pm8001_sas.h"
#include "pm8001_chips.h"
#include "pm80xx_hwi.h"

static ulong logging_level = PM8001_FAIL_LOGGING | PM8001_IOERR_LOGGING |
				PM8001_EVENT_LOGGING | PM8001_INIT_LOGGING;
module_param(logging_level, ulong, 0644);
MODULE_PARM_DESC(logging_level, " bits for enabling logging info.");

static ulong link_rate = LINKRATE_15 | LINKRATE_30 | LINKRATE_60 | LINKRATE_120;
module_param(link_rate, ulong, 0644);
MODULE_PARM_DESC(link_rate, "Enable link rate.\n"
		" 1: Link rate 1.5G\n"
		" 2: Link rate 3.0G\n"
		" 4: Link rate 6.0G\n"
		" 8: Link rate 12.0G\n");

bool pm8001_use_msix = true;
module_param_named(use_msix, pm8001_use_msix, bool, 0444);
MODULE_PARM_DESC(zoned, "Use MSIX interrupts. Default: true");

static bool pm8001_use_tasklet = true;
module_param_named(use_tasklet, pm8001_use_tasklet, bool, 0444);
MODULE_PARM_DESC(zoned, "Use MSIX interrupts. Default: true");

static bool pm8001_read_wwn = true;
module_param_named(read_wwn, pm8001_read_wwn, bool, 0444);
MODULE_PARM_DESC(zoned, "Get WWN from the controller. Default: true");

static struct scsi_transport_template *pm8001_stt;
static int pm8001_init_ccb_tag(struct pm8001_hba_info *);

/*
 * chip info structure to identify chip key functionality as
 * encryption available/not, no of ports, hw specific function ref
 */
static const struct pm8001_chip_info pm8001_chips[] = {
	[chip_8001] = {0,  8, &pm8001_8001_dispatch,},
	[chip_8008] = {0,  8, &pm8001_80xx_dispatch,},
	[chip_8009] = {1,  8, &pm8001_80xx_dispatch,},
	[chip_8018] = {0,  16, &pm8001_80xx_dispatch,},
	[chip_8019] = {1,  16, &pm8001_80xx_dispatch,},
	[chip_8074] = {0,  8, &pm8001_80xx_dispatch,},
	[chip_8076] = {0,  16, &pm8001_80xx_dispatch,},
	[chip_8077] = {0,  16, &pm8001_80xx_dispatch,},
	[chip_8006] = {0,  16, &pm8001_80xx_dispatch,},
	[chip_8070] = {0,  8, &pm8001_80xx_dispatch,},
	[chip_8072] = {0,  16, &pm8001_80xx_dispatch,},
};
static int pm8001_id;

LIST_HEAD(hba_list);

struct workqueue_struct *pm8001_wq;

static void pm8001_map_queues(struct Scsi_Host *shost)
{
	struct sas_ha_struct *sha = SHOST_TO_SAS_HA(shost);
	struct pm8001_hba_info *pm8001_ha = sha->lldd_ha;
	struct blk_mq_queue_map *qmap = &shost->tag_set.map[HCTX_TYPE_DEFAULT];

	if (pm8001_ha->number_of_intr > 1)
		blk_mq_pci_map_queues(qmap, pm8001_ha->pdev, 1);

	return blk_mq_map_queues(qmap);
}

/*
 * The main structure which LLDD must register for scsi core.
 */
static const struct scsi_host_template pm8001_sht = {
	LIBSAS_SHT_BASE
	.scan_finished		= pm8001_scan_finished,
	.scan_start		= pm8001_scan_start,
	.can_queue		= 1,
	.sg_tablesize		= PM8001_MAX_DMA_SG,
	.shost_groups		= pm8001_host_groups,
	.sdev_groups		= pm8001_sdev_groups,
	.track_queue_depth	= 1,
	.cmd_per_lun		= 32,
	.map_queues		= pm8001_map_queues,
};

/*
 * Sas layer call this function to execute specific task.
 */
static struct sas_domain_function_template pm8001_transport_ops = {
	.lldd_dev_found		= pm8001_dev_found,
	.lldd_dev_gone		= pm8001_dev_gone,

	.lldd_execute_task	= pm8001_queue_command,
	.lldd_control_phy	= pm8001_phy_control,

	.lldd_abort_task	= pm8001_abort_task,
	.lldd_abort_task_set	= sas_abort_task_set,
	.lldd_clear_task_set	= pm8001_clear_task_set,
	.lldd_I_T_nexus_reset   = pm8001_I_T_nexus_reset,
	.lldd_lu_reset		= pm8001_lu_reset,
	.lldd_query_task	= pm8001_query_task,
	.lldd_port_formed	= pm8001_port_formed,
	.lldd_tmf_exec_complete = pm8001_setds_completion,
	.lldd_tmf_aborted	= pm8001_tmf_aborted,
};

/**
 * pm8001_phy_init - initiate our adapter phys
 * @pm8001_ha: our hba structure.
 * @phy_id: phy id.
 */
static void pm8001_phy_init(struct pm8001_hba_info *pm8001_ha, int phy_id)
{
	struct pm8001_phy *phy = &pm8001_ha->phy[phy_id];
	struct asd_sas_phy *sas_phy = &phy->sas_phy;
	phy->phy_state = PHY_LINK_DISABLE;
	phy->pm8001_ha = pm8001_ha;
	phy->minimum_linkrate = SAS_LINK_RATE_1_5_GBPS;
	phy->maximum_linkrate = SAS_LINK_RATE_6_0_GBPS;
	sas_phy->enabled = (phy_id < pm8001_ha->chip->n_phy) ? 1 : 0;
	sas_phy->iproto = SAS_PROTOCOL_ALL;
	sas_phy->tproto = 0;
	sas_phy->role = PHY_ROLE_INITIATOR;
	sas_phy->oob_mode = OOB_NOT_CONNECTED;
	sas_phy->linkrate = SAS_LINK_RATE_UNKNOWN;
	sas_phy->id = phy_id;
	sas_phy->sas_addr = (u8 *)&phy->dev_sas_addr;
	sas_phy->frame_rcvd = &phy->frame_rcvd[0];
	sas_phy->ha = (struct sas_ha_struct *)pm8001_ha->shost->hostdata;
	sas_phy->lldd_phy = phy;
}

/**
 * pm8001_free - free hba
 * @pm8001_ha:	our hba structure.
 */
static void pm8001_free(struct pm8001_hba_info *pm8001_ha)
{
	int i;

	if (!pm8001_ha)
		return;

	for (i = 0; i < USI_MAX_MEMCNT; i++) {
		if (pm8001_ha->memoryMap.region[i].virt_ptr != NULL) {
			dma_free_coherent(&pm8001_ha->pdev->dev,
				(pm8001_ha->memoryMap.region[i].total_len +
				pm8001_ha->memoryMap.region[i].alignment),
				pm8001_ha->memoryMap.region[i].virt_ptr,
				pm8001_ha->memoryMap.region[i].phys_addr);
			}
	}
	PM8001_CHIP_DISP->chip_iounmap(pm8001_ha);
	flush_workqueue(pm8001_wq);
	bitmap_free(pm8001_ha->rsvd_tags);
	kfree(pm8001_ha);
}

/**
 * pm8001_tasklet() - tasklet for 64 msi-x interrupt handler
 * @opaque: the passed general host adapter struct
 * Note: pm8001_tasklet is common for pm8001 & pm80xx
 */
static void pm8001_tasklet(unsigned long opaque)
{
	struct isr_param *irq_vector = (struct isr_param *)opaque;
	struct pm8001_hba_info *pm8001_ha = irq_vector->drv_inst;

	if (WARN_ON_ONCE(!pm8001_ha))
		return;

	PM8001_CHIP_DISP->isr(pm8001_ha, irq_vector->irq_id);
}

static void pm8001_init_tasklet(struct pm8001_hba_info *pm8001_ha)
{
	int i;

	if (!pm8001_use_tasklet)
		return;

	/*  Tasklet for non msi-x interrupt handler */
	if ((!pm8001_ha->pdev->msix_cap || !pci_msi_enabled()) ||
	    (pm8001_ha->chip_id == chip_8001)) {
		tasklet_init(&pm8001_ha->tasklet[0], pm8001_tasklet,
			     (unsigned long)&(pm8001_ha->irq_vector[0]));
		return;
	}
	for (i = 0; i < PM8001_MAX_MSIX_VEC; i++)
		tasklet_init(&pm8001_ha->tasklet[i], pm8001_tasklet,
			     (unsigned long)&(pm8001_ha->irq_vector[i]));
}

static void pm8001_kill_tasklet(struct pm8001_hba_info *pm8001_ha)
{
	int i;

	if (!pm8001_use_tasklet)
		return;

	/* For non-msix and msix interrupts */
	if ((!pm8001_ha->pdev->msix_cap || !pci_msi_enabled()) ||
	    (pm8001_ha->chip_id == chip_8001)) {
		tasklet_kill(&pm8001_ha->tasklet[0]);
		return;
	}

	for (i = 0; i < PM8001_MAX_MSIX_VEC; i++)
		tasklet_kill(&pm8001_ha->tasklet[i]);
}

static irqreturn_t pm8001_handle_irq(struct pm8001_hba_info *pm8001_ha,
				     int irq)
{
	if (unlikely(!pm8001_ha))
		return IRQ_NONE;

	if (!PM8001_CHIP_DISP->is_our_interrupt(pm8001_ha))
		return IRQ_NONE;

	if (!pm8001_use_tasklet)
		return PM8001_CHIP_DISP->isr(pm8001_ha, irq);

	tasklet_schedule(&pm8001_ha->tasklet[irq]);
	return IRQ_HANDLED;
}

/**
 * pm8001_interrupt_handler_msix - main MSIX interrupt handler.
 * It obtains the vector number and calls the equivalent bottom
 * half or services directly.
 * @irq: interrupt number
 * @opaque: the passed outbound queue/vector. Host structure is
 * retrieved from the same.
 */
static irqreturn_t pm8001_interrupt_handler_msix(int irq, void *opaque)
{
	struct isr_param *irq_vector = (struct isr_param *)opaque;
	struct pm8001_hba_info *pm8001_ha = irq_vector->drv_inst;

	return pm8001_handle_irq(pm8001_ha, irq_vector->irq_id);
}

/**
 * pm8001_interrupt_handler_intx - main INTx interrupt handler.
 * @irq: interrupt number
 * @dev_id: sas_ha structure. The HBA is retrieved from sas_ha structure.
 */

static irqreturn_t pm8001_interrupt_handler_intx(int irq, void *dev_id)
{
	struct sas_ha_struct *sha = dev_id;
	struct pm8001_hba_info *pm8001_ha = sha->lldd_ha;

	return pm8001_handle_irq(pm8001_ha, 0);
}

static u32 pm8001_request_irq(struct pm8001_hba_info *pm8001_ha);
static void pm8001_free_irq(struct pm8001_hba_info *pm8001_ha);

/**
 * pm8001_alloc - initiate our hba structure and 6 DMAs area.
 * @pm8001_ha: our hba structure.
 * @ent: PCI device ID structure to match on
 */
static int pm8001_alloc(struct pm8001_hba_info *pm8001_ha,
			const struct pci_device_id *ent)
{
	int i, count = 0, rc = 0;
	u32 ci_offset, ib_offset, ob_offset, pi_offset;
	struct inbound_queue_table *ibq;
	struct outbound_queue_table *obq;

	spin_lock_init(&pm8001_ha->lock);
	spin_lock_init(&pm8001_ha->bitmap_lock);
	pm8001_dbg(pm8001_ha, INIT, "pm8001_alloc: PHY:%x\n",
		   pm8001_ha->chip->n_phy);

	/* Request Interrupt */
	rc = pm8001_request_irq(pm8001_ha);
	if (rc)
		goto err_out;

	count = pm8001_ha->max_q_num;
	/* Queues are chosen based on the number of cores/msix availability */
	ib_offset = pm8001_ha->ib_offset  = USI_MAX_MEMCNT_BASE;
	ci_offset = pm8001_ha->ci_offset  = ib_offset + count;
	ob_offset = pm8001_ha->ob_offset  = ci_offset + count;
	pi_offset = pm8001_ha->pi_offset  = ob_offset + count;
	pm8001_ha->max_memcnt = pi_offset + count;

	for (i = 0; i < pm8001_ha->chip->n_phy; i++) {
		pm8001_phy_init(pm8001_ha, i);
		pm8001_ha->port[i].wide_port_phymap = 0;
		pm8001_ha->port[i].port_attached = 0;
		pm8001_ha->port[i].port_state = 0;
		INIT_LIST_HEAD(&pm8001_ha->port[i].list);
	}

	/* MPI Memory region 1 for AAP Event Log for fw */
	pm8001_ha->memoryMap.region[AAP1].num_elements = 1;
	pm8001_ha->memoryMap.region[AAP1].element_size = PM8001_EVENT_LOG_SIZE;
	pm8001_ha->memoryMap.region[AAP1].total_len = PM8001_EVENT_LOG_SIZE;
	pm8001_ha->memoryMap.region[AAP1].alignment = 32;

	/* MPI Memory region 2 for IOP Event Log for fw */
	pm8001_ha->memoryMap.region[IOP].num_elements = 1;
	pm8001_ha->memoryMap.region[IOP].element_size = PM8001_EVENT_LOG_SIZE;
	pm8001_ha->memoryMap.region[IOP].total_len = PM8001_EVENT_LOG_SIZE;
	pm8001_ha->memoryMap.region[IOP].alignment = 32;

	for (i = 0; i < count; i++) {
		ibq = &pm8001_ha->inbnd_q_tbl[i];
		spin_lock_init(&ibq->iq_lock);
		/* MPI Memory region 3 for consumer Index of inbound queues */
		pm8001_ha->memoryMap.region[ci_offset+i].num_elements = 1;
		pm8001_ha->memoryMap.region[ci_offset+i].element_size = 4;
		pm8001_ha->memoryMap.region[ci_offset+i].total_len = 4;
		pm8001_ha->memoryMap.region[ci_offset+i].alignment = 4;

		if ((ent->driver_data) != chip_8001) {
			/* MPI Memory region 5 inbound queues */
			pm8001_ha->memoryMap.region[ib_offset+i].num_elements =
						PM8001_MPI_QUEUE;
			pm8001_ha->memoryMap.region[ib_offset+i].element_size
								= 128;
			pm8001_ha->memoryMap.region[ib_offset+i].total_len =
						PM8001_MPI_QUEUE * 128;
			pm8001_ha->memoryMap.region[ib_offset+i].alignment
								= 128;
		} else {
			pm8001_ha->memoryMap.region[ib_offset+i].num_elements =
						PM8001_MPI_QUEUE;
			pm8001_ha->memoryMap.region[ib_offset+i].element_size
								= 64;
			pm8001_ha->memoryMap.region[ib_offset+i].total_len =
						PM8001_MPI_QUEUE * 64;
			pm8001_ha->memoryMap.region[ib_offset+i].alignment = 64;
		}
	}

	for (i = 0; i < count; i++) {
		obq = &pm8001_ha->outbnd_q_tbl[i];
		spin_lock_init(&obq->oq_lock);
		/* MPI Memory region 4 for producer Index of outbound queues */
		pm8001_ha->memoryMap.region[pi_offset+i].num_elements = 1;
		pm8001_ha->memoryMap.region[pi_offset+i].element_size = 4;
		pm8001_ha->memoryMap.region[pi_offset+i].total_len = 4;
		pm8001_ha->memoryMap.region[pi_offset+i].alignment = 4;

		if (ent->driver_data != chip_8001) {
			/* MPI Memory region 6 Outbound queues */
			pm8001_ha->memoryMap.region[ob_offset+i].num_elements =
						PM8001_MPI_QUEUE;
			pm8001_ha->memoryMap.region[ob_offset+i].element_size
								= 128;
			pm8001_ha->memoryMap.region[ob_offset+i].total_len =
						PM8001_MPI_QUEUE * 128;
			pm8001_ha->memoryMap.region[ob_offset+i].alignment
								= 128;
		} else {
			/* MPI Memory region 6 Outbound queues */
			pm8001_ha->memoryMap.region[ob_offset+i].num_elements =
						PM8001_MPI_QUEUE;
			pm8001_ha->memoryMap.region[ob_offset+i].element_size
								= 64;
			pm8001_ha->memoryMap.region[ob_offset+i].total_len =
						PM8001_MPI_QUEUE * 64;
			pm8001_ha->memoryMap.region[ob_offset+i].alignment = 64;
		}

	}
	/* Memory region write DMA*/
	pm8001_ha->memoryMap.region[NVMD].num_elements = 1;
	pm8001_ha->memoryMap.region[NVMD].element_size = 4096;
	pm8001_ha->memoryMap.region[NVMD].total_len = 4096;

	/* Memory region for fw flash */
	pm8001_ha->memoryMap.region[FW_FLASH].total_len = 4096;

	pm8001_ha->memoryMap.region[FORENSIC_MEM].num_elements = 1;
	pm8001_ha->memoryMap.region[FORENSIC_MEM].total_len = 0x10000;
	pm8001_ha->memoryMap.region[FORENSIC_MEM].element_size = 0x10000;
	pm8001_ha->memoryMap.region[FORENSIC_MEM].alignment = 0x10000;
	for (i = 0; i < pm8001_ha->max_memcnt; i++) {
		struct mpi_mem *region = &pm8001_ha->memoryMap.region[i];

		if (pm8001_mem_alloc(pm8001_ha->pdev,
				     &region->virt_ptr,
				     &region->phys_addr,
				     &region->phys_addr_hi,
				     &region->phys_addr_lo,
				     region->total_len,
				     region->alignment) != 0) {
			pm8001_dbg(pm8001_ha, FAIL, "Mem%d alloc failed\n", i);
			goto err_out;
		}
	}

	/* Memory region for devices*/
	pm8001_ha->devices = kzalloc(PM8001_MAX_DEVICES
				* sizeof(struct pm8001_device), GFP_KERNEL);
	if (!pm8001_ha->devices) {
		rc = -ENOMEM;
		goto err_out_nodev;
	}
	for (i = 0; i < PM8001_MAX_DEVICES; i++) {
		pm8001_ha->devices[i].dev_type = SAS_PHY_UNUSED;
		pm8001_ha->devices[i].id = i;
		pm8001_ha->devices[i].device_id = PM8001_MAX_DEVICES;
		atomic_set(&pm8001_ha->devices[i].running_req, 0);
	}
	pm8001_ha->flags = PM8001F_INIT_TIME;
	return 0;

err_out_nodev:
	for (i = 0; i < pm8001_ha->max_memcnt; i++) {
		if (pm8001_ha->memoryMap.region[i].virt_ptr != NULL) {
			dma_free_coherent(&pm8001_ha->pdev->dev,
				(pm8001_ha->memoryMap.region[i].total_len +
				pm8001_ha->memoryMap.region[i].alignment),
				pm8001_ha->memoryMap.region[i].virt_ptr,
				pm8001_ha->memoryMap.region[i].phys_addr);
		}
	}
err_out:
	return 1;
}

/**
 * pm8001_ioremap - remap the pci high physical address to kernel virtual
 * address so that we can access them.
 * @pm8001_ha: our hba structure.
 */
static int pm8001_ioremap(struct pm8001_hba_info *pm8001_ha)
{
	u32 bar;
	u32 logicalBar = 0;
	struct pci_dev *pdev;

	pdev = pm8001_ha->pdev;
	/* map pci mem (PMC pci base 0-3)*/
	for (bar = 0; bar < PCI_STD_NUM_BARS; bar++) {
		/*
		** logical BARs for SPC:
		** bar 0 and 1 - logical BAR0
		** bar 2 and 3 - logical BAR1
		** bar4 - logical BAR2
		** bar5 - logical BAR3
		** Skip the appropriate assignments:
		*/
		if ((bar == 1) || (bar == 3))
			continue;
		if (pci_resource_flags(pdev, bar) & IORESOURCE_MEM) {
			pm8001_ha->io_mem[logicalBar].membase =
				pci_resource_start(pdev, bar);
			pm8001_ha->io_mem[logicalBar].memsize =
				pci_resource_len(pdev, bar);
			pm8001_ha->io_mem[logicalBar].memvirtaddr =
				ioremap(pm8001_ha->io_mem[logicalBar].membase,
				pm8001_ha->io_mem[logicalBar].memsize);
			if (!pm8001_ha->io_mem[logicalBar].memvirtaddr) {
				pm8001_dbg(pm8001_ha, INIT,
					"Failed to ioremap bar %d, logicalBar %d",
				   bar, logicalBar);
				return -ENOMEM;
			}
			pm8001_dbg(pm8001_ha, INIT,
				   "base addr %llx virt_addr=%llx len=%d\n",
				   (u64)pm8001_ha->io_mem[logicalBar].membase,
				   (u64)(unsigned long)
				   pm8001_ha->io_mem[logicalBar].memvirtaddr,
				   pm8001_ha->io_mem[logicalBar].memsize);
		} else {
			pm8001_ha->io_mem[logicalBar].membase	= 0;
			pm8001_ha->io_mem[logicalBar].memsize	= 0;
			pm8001_ha->io_mem[logicalBar].memvirtaddr = NULL;
		}
		logicalBar++;
	}
	return 0;
}

/**
 * pm8001_pci_alloc - initialize our ha card structure
 * @pdev: pci device.
 * @ent: ent
 * @shost: scsi host struct which has been initialized before.
 */
static struct pm8001_hba_info *pm8001_pci_alloc(struct pci_dev *pdev,
				 const struct pci_device_id *ent,
				struct Scsi_Host *shost)

{
	struct pm8001_hba_info *pm8001_ha;
	struct sas_ha_struct *sha = SHOST_TO_SAS_HA(shost);

	pm8001_ha = sha->lldd_ha;
	if (!pm8001_ha)
		return NULL;

	pm8001_ha->pdev = pdev;
	pm8001_ha->dev = &pdev->dev;
	pm8001_ha->chip_id = ent->driver_data;
	pm8001_ha->chip = &pm8001_chips[pm8001_ha->chip_id];
	pm8001_ha->irq = pdev->irq;
	pm8001_ha->sas = sha;
	pm8001_ha->shost = shost;
	pm8001_ha->id = pm8001_id++;
	pm8001_ha->logging_level = logging_level;
	pm8001_ha->non_fatal_count = 0;
	if (link_rate >= 1 && link_rate <= 15)
		pm8001_ha->link_rate = (link_rate << 8);
	else {
		pm8001_ha->link_rate = LINKRATE_15 | LINKRATE_30 |
			LINKRATE_60 | LINKRATE_120;
		pm8001_dbg(pm8001_ha, FAIL,
			   "Setting link rate to default value\n");
	}
	sprintf(pm8001_ha->name, "%s%d", DRV_NAME, pm8001_ha->id);
	/* IOMB size is 128 for 8088/89 controllers */
	if (pm8001_ha->chip_id != chip_8001)
		pm8001_ha->iomb_size = IOMB_SIZE_SPCV;
	else
		pm8001_ha->iomb_size = IOMB_SIZE_SPC;

	pm8001_init_tasklet(pm8001_ha);

	if (pm8001_ioremap(pm8001_ha))
		goto failed_pci_alloc;
	if (!pm8001_alloc(pm8001_ha, ent))
		return pm8001_ha;
failed_pci_alloc:
	pm8001_free(pm8001_ha);
	return NULL;
}

/**
 * pci_go_44 - pm8001 specified, its DMA is 44 bit rather than 64 bit
 * @pdev: pci device.
 */
static int pci_go_44(struct pci_dev *pdev)
{
	int rc;

	rc = dma_set_mask_and_coherent(&pdev->dev, DMA_BIT_MASK(44));
	if (rc) {
		rc = dma_set_mask_and_coherent(&pdev->dev, DMA_BIT_MASK(32));
		if (rc)
			dev_printk(KERN_ERR, &pdev->dev,
				"32-bit DMA enable failed\n");
	}
	return rc;
}

/**
 * pm8001_prep_sas_ha_init - allocate memory in general hba struct && init them.
 * @shost: scsi host which has been allocated outside.
 * @chip_info: our ha struct.
 */
static int pm8001_prep_sas_ha_init(struct Scsi_Host *shost,
				   const struct pm8001_chip_info *chip_info)
{
	int phy_nr, port_nr;
	struct asd_sas_phy **arr_phy;
	struct asd_sas_port **arr_port;
	struct sas_ha_struct *sha = SHOST_TO_SAS_HA(shost);

	phy_nr = chip_info->n_phy;
	port_nr = phy_nr;
	memset(sha, 0x00, sizeof(*sha));
	arr_phy = kcalloc(phy_nr, sizeof(void *), GFP_KERNEL);
	if (!arr_phy)
		goto exit;
	arr_port = kcalloc(port_nr, sizeof(void *), GFP_KERNEL);
	if (!arr_port)
		goto exit_free2;

	sha->sas_phy = arr_phy;
	sha->sas_port = arr_port;
	sha->lldd_ha = kzalloc(sizeof(struct pm8001_hba_info), GFP_KERNEL);
	if (!sha->lldd_ha)
		goto exit_free1;

	shost->transportt = pm8001_stt;
	shost->max_id = PM8001_MAX_DEVICES;
	shost->unique_id = pm8001_id;
	shost->max_cmd_len = 16;
	return 0;
exit_free1:
	kfree(arr_port);
exit_free2:
	kfree(arr_phy);
exit:
	return -1;
}

/**
 * pm8001_post_sas_ha_init - initialize general hba struct defined in libsas
 * @shost: scsi host which has been allocated outside
 * @chip_info: our ha struct.
 */
static void  pm8001_post_sas_ha_init(struct Scsi_Host *shost,
				     const struct pm8001_chip_info *chip_info)
{
	int i = 0;
	struct pm8001_hba_info *pm8001_ha;
	struct sas_ha_struct *sha = SHOST_TO_SAS_HA(shost);

	pm8001_ha = sha->lldd_ha;
	for (i = 0; i < chip_info->n_phy; i++) {
		sha->sas_phy[i] = &pm8001_ha->phy[i].sas_phy;
		sha->sas_port[i] = &pm8001_ha->port[i].sas_port;
		sha->sas_phy[i]->sas_addr =
			(u8 *)&pm8001_ha->phy[i].dev_sas_addr;
	}
	sha->sas_ha_name = DRV_NAME;
	sha->dev = pm8001_ha->dev;
	sha->strict_wide_ports = 1;
	sha->sas_addr = &pm8001_ha->sas_addr[0];
	sha->num_phys = chip_info->n_phy;
	sha->shost = shost;
}

/**
 * pm8001_init_sas_add - initialize sas address
 * @pm8001_ha: our ha struct.
 *
 * Currently we just set the fixed SAS address to our HBA, for manufacture,
 * it should read from the EEPROM
 */
static int pm8001_init_sas_add(struct pm8001_hba_info *pm8001_ha)
{
	DECLARE_COMPLETION_ONSTACK(completion);
	struct pm8001_ioctl_payload payload;
	unsigned long time_remaining;
	u8 sas_add[8];
	u16 deviceid;
	int rc;
	u8 i, j;
<<<<<<< HEAD

	if (!pm8001_read_wwn) {
		__be64 dev_sas_addr = cpu_to_be64(0x50010c600047f9d0ULL);

		for (i = 0; i < pm8001_ha->chip->n_phy; i++)
			memcpy(&pm8001_ha->phy[i].dev_sas_addr, &dev_sas_addr,
			       SAS_ADDR_SIZE);
		memcpy(pm8001_ha->sas_addr, &pm8001_ha->phy[0].dev_sas_addr,
		       SAS_ADDR_SIZE);
		return 0;
	}

=======

	if (!pm8001_read_wwn) {
		__be64 dev_sas_addr = cpu_to_be64(0x50010c600047f9d0ULL);

		for (i = 0; i < pm8001_ha->chip->n_phy; i++)
			memcpy(&pm8001_ha->phy[i].dev_sas_addr, &dev_sas_addr,
			       SAS_ADDR_SIZE);
		memcpy(pm8001_ha->sas_addr, &pm8001_ha->phy[0].dev_sas_addr,
		       SAS_ADDR_SIZE);
		return 0;
	}

>>>>>>> 0c383648
	/*
	 * For new SPC controllers WWN is stored in flash vpd. For SPC/SPCve
	 * controllers WWN is stored in EEPROM. And for Older SPC WWN is stored
	 * in NVMD.
	 */
	if (PM8001_CHIP_DISP->fatal_errors(pm8001_ha)) {
		pm8001_dbg(pm8001_ha, FAIL, "controller is in fatal error state\n");
		return -EIO;
	}

	pci_read_config_word(pm8001_ha->pdev, PCI_DEVICE_ID, &deviceid);
	pm8001_ha->nvmd_completion = &completion;

	if (pm8001_ha->chip_id == chip_8001) {
		if (deviceid == 0x8081 || deviceid == 0x0042) {
			payload.minor_function = 4;
			payload.rd_length = 4096;
		} else {
			payload.minor_function = 0;
			payload.rd_length = 128;
		}
	} else if ((pm8001_ha->chip_id == chip_8070 ||
			pm8001_ha->chip_id == chip_8072) &&
			pm8001_ha->pdev->subsystem_vendor == PCI_VENDOR_ID_ATTO) {
		payload.minor_function = 4;
		payload.rd_length = 4096;
	} else {
		payload.minor_function = 1;
		payload.rd_length = 4096;
	}
	payload.offset = 0;
	payload.func_specific = kzalloc(payload.rd_length, GFP_KERNEL);
	if (!payload.func_specific) {
		pm8001_dbg(pm8001_ha, FAIL, "mem alloc fail\n");
		return -ENOMEM;
	}
	rc = PM8001_CHIP_DISP->get_nvmd_req(pm8001_ha, &payload);
	if (rc) {
		kfree(payload.func_specific);
		pm8001_dbg(pm8001_ha, FAIL, "nvmd failed\n");
		return -EIO;
	}
	time_remaining = wait_for_completion_timeout(&completion,
				msecs_to_jiffies(60*1000)); // 1 min
	if (!time_remaining) {
		kfree(payload.func_specific);
		pm8001_dbg(pm8001_ha, FAIL, "get_nvmd_req timeout\n");
		return -EIO;
	}


	for (i = 0, j = 0; i <= 7; i++, j++) {
		if (pm8001_ha->chip_id == chip_8001) {
			if (deviceid == 0x8081)
				pm8001_ha->sas_addr[j] =
					payload.func_specific[0x704 + i];
			else if (deviceid == 0x0042)
				pm8001_ha->sas_addr[j] =
					payload.func_specific[0x010 + i];
		} else if ((pm8001_ha->chip_id == chip_8070 ||
				pm8001_ha->chip_id == chip_8072) &&
				pm8001_ha->pdev->subsystem_vendor == PCI_VENDOR_ID_ATTO) {
			pm8001_ha->sas_addr[j] =
					payload.func_specific[0x010 + i];
		} else
			pm8001_ha->sas_addr[j] =
					payload.func_specific[0x804 + i];
	}
	memcpy(sas_add, pm8001_ha->sas_addr, SAS_ADDR_SIZE);
	for (i = 0; i < pm8001_ha->chip->n_phy; i++) {
		if (i && ((i % 4) == 0))
			sas_add[7] = sas_add[7] + 4;
		memcpy(&pm8001_ha->phy[i].dev_sas_addr,
			sas_add, SAS_ADDR_SIZE);
		pm8001_dbg(pm8001_ha, INIT, "phy %d sas_addr = %016llx\n", i,
			   pm8001_ha->phy[i].dev_sas_addr);
	}
	kfree(payload.func_specific);

	return 0;
}

/*
 * pm8001_get_phy_settings_info : Read phy setting values.
 * @pm8001_ha : our hba.
 */
static int pm8001_get_phy_settings_info(struct pm8001_hba_info *pm8001_ha)
{
	DECLARE_COMPLETION_ONSTACK(completion);
	struct pm8001_ioctl_payload payload;
	int rc;

	if (!pm8001_read_wwn)
		return 0;

	pm8001_ha->nvmd_completion = &completion;
	/* SAS ADDRESS read from flash / EEPROM */
	payload.minor_function = 6;
	payload.offset = 0;
	payload.rd_length = 4096;
	payload.func_specific = kzalloc(4096, GFP_KERNEL);
	if (!payload.func_specific)
		return -ENOMEM;
	/* Read phy setting values from flash */
	rc = PM8001_CHIP_DISP->get_nvmd_req(pm8001_ha, &payload);
	if (rc) {
		kfree(payload.func_specific);
		pm8001_dbg(pm8001_ha, INIT, "nvmd failed\n");
		return -ENOMEM;
	}
	wait_for_completion(&completion);
	pm8001_set_phy_profile(pm8001_ha, sizeof(u8), payload.func_specific);
	kfree(payload.func_specific);

	return 0;
}

struct pm8001_mpi3_phy_pg_trx_config {
	u32 LaneLosCfg;
	u32 LanePgaCfg1;
	u32 LanePisoCfg1;
	u32 LanePisoCfg2;
	u32 LanePisoCfg3;
	u32 LanePisoCfg4;
	u32 LanePisoCfg5;
	u32 LanePisoCfg6;
	u32 LaneBctCtrl;
};

/**
 * pm8001_get_internal_phy_settings - Retrieves the internal PHY settings
 * @pm8001_ha : our adapter
 * @phycfg : PHY config page to populate
 */
static
void pm8001_get_internal_phy_settings(struct pm8001_hba_info *pm8001_ha,
		struct pm8001_mpi3_phy_pg_trx_config *phycfg)
{
	phycfg->LaneLosCfg   = 0x00000132;
	phycfg->LanePgaCfg1  = 0x00203949;
	phycfg->LanePisoCfg1 = 0x000000FF;
	phycfg->LanePisoCfg2 = 0xFF000001;
	phycfg->LanePisoCfg3 = 0xE7011300;
	phycfg->LanePisoCfg4 = 0x631C40C0;
	phycfg->LanePisoCfg5 = 0xF8102036;
	phycfg->LanePisoCfg6 = 0xF74A1000;
	phycfg->LaneBctCtrl  = 0x00FB33F8;
}

/**
 * pm8001_get_external_phy_settings - Retrieves the external PHY settings
 * @pm8001_ha : our adapter
 * @phycfg : PHY config page to populate
 */
static
void pm8001_get_external_phy_settings(struct pm8001_hba_info *pm8001_ha,
		struct pm8001_mpi3_phy_pg_trx_config *phycfg)
{
	phycfg->LaneLosCfg   = 0x00000132;
	phycfg->LanePgaCfg1  = 0x00203949;
	phycfg->LanePisoCfg1 = 0x000000FF;
	phycfg->LanePisoCfg2 = 0xFF000001;
	phycfg->LanePisoCfg3 = 0xE7011300;
	phycfg->LanePisoCfg4 = 0x63349140;
	phycfg->LanePisoCfg5 = 0xF8102036;
	phycfg->LanePisoCfg6 = 0xF80D9300;
	phycfg->LaneBctCtrl  = 0x00FB33F8;
}

/**
 * pm8001_get_phy_mask - Retrieves the mask that denotes if a PHY is int/ext
 * @pm8001_ha : our adapter
 * @phymask : The PHY mask
 */
static
void pm8001_get_phy_mask(struct pm8001_hba_info *pm8001_ha, int *phymask)
{
	switch (pm8001_ha->pdev->subsystem_device) {
	case 0x0070: /* H1280 - 8 external 0 internal */
	case 0x0072: /* H12F0 - 16 external 0 internal */
		*phymask = 0x0000;
		break;

	case 0x0071: /* H1208 - 0 external 8 internal */
	case 0x0073: /* H120F - 0 external 16 internal */
		*phymask = 0xFFFF;
		break;

	case 0x0080: /* H1244 - 4 external 4 internal */
		*phymask = 0x00F0;
		break;

	case 0x0081: /* H1248 - 4 external 8 internal */
		*phymask = 0x0FF0;
		break;

	case 0x0082: /* H1288 - 8 external 8 internal */
		*phymask = 0xFF00;
		break;

	default:
		pm8001_dbg(pm8001_ha, INIT,
			   "Unknown subsystem device=0x%.04x\n",
			   pm8001_ha->pdev->subsystem_device);
	}
}

/**
 * pm8001_set_phy_settings_ven_117c_12G() - Configure ATTO 12Gb PHY settings
 * @pm8001_ha : our adapter
 */
static
int pm8001_set_phy_settings_ven_117c_12G(struct pm8001_hba_info *pm8001_ha)
{
	struct pm8001_mpi3_phy_pg_trx_config phycfg_int;
	struct pm8001_mpi3_phy_pg_trx_config phycfg_ext;
	int phymask = 0;
	int i = 0;

	memset(&phycfg_int, 0, sizeof(phycfg_int));
	memset(&phycfg_ext, 0, sizeof(phycfg_ext));

	pm8001_get_internal_phy_settings(pm8001_ha, &phycfg_int);
	pm8001_get_external_phy_settings(pm8001_ha, &phycfg_ext);
	pm8001_get_phy_mask(pm8001_ha, &phymask);

	for (i = 0; i < pm8001_ha->chip->n_phy; i++) {
		if (phymask & (1 << i)) {/* Internal PHY */
			pm8001_set_phy_profile_single(pm8001_ha, i,
					sizeof(phycfg_int) / sizeof(u32),
					(u32 *)&phycfg_int);

		} else { /* External PHY */
			pm8001_set_phy_profile_single(pm8001_ha, i,
					sizeof(phycfg_ext) / sizeof(u32),
					(u32 *)&phycfg_ext);
		}
	}

	return 0;
}

/**
 * pm8001_configure_phy_settings - Configures PHY settings based on vendor ID.
 * @pm8001_ha : our hba.
 */
static int pm8001_configure_phy_settings(struct pm8001_hba_info *pm8001_ha)
{
	switch (pm8001_ha->pdev->subsystem_vendor) {
	case PCI_VENDOR_ID_ATTO:
		if (pm8001_ha->pdev->device == 0x0042) /* 6Gb */
			return 0;
		else
			return pm8001_set_phy_settings_ven_117c_12G(pm8001_ha);

	case PCI_VENDOR_ID_ADAPTEC2:
	case 0:
		return 0;

	default:
		return pm8001_get_phy_settings_info(pm8001_ha);
	}
}

/**
 * pm8001_setup_msix - enable MSI-X interrupt
 * @pm8001_ha: our ha struct.
 */
static u32 pm8001_setup_msix(struct pm8001_hba_info *pm8001_ha)
{
	unsigned int allocated_irq_vectors;
	int rc;

	/* SPCv controllers supports 64 msi-x */
	if (pm8001_ha->chip_id == chip_8001) {
		rc = pci_alloc_irq_vectors(pm8001_ha->pdev, 1, 1,
					   PCI_IRQ_MSIX);
	} else {
		/*
		 * Queue index #0 is used always for housekeeping, so don't
		 * include in the affinity spreading.
		 */
		struct irq_affinity desc = {
			.pre_vectors = 1,
		};
		rc = pci_alloc_irq_vectors_affinity(
				pm8001_ha->pdev, 2, PM8001_MAX_MSIX_VEC,
				PCI_IRQ_MSIX | PCI_IRQ_AFFINITY, &desc);
	}

	allocated_irq_vectors = rc;
	if (rc < 0)
		return rc;

	/* Assigns the number of interrupts */
	pm8001_ha->number_of_intr = allocated_irq_vectors;

	/* Maximum queue number updating in HBA structure */
	pm8001_ha->max_q_num = allocated_irq_vectors;

	pm8001_dbg(pm8001_ha, INIT,
		   "pci_alloc_irq_vectors request ret:%d no of intr %d\n",
		   rc, pm8001_ha->number_of_intr);
	return 0;
}

static u32 pm8001_request_msix(struct pm8001_hba_info *pm8001_ha)
{
	u32 i = 0, j = 0;
	int flag = 0, rc = 0;
	int nr_irqs = pm8001_ha->number_of_intr;

	if (pm8001_ha->chip_id != chip_8001)
		flag &= ~IRQF_SHARED;

	pm8001_dbg(pm8001_ha, INIT,
		   "pci_enable_msix request number of intr %d\n",
		   pm8001_ha->number_of_intr);

	if (nr_irqs > ARRAY_SIZE(pm8001_ha->intr_drvname))
		nr_irqs = ARRAY_SIZE(pm8001_ha->intr_drvname);

	for (i = 0; i < nr_irqs; i++) {
		snprintf(pm8001_ha->intr_drvname[i],
			sizeof(pm8001_ha->intr_drvname[0]),
			"%s-%d", pm8001_ha->name, i);
		pm8001_ha->irq_vector[i].irq_id = i;
		pm8001_ha->irq_vector[i].drv_inst = pm8001_ha;

		rc = request_irq(pci_irq_vector(pm8001_ha->pdev, i),
			pm8001_interrupt_handler_msix, flag,
			pm8001_ha->intr_drvname[i],
			&(pm8001_ha->irq_vector[i]));
		if (rc) {
			for (j = 0; j < i; j++) {
				free_irq(pci_irq_vector(pm8001_ha->pdev, i),
					&(pm8001_ha->irq_vector[i]));
			}
			pci_free_irq_vectors(pm8001_ha->pdev);
			break;
		}
	}

	return rc;
}

/**
 * pm8001_request_irq - register interrupt
 * @pm8001_ha: our ha struct.
 */
static u32 pm8001_request_irq(struct pm8001_hba_info *pm8001_ha)
{
	struct pci_dev *pdev = pm8001_ha->pdev;
	int rc;

	if (pm8001_use_msix && pci_find_capability(pdev, PCI_CAP_ID_MSIX)) {
		rc = pm8001_setup_msix(pm8001_ha);
		if (rc) {
			pm8001_dbg(pm8001_ha, FAIL,
				   "pm8001_setup_irq failed [ret: %d]\n", rc);
			return rc;
		}

		if (!pdev->msix_cap || !pci_msi_enabled())
			goto use_intx;

		rc = pm8001_request_msix(pm8001_ha);
		if (rc)
			return rc;

		pm8001_ha->use_msix = true;

		return 0;
	}

use_intx:
	/* Initialize the INT-X interrupt */
	pm8001_dbg(pm8001_ha, INIT, "MSIX not supported!!!\n");
	pm8001_ha->use_msix = false;
	pm8001_ha->irq_vector[0].irq_id = 0;
	pm8001_ha->irq_vector[0].drv_inst = pm8001_ha;

	return request_irq(pdev->irq, pm8001_interrupt_handler_intx,
			   IRQF_SHARED, pm8001_ha->name,
			   SHOST_TO_SAS_HA(pm8001_ha->shost));
}

static void pm8001_free_irq(struct pm8001_hba_info *pm8001_ha)
{
	struct pci_dev *pdev = pm8001_ha->pdev;
	int i;

	if (pm8001_ha->use_msix) {
		for (i = 0; i < pm8001_ha->number_of_intr; i++)
			synchronize_irq(pci_irq_vector(pdev, i));

		for (i = 0; i < pm8001_ha->number_of_intr; i++)
			free_irq(pci_irq_vector(pdev, i), &pm8001_ha->irq_vector[i]);

		pci_free_irq_vectors(pdev);
		return;
	}

	/* INT-X */
	free_irq(pm8001_ha->irq, pm8001_ha->sas);
}

/**
 * pm8001_pci_probe - probe supported device
 * @pdev: pci device which kernel has been prepared for.
 * @ent: pci device id
 *
 * This function is the main initialization function, when register a new
 * pci driver it is invoked, all struct and hardware initialization should be
 * done here, also, register interrupt.
 */
static int pm8001_pci_probe(struct pci_dev *pdev,
			    const struct pci_device_id *ent)
{
	unsigned int rc;
	u32	pci_reg;
	u8	i = 0;
	struct pm8001_hba_info *pm8001_ha;
	struct Scsi_Host *shost = NULL;
	const struct pm8001_chip_info *chip;
	struct sas_ha_struct *sha;

	dev_printk(KERN_INFO, &pdev->dev,
		"pm80xx: driver version %s\n", DRV_VERSION);
	rc = pci_enable_device(pdev);
	if (rc)
		goto err_out_enable;
	pci_set_master(pdev);
	/*
	 * Enable pci slot busmaster by setting pci command register.
	 * This is required by FW for Cyclone card.
	 */

	pci_read_config_dword(pdev, PCI_COMMAND, &pci_reg);
	pci_reg |= 0x157;
	pci_write_config_dword(pdev, PCI_COMMAND, pci_reg);
	rc = pci_request_regions(pdev, DRV_NAME);
	if (rc)
		goto err_out_disable;
	rc = pci_go_44(pdev);
	if (rc)
		goto err_out_regions;

	shost = scsi_host_alloc(&pm8001_sht, sizeof(void *));
	if (!shost) {
		rc = -ENOMEM;
		goto err_out_regions;
	}
	chip = &pm8001_chips[ent->driver_data];
	sha = kzalloc(sizeof(struct sas_ha_struct), GFP_KERNEL);
	if (!sha) {
		rc = -ENOMEM;
		goto err_out_free_host;
	}
	SHOST_TO_SAS_HA(shost) = sha;

	rc = pm8001_prep_sas_ha_init(shost, chip);
	if (rc) {
		rc = -ENOMEM;
		goto err_out_free;
	}
	pci_set_drvdata(pdev, SHOST_TO_SAS_HA(shost));
	/* ent->driver variable is used to differentiate between controllers */
	pm8001_ha = pm8001_pci_alloc(pdev, ent, shost);
	if (!pm8001_ha) {
		rc = -ENOMEM;
		goto err_out_free;
	}

	PM8001_CHIP_DISP->chip_soft_rst(pm8001_ha);
	rc = PM8001_CHIP_DISP->chip_init(pm8001_ha);
	if (rc) {
		pm8001_dbg(pm8001_ha, FAIL,
			   "chip_init failed [ret: %d]\n", rc);
		goto err_out_ha_free;
	}

	rc = pm8001_init_ccb_tag(pm8001_ha);
	if (rc)
		goto err_out_enable;


	PM8001_CHIP_DISP->chip_post_init(pm8001_ha);

	if (pm8001_ha->number_of_intr > 1) {
		shost->nr_hw_queues = pm8001_ha->number_of_intr - 1;
		/*
		 * For now, ensure we're not sent too many commands by setting
		 * host_tagset. This is also required if we start using request
		 * tag.
		 */
		shost->host_tagset = 1;
	}

	rc = scsi_add_host(shost, &pdev->dev);
	if (rc)
		goto err_out_ha_free;

	PM8001_CHIP_DISP->interrupt_enable(pm8001_ha, 0);
	if (pm8001_ha->chip_id != chip_8001) {
		for (i = 1; i < pm8001_ha->number_of_intr; i++)
			PM8001_CHIP_DISP->interrupt_enable(pm8001_ha, i);
		/* setup thermal configuration. */
		pm80xx_set_thermal_config(pm8001_ha);
	}

	rc = pm8001_init_sas_add(pm8001_ha);
	if (rc)
		goto err_out_shost;
	/* phy setting support for motherboard controller */
	rc = pm8001_configure_phy_settings(pm8001_ha);
	if (rc)
		goto err_out_shost;

	pm8001_post_sas_ha_init(shost, chip);
	rc = sas_register_ha(SHOST_TO_SAS_HA(shost));
	if (rc) {
		pm8001_dbg(pm8001_ha, FAIL,
			   "sas_register_ha failed [ret: %d]\n", rc);
		goto err_out_shost;
	}
	list_add_tail(&pm8001_ha->list, &hba_list);
	pm8001_ha->flags = PM8001F_RUN_TIME;
	scsi_scan_host(pm8001_ha->shost);
	return 0;

err_out_shost:
	scsi_remove_host(pm8001_ha->shost);
err_out_ha_free:
	pm8001_free(pm8001_ha);
err_out_free:
	kfree(sha);
err_out_free_host:
	scsi_host_put(shost);
err_out_regions:
	pci_release_regions(pdev);
err_out_disable:
	pci_disable_device(pdev);
err_out_enable:
	return rc;
}

/**
 * pm8001_init_ccb_tag - allocate memory to CCB and tag.
 * @pm8001_ha: our hba card information.
 */
static int pm8001_init_ccb_tag(struct pm8001_hba_info *pm8001_ha)
{
	struct Scsi_Host *shost = pm8001_ha->shost;
	struct device *dev = pm8001_ha->dev;
	u32 max_out_io, ccb_count;
	int i;

	max_out_io = pm8001_ha->main_cfg_tbl.pm80xx_tbl.max_out_io;
	ccb_count = min_t(int, PM8001_MAX_CCB, max_out_io);

	shost->can_queue = ccb_count - PM8001_RESERVE_SLOT;

	pm8001_ha->rsvd_tags = bitmap_zalloc(PM8001_RESERVE_SLOT, GFP_KERNEL);
	if (!pm8001_ha->rsvd_tags)
		goto err_out;

	/* Memory region for ccb_info*/
	pm8001_ha->ccb_count = ccb_count;
	pm8001_ha->ccb_info =
		kcalloc(ccb_count, sizeof(struct pm8001_ccb_info), GFP_KERNEL);
	if (!pm8001_ha->ccb_info) {
		pm8001_dbg(pm8001_ha, FAIL,
			   "Unable to allocate memory for ccb\n");
		goto err_out_noccb;
	}
	for (i = 0; i < ccb_count; i++) {
		pm8001_ha->ccb_info[i].buf_prd = dma_alloc_coherent(dev,
				sizeof(struct pm8001_prd) * PM8001_MAX_DMA_SG,
				&pm8001_ha->ccb_info[i].ccb_dma_handle,
				GFP_KERNEL);
		if (!pm8001_ha->ccb_info[i].buf_prd) {
			pm8001_dbg(pm8001_ha, FAIL,
				   "ccb prd memory allocation error\n");
			goto err_out;
		}
		pm8001_ha->ccb_info[i].task = NULL;
		pm8001_ha->ccb_info[i].ccb_tag = PM8001_INVALID_TAG;
		pm8001_ha->ccb_info[i].device = NULL;
	}

	return 0;

err_out_noccb:
	kfree(pm8001_ha->devices);
err_out:
	return -ENOMEM;
}

static void pm8001_pci_remove(struct pci_dev *pdev)
{
	struct sas_ha_struct *sha = pci_get_drvdata(pdev);
	struct pm8001_hba_info *pm8001_ha = sha->lldd_ha;
	int i;

	sas_unregister_ha(sha);
	sas_remove_host(pm8001_ha->shost);
	list_del(&pm8001_ha->list);
	PM8001_CHIP_DISP->interrupt_disable(pm8001_ha, 0xFF);
	PM8001_CHIP_DISP->chip_soft_rst(pm8001_ha);

	pm8001_free_irq(pm8001_ha);
	pm8001_kill_tasklet(pm8001_ha);
	scsi_host_put(pm8001_ha->shost);

	for (i = 0; i < pm8001_ha->ccb_count; i++) {
		dma_free_coherent(&pm8001_ha->pdev->dev,
			sizeof(struct pm8001_prd) * PM8001_MAX_DMA_SG,
			pm8001_ha->ccb_info[i].buf_prd,
			pm8001_ha->ccb_info[i].ccb_dma_handle);
	}
	kfree(pm8001_ha->ccb_info);
	kfree(pm8001_ha->devices);

	pm8001_free(pm8001_ha);
	kfree(sha->sas_phy);
	kfree(sha->sas_port);
	kfree(sha);
	pci_release_regions(pdev);
	pci_disable_device(pdev);
}

/**
 * pm8001_pci_suspend - power management suspend main entry point
 * @dev: Device struct
 *
 * Return: 0 on success, anything else on error.
 */
static int __maybe_unused pm8001_pci_suspend(struct device *dev)
{
	struct pci_dev *pdev = to_pci_dev(dev);
	struct sas_ha_struct *sha = pci_get_drvdata(pdev);
	struct pm8001_hba_info *pm8001_ha = sha->lldd_ha;

	sas_suspend_ha(sha);
	flush_workqueue(pm8001_wq);
	scsi_block_requests(pm8001_ha->shost);
	if (!pdev->pm_cap) {
		dev_err(dev, " PCI PM not supported\n");
		return -ENODEV;
	}
	PM8001_CHIP_DISP->interrupt_disable(pm8001_ha, 0xFF);
	PM8001_CHIP_DISP->chip_soft_rst(pm8001_ha);

	pm8001_free_irq(pm8001_ha);
	pm8001_kill_tasklet(pm8001_ha);

	pm8001_info(pm8001_ha, "pdev=0x%p, slot=%s, entering "
		      "suspended state\n", pdev,
		      pm8001_ha->name);
	return 0;
}

/**
 * pm8001_pci_resume - power management resume main entry point
 * @dev: Device struct
 *
 * Return: 0 on success, anything else on error.
 */
static int __maybe_unused pm8001_pci_resume(struct device *dev)
{
	struct pci_dev *pdev = to_pci_dev(dev);
	struct sas_ha_struct *sha = pci_get_drvdata(pdev);
	struct pm8001_hba_info *pm8001_ha;
	int rc;
	u8 i = 0;
	DECLARE_COMPLETION_ONSTACK(completion);

	pm8001_ha = sha->lldd_ha;

	pm8001_info(pm8001_ha,
		    "pdev=0x%p, slot=%s, resuming from previous operating state [D%d]\n",
		    pdev, pm8001_ha->name, pdev->current_state);

	rc = pci_go_44(pdev);
	if (rc)
		goto err_out_disable;
	sas_prep_resume_ha(sha);
	/* chip soft rst only for spc */
	if (pm8001_ha->chip_id == chip_8001) {
		PM8001_CHIP_DISP->chip_soft_rst(pm8001_ha);
		pm8001_dbg(pm8001_ha, INIT, "chip soft reset successful\n");
	}
	rc = PM8001_CHIP_DISP->chip_init(pm8001_ha);
	if (rc)
		goto err_out_disable;

	/* disable all the interrupt bits */
	PM8001_CHIP_DISP->interrupt_disable(pm8001_ha, 0xFF);

	rc = pm8001_request_irq(pm8001_ha);
	if (rc)
		goto err_out_disable;

	pm8001_init_tasklet(pm8001_ha);

	PM8001_CHIP_DISP->interrupt_enable(pm8001_ha, 0);
	if (pm8001_ha->chip_id != chip_8001) {
		for (i = 1; i < pm8001_ha->number_of_intr; i++)
			PM8001_CHIP_DISP->interrupt_enable(pm8001_ha, i);
	}

	/* Chip documentation for the 8070 and 8072 SPCv    */
	/* states that a 500ms minimum delay is required    */
	/* before issuing commands. Otherwise, the firmware */
	/* will enter an unrecoverable state.               */

	if (pm8001_ha->chip_id == chip_8070 ||
		pm8001_ha->chip_id == chip_8072) {
		mdelay(500);
	}

	/* Spin up the PHYs */

	pm8001_ha->flags = PM8001F_RUN_TIME;
	for (i = 0; i < pm8001_ha->chip->n_phy; i++) {
		pm8001_ha->phy[i].enable_completion = &completion;
		PM8001_CHIP_DISP->phy_start_req(pm8001_ha, i);
		wait_for_completion(&completion);
	}
	sas_resume_ha(sha);
	return 0;

err_out_disable:
	scsi_remove_host(pm8001_ha->shost);

	return rc;
}

/* update of pci device, vendor id and driver data with
 * unique value for each of the controller
 */
static struct pci_device_id pm8001_pci_table[] = {
	{ PCI_VDEVICE(PMC_Sierra, 0x8001), chip_8001 },
	{ PCI_VDEVICE(PMC_Sierra, 0x8006), chip_8006 },
	{ PCI_VDEVICE(ADAPTEC2, 0x8006), chip_8006 },
	{ PCI_VDEVICE(ATTO, 0x0042), chip_8001 },
	/* Support for SPC/SPCv/SPCve controllers */
	{ PCI_VDEVICE(ADAPTEC2, 0x8001), chip_8001 },
	{ PCI_VDEVICE(PMC_Sierra, 0x8008), chip_8008 },
	{ PCI_VDEVICE(ADAPTEC2, 0x8008), chip_8008 },
	{ PCI_VDEVICE(PMC_Sierra, 0x8018), chip_8018 },
	{ PCI_VDEVICE(ADAPTEC2, 0x8018), chip_8018 },
	{ PCI_VDEVICE(PMC_Sierra, 0x8009), chip_8009 },
	{ PCI_VDEVICE(ADAPTEC2, 0x8009), chip_8009 },
	{ PCI_VDEVICE(PMC_Sierra, 0x8019), chip_8019 },
	{ PCI_VDEVICE(ADAPTEC2, 0x8019), chip_8019 },
	{ PCI_VDEVICE(PMC_Sierra, 0x8074), chip_8074 },
	{ PCI_VDEVICE(ADAPTEC2, 0x8074), chip_8074 },
	{ PCI_VDEVICE(PMC_Sierra, 0x8076), chip_8076 },
	{ PCI_VDEVICE(ADAPTEC2, 0x8076), chip_8076 },
	{ PCI_VDEVICE(PMC_Sierra, 0x8077), chip_8077 },
	{ PCI_VDEVICE(ADAPTEC2, 0x8077), chip_8077 },
	{ PCI_VENDOR_ID_ADAPTEC2, 0x8081,
		PCI_VENDOR_ID_ADAPTEC2, 0x0400, 0, 0, chip_8001 },
	{ PCI_VENDOR_ID_ADAPTEC2, 0x8081,
		PCI_VENDOR_ID_ADAPTEC2, 0x0800, 0, 0, chip_8001 },
	{ PCI_VENDOR_ID_ADAPTEC2, 0x8088,
		PCI_VENDOR_ID_ADAPTEC2, 0x0008, 0, 0, chip_8008 },
	{ PCI_VENDOR_ID_ADAPTEC2, 0x8088,
		PCI_VENDOR_ID_ADAPTEC2, 0x0800, 0, 0, chip_8008 },
	{ PCI_VENDOR_ID_ADAPTEC2, 0x8089,
		PCI_VENDOR_ID_ADAPTEC2, 0x0008, 0, 0, chip_8009 },
	{ PCI_VENDOR_ID_ADAPTEC2, 0x8089,
		PCI_VENDOR_ID_ADAPTEC2, 0x0800, 0, 0, chip_8009 },
	{ PCI_VENDOR_ID_ADAPTEC2, 0x8088,
		PCI_VENDOR_ID_ADAPTEC2, 0x0016, 0, 0, chip_8018 },
	{ PCI_VENDOR_ID_ADAPTEC2, 0x8088,
		PCI_VENDOR_ID_ADAPTEC2, 0x1600, 0, 0, chip_8018 },
	{ PCI_VENDOR_ID_ADAPTEC2, 0x8089,
		PCI_VENDOR_ID_ADAPTEC2, 0x0016, 0, 0, chip_8019 },
	{ PCI_VENDOR_ID_ADAPTEC2, 0x8089,
		PCI_VENDOR_ID_ADAPTEC2, 0x1600, 0, 0, chip_8019 },
	{ PCI_VENDOR_ID_ADAPTEC2, 0x8074,
		PCI_VENDOR_ID_ADAPTEC2, 0x0800, 0, 0, chip_8074 },
	{ PCI_VENDOR_ID_ADAPTEC2, 0x8076,
		PCI_VENDOR_ID_ADAPTEC2, 0x1600, 0, 0, chip_8076 },
	{ PCI_VENDOR_ID_ADAPTEC2, 0x8077,
		PCI_VENDOR_ID_ADAPTEC2, 0x1600, 0, 0, chip_8077 },
	{ PCI_VENDOR_ID_ADAPTEC2, 0x8074,
		PCI_VENDOR_ID_ADAPTEC2, 0x0008, 0, 0, chip_8074 },
	{ PCI_VENDOR_ID_ADAPTEC2, 0x8076,
		PCI_VENDOR_ID_ADAPTEC2, 0x0016, 0, 0, chip_8076 },
	{ PCI_VENDOR_ID_ADAPTEC2, 0x8077,
		PCI_VENDOR_ID_ADAPTEC2, 0x0016, 0, 0, chip_8077 },
	{ PCI_VENDOR_ID_ADAPTEC2, 0x8076,
		PCI_VENDOR_ID_ADAPTEC2, 0x0808, 0, 0, chip_8076 },
	{ PCI_VENDOR_ID_ADAPTEC2, 0x8077,
		PCI_VENDOR_ID_ADAPTEC2, 0x0808, 0, 0, chip_8077 },
	{ PCI_VENDOR_ID_ADAPTEC2, 0x8074,
		PCI_VENDOR_ID_ADAPTEC2, 0x0404, 0, 0, chip_8074 },
	{ PCI_VENDOR_ID_ATTO, 0x8070,
		PCI_VENDOR_ID_ATTO, 0x0070, 0, 0, chip_8070 },
	{ PCI_VENDOR_ID_ATTO, 0x8070,
		PCI_VENDOR_ID_ATTO, 0x0071, 0, 0, chip_8070 },
	{ PCI_VENDOR_ID_ATTO, 0x8072,
		PCI_VENDOR_ID_ATTO, 0x0072, 0, 0, chip_8072 },
	{ PCI_VENDOR_ID_ATTO, 0x8072,
		PCI_VENDOR_ID_ATTO, 0x0073, 0, 0, chip_8072 },
	{ PCI_VENDOR_ID_ATTO, 0x8070,
		PCI_VENDOR_ID_ATTO, 0x0080, 0, 0, chip_8070 },
	{ PCI_VENDOR_ID_ATTO, 0x8072,
		PCI_VENDOR_ID_ATTO, 0x0081, 0, 0, chip_8072 },
	{ PCI_VENDOR_ID_ATTO, 0x8072,
		PCI_VENDOR_ID_ATTO, 0x0082, 0, 0, chip_8072 },
	{} /* terminate list */
};

static SIMPLE_DEV_PM_OPS(pm8001_pci_pm_ops,
			 pm8001_pci_suspend,
			 pm8001_pci_resume);

static struct pci_driver pm8001_pci_driver = {
	.name		= DRV_NAME,
	.id_table	= pm8001_pci_table,
	.probe		= pm8001_pci_probe,
	.remove		= pm8001_pci_remove,
	.driver.pm	= &pm8001_pci_pm_ops,
};

/**
 *	pm8001_init - initialize scsi transport template
 */
static int __init pm8001_init(void)
{
	int rc = -ENOMEM;

	if (pm8001_use_tasklet && !pm8001_use_msix)
		pm8001_use_tasklet = false;

	pm8001_wq = alloc_workqueue("pm80xx", 0, 0);
	if (!pm8001_wq)
		goto err;

	pm8001_id = 0;
	pm8001_stt = sas_domain_attach_transport(&pm8001_transport_ops);
	if (!pm8001_stt)
		goto err_wq;
	rc = pci_register_driver(&pm8001_pci_driver);
	if (rc)
		goto err_tp;
	return 0;

err_tp:
	sas_release_transport(pm8001_stt);
err_wq:
	destroy_workqueue(pm8001_wq);
err:
	return rc;
}

static void __exit pm8001_exit(void)
{
	pci_unregister_driver(&pm8001_pci_driver);
	sas_release_transport(pm8001_stt);
	destroy_workqueue(pm8001_wq);
}

module_init(pm8001_init);
module_exit(pm8001_exit);

MODULE_AUTHOR("Jack Wang <jack_wang@usish.com>");
MODULE_AUTHOR("Anand Kumar Santhanam <AnandKumar.Santhanam@pmcs.com>");
MODULE_AUTHOR("Sangeetha Gnanasekaran <Sangeetha.Gnanasekaran@pmcs.com>");
MODULE_AUTHOR("Nikith Ganigarakoppal <Nikith.Ganigarakoppal@pmcs.com>");
MODULE_DESCRIPTION(
		"PMC-Sierra PM8001/8006/8081/8088/8089/8074/8076/8077/8070/8072 "
		"SAS/SATA controller driver");
MODULE_VERSION(DRV_VERSION);
MODULE_LICENSE("GPL");
MODULE_DEVICE_TABLE(pci, pm8001_pci_table);
<|MERGE_RESOLUTION|>--- conflicted
+++ resolved
@@ -677,7 +677,6 @@
 	u16 deviceid;
 	int rc;
 	u8 i, j;
-<<<<<<< HEAD
 
 	if (!pm8001_read_wwn) {
 		__be64 dev_sas_addr = cpu_to_be64(0x50010c600047f9d0ULL);
@@ -690,20 +689,6 @@
 		return 0;
 	}
 
-=======
-
-	if (!pm8001_read_wwn) {
-		__be64 dev_sas_addr = cpu_to_be64(0x50010c600047f9d0ULL);
-
-		for (i = 0; i < pm8001_ha->chip->n_phy; i++)
-			memcpy(&pm8001_ha->phy[i].dev_sas_addr, &dev_sas_addr,
-			       SAS_ADDR_SIZE);
-		memcpy(pm8001_ha->sas_addr, &pm8001_ha->phy[0].dev_sas_addr,
-		       SAS_ADDR_SIZE);
-		return 0;
-	}
-
->>>>>>> 0c383648
 	/*
 	 * For new SPC controllers WWN is stored in flash vpd. For SPC/SPCve
 	 * controllers WWN is stored in EEPROM. And for Older SPC WWN is stored
