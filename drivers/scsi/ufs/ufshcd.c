--- conflicted
+++ resolved
@@ -939,23 +939,6 @@
 static int ufshcd_scale_clks(struct ufs_hba *hba, bool scale_up)
 {
 	int ret = 0;
-<<<<<<< HEAD
-
-	ret = ufshcd_vops_clk_scale_notify(hba, scale_up, PRE_CHANGE);
-	if (ret)
-		return ret;
-
-	ret = ufshcd_set_clk_freq(hba, scale_up);
-	if (ret)
-		return ret;
-
-	ret = ufshcd_vops_clk_scale_notify(hba, scale_up, POST_CHANGE);
-	if (ret) {
-		ufshcd_set_clk_freq(hba, !scale_up);
-		return ret;
-	}
-
-=======
 	ktime_t start = ktime_get();
 
 	ret = ufshcd_vops_clk_scale_notify(hba, scale_up, PRE_CHANGE);
@@ -974,7 +957,6 @@
 	trace_ufshcd_profile_clk_scaling(dev_name(hba->dev),
 			(scale_up ? "up" : "down"),
 			ktime_to_us(ktime_sub(ktime_get(), start)), ret);
->>>>>>> 5b8b9d0c
 	return ret;
 }
 
@@ -1165,14 +1147,6 @@
 	if (!scale_up) {
 		ret = ufshcd_scale_gear(hba, false);
 		if (ret)
-<<<<<<< HEAD
-			goto clk_scaling_unprepare;
-	}
-
-	ret = ufshcd_scale_clks(hba, scale_up);
-	if (ret)
-		goto scale_up_gear;
-=======
 			goto out_unprepare;
 	}
 
@@ -1182,29 +1156,15 @@
 			ufshcd_scale_gear(hba, true);
 		goto out_unprepare;
 	}
->>>>>>> 5b8b9d0c
 
 	/* scale up the gear after scaling up clocks */
 	if (scale_up) {
 		ret = ufshcd_scale_gear(hba, true);
 		if (ret)
 			ufshcd_scale_clks(hba, false);
-<<<<<<< HEAD
-			goto clk_scaling_unprepare;
-		}
-	}
-
-	goto clk_scaling_unprepare;
-
-scale_up_gear:
-	if (!scale_up)
-		ufshcd_scale_gear(hba, true);
-clk_scaling_unprepare:
-=======
 	}
 
 out_unprepare:
->>>>>>> 5b8b9d0c
 	ufshcd_clock_scaling_unprepare(hba);
 out:
 	ufshcd_release(hba);
