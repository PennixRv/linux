// SPDX-License-Identifier: GPL-2.0-or-later
/*
 *  Copyright (c) 2000-2001 Vojtech Pavlik
 *  Copyright (c) 2006-2010 Jiri Kosina
 *
 *  HID to Linux Input mapping
 */

/*
 *
 * Should you need to contact me, the author, you can do so either by
 * e-mail - mail your message to <vojtech@ucw.cz>, or by paper mail:
 * Vojtech Pavlik, Simunkova 1594, Prague 8, 182 00 Czech Republic
 */

#include <linux/module.h>
#include <linux/slab.h>
#include <linux/kernel.h>

#include <linux/hid.h>
#include <linux/hid-debug.h>

#include "hid-ids.h"

#define unk	KEY_UNKNOWN

static const unsigned char hid_keyboard[256] = {
	  0,  0,  0,  0, 30, 48, 46, 32, 18, 33, 34, 35, 23, 36, 37, 38,
	 50, 49, 24, 25, 16, 19, 31, 20, 22, 47, 17, 45, 21, 44,  2,  3,
	  4,  5,  6,  7,  8,  9, 10, 11, 28,  1, 14, 15, 57, 12, 13, 26,
	 27, 43, 43, 39, 40, 41, 51, 52, 53, 58, 59, 60, 61, 62, 63, 64,
	 65, 66, 67, 68, 87, 88, 99, 70,119,110,102,104,111,107,109,106,
	105,108,103, 69, 98, 55, 74, 78, 96, 79, 80, 81, 75, 76, 77, 71,
	 72, 73, 82, 83, 86,127,116,117,183,184,185,186,187,188,189,190,
	191,192,193,194,134,138,130,132,128,129,131,137,133,135,136,113,
	115,114,unk,unk,unk,121,unk, 89, 93,124, 92, 94, 95,unk,unk,unk,
	122,123, 90, 91, 85,unk,unk,unk,unk,unk,unk,unk,111,unk,unk,unk,
	unk,unk,unk,unk,unk,unk,unk,unk,unk,unk,unk,unk,unk,unk,unk,unk,
	unk,unk,unk,unk,unk,unk,179,180,unk,unk,unk,unk,unk,unk,unk,unk,
	unk,unk,unk,unk,unk,unk,unk,unk,unk,unk,unk,unk,unk,unk,unk,unk,
	unk,unk,unk,unk,unk,unk,unk,unk,111,unk,unk,unk,unk,unk,unk,unk,
	 29, 42, 56,125, 97, 54,100,126,164,166,165,163,161,115,114,113,
	150,158,159,128,136,177,178,176,142,152,173,140,unk,unk,unk,unk
};

static const struct {
	__s32 x;
	__s32 y;
}  hid_hat_to_axis[] = {{ 0, 0}, { 0,-1}, { 1,-1}, { 1, 0}, { 1, 1}, { 0, 1}, {-1, 1}, {-1, 0}, {-1,-1}};

#define map_abs(c)	hid_map_usage(hidinput, usage, &bit, &max, EV_ABS, (c))
#define map_rel(c)	hid_map_usage(hidinput, usage, &bit, &max, EV_REL, (c))
#define map_key(c)	hid_map_usage(hidinput, usage, &bit, &max, EV_KEY, (c))
#define map_led(c)	hid_map_usage(hidinput, usage, &bit, &max, EV_LED, (c))

#define map_abs_clear(c)	hid_map_usage_clear(hidinput, usage, &bit, \
		&max, EV_ABS, (c))
#define map_key_clear(c)	hid_map_usage_clear(hidinput, usage, &bit, \
		&max, EV_KEY, (c))

static bool match_scancode(struct hid_usage *usage,
			   unsigned int cur_idx, unsigned int scancode)
{
	return (usage->hid & (HID_USAGE_PAGE | HID_USAGE)) == scancode;
}

static bool match_keycode(struct hid_usage *usage,
			  unsigned int cur_idx, unsigned int keycode)
{
	/*
	 * We should exclude unmapped usages when doing lookup by keycode.
	 */
	return (usage->type == EV_KEY && usage->code == keycode);
}

static bool match_index(struct hid_usage *usage,
			unsigned int cur_idx, unsigned int idx)
{
	return cur_idx == idx;
}

typedef bool (*hid_usage_cmp_t)(struct hid_usage *usage,
				unsigned int cur_idx, unsigned int val);

static struct hid_usage *hidinput_find_key(struct hid_device *hid,
					   hid_usage_cmp_t match,
					   unsigned int value,
					   unsigned int *usage_idx)
{
	unsigned int i, j, k, cur_idx = 0;
	struct hid_report *report;
	struct hid_usage *usage;

	for (k = HID_INPUT_REPORT; k <= HID_OUTPUT_REPORT; k++) {
		list_for_each_entry(report, &hid->report_enum[k].report_list, list) {
			for (i = 0; i < report->maxfield; i++) {
				for (j = 0; j < report->field[i]->maxusage; j++) {
					usage = report->field[i]->usage + j;
					if (usage->type == EV_KEY || usage->type == 0) {
						if (match(usage, cur_idx, value)) {
							if (usage_idx)
								*usage_idx = cur_idx;
							return usage;
						}
						cur_idx++;
					}
				}
			}
		}
	}
	return NULL;
}

static struct hid_usage *hidinput_locate_usage(struct hid_device *hid,
					const struct input_keymap_entry *ke,
					unsigned int *index)
{
	struct hid_usage *usage;
	unsigned int scancode;

	if (ke->flags & INPUT_KEYMAP_BY_INDEX)
		usage = hidinput_find_key(hid, match_index, ke->index, index);
	else if (input_scancode_to_scalar(ke, &scancode) == 0)
		usage = hidinput_find_key(hid, match_scancode, scancode, index);
	else
		usage = NULL;

	return usage;
}

static int hidinput_getkeycode(struct input_dev *dev,
			       struct input_keymap_entry *ke)
{
	struct hid_device *hid = input_get_drvdata(dev);
	struct hid_usage *usage;
	unsigned int scancode, index;

	usage = hidinput_locate_usage(hid, ke, &index);
	if (usage) {
		ke->keycode = usage->type == EV_KEY ?
				usage->code : KEY_RESERVED;
		ke->index = index;
		scancode = usage->hid & (HID_USAGE_PAGE | HID_USAGE);
		ke->len = sizeof(scancode);
		memcpy(ke->scancode, &scancode, sizeof(scancode));
		return 0;
	}

	return -EINVAL;
}

static int hidinput_setkeycode(struct input_dev *dev,
			       const struct input_keymap_entry *ke,
			       unsigned int *old_keycode)
{
	struct hid_device *hid = input_get_drvdata(dev);
	struct hid_usage *usage;

	usage = hidinput_locate_usage(hid, ke, NULL);
	if (usage) {
		*old_keycode = usage->type == EV_KEY ?
				usage->code : KEY_RESERVED;
		usage->type = EV_KEY;
		usage->code = ke->keycode;

		clear_bit(*old_keycode, dev->keybit);
		set_bit(usage->code, dev->keybit);
		dbg_hid("Assigned keycode %d to HID usage code %x\n",
			usage->code, usage->hid);

		/*
		 * Set the keybit for the old keycode if the old keycode is used
		 * by another key
		 */
		if (hidinput_find_key(hid, match_keycode, *old_keycode, NULL))
			set_bit(*old_keycode, dev->keybit);

		return 0;
	}

	return -EINVAL;
}


/**
 * hidinput_calc_abs_res - calculate an absolute axis resolution
 * @field: the HID report field to calculate resolution for
 * @code: axis code
 *
 * The formula is:
 *                         (logical_maximum - logical_minimum)
 * resolution = ----------------------------------------------------------
 *              (physical_maximum - physical_minimum) * 10 ^ unit_exponent
 *
 * as seen in the HID specification v1.11 6.2.2.7 Global Items.
 *
 * Only exponent 1 length units are processed. Centimeters and inches are
 * converted to millimeters. Degrees are converted to radians.
 */
__s32 hidinput_calc_abs_res(const struct hid_field *field, __u16 code)
{
	__s32 unit_exponent = field->unit_exponent;
	__s32 logical_extents = field->logical_maximum -
					field->logical_minimum;
	__s32 physical_extents = field->physical_maximum -
					field->physical_minimum;
	__s32 prev;

	/* Check if the extents are sane */
	if (logical_extents <= 0 || physical_extents <= 0)
		return 0;

	/*
	 * Verify and convert units.
	 * See HID specification v1.11 6.2.2.7 Global Items for unit decoding
	 */
	switch (code) {
	case ABS_X:
	case ABS_Y:
	case ABS_Z:
	case ABS_MT_POSITION_X:
	case ABS_MT_POSITION_Y:
	case ABS_MT_TOOL_X:
	case ABS_MT_TOOL_Y:
	case ABS_MT_TOUCH_MAJOR:
	case ABS_MT_TOUCH_MINOR:
		if (field->unit == 0x11) {		/* If centimeters */
			/* Convert to millimeters */
			unit_exponent += 1;
		} else if (field->unit == 0x13) {	/* If inches */
			/* Convert to millimeters */
			prev = physical_extents;
			physical_extents *= 254;
			if (physical_extents < prev)
				return 0;
			unit_exponent -= 1;
		} else {
			return 0;
		}
		break;

	case ABS_RX:
	case ABS_RY:
	case ABS_RZ:
	case ABS_WHEEL:
	case ABS_TILT_X:
	case ABS_TILT_Y:
		if (field->unit == 0x14) {		/* If degrees */
			/* Convert to radians */
			prev = logical_extents;
			logical_extents *= 573;
			if (logical_extents < prev)
				return 0;
			unit_exponent += 1;
		} else if (field->unit != 0x12) {	/* If not radians */
			return 0;
		}
		break;

	default:
		return 0;
	}

	/* Apply negative unit exponent */
	for (; unit_exponent < 0; unit_exponent++) {
		prev = logical_extents;
		logical_extents *= 10;
		if (logical_extents < prev)
			return 0;
	}
	/* Apply positive unit exponent */
	for (; unit_exponent > 0; unit_exponent--) {
		prev = physical_extents;
		physical_extents *= 10;
		if (physical_extents < prev)
			return 0;
	}

	/* Calculate resolution */
	return DIV_ROUND_CLOSEST(logical_extents, physical_extents);
}
EXPORT_SYMBOL_GPL(hidinput_calc_abs_res);

#ifdef CONFIG_HID_BATTERY_STRENGTH
static enum power_supply_property hidinput_battery_props[] = {
	POWER_SUPPLY_PROP_PRESENT,
	POWER_SUPPLY_PROP_ONLINE,
	POWER_SUPPLY_PROP_CAPACITY,
	POWER_SUPPLY_PROP_MODEL_NAME,
	POWER_SUPPLY_PROP_STATUS,
	POWER_SUPPLY_PROP_SCOPE,
};

#define HID_BATTERY_QUIRK_PERCENT	(1 << 0) /* always reports percent */
#define HID_BATTERY_QUIRK_FEATURE	(1 << 1) /* ask for feature report */
#define HID_BATTERY_QUIRK_IGNORE	(1 << 2) /* completely ignore the battery */

static const struct hid_device_id hid_battery_quirks[] = {
	{ HID_BLUETOOTH_DEVICE(USB_VENDOR_ID_APPLE,
		USB_DEVICE_ID_APPLE_ALU_WIRELESS_2009_ISO),
	  HID_BATTERY_QUIRK_PERCENT | HID_BATTERY_QUIRK_FEATURE },
	{ HID_BLUETOOTH_DEVICE(USB_VENDOR_ID_APPLE,
		USB_DEVICE_ID_APPLE_ALU_WIRELESS_2009_ANSI),
	  HID_BATTERY_QUIRK_PERCENT | HID_BATTERY_QUIRK_FEATURE },
	{ HID_BLUETOOTH_DEVICE(USB_VENDOR_ID_APPLE,
		USB_DEVICE_ID_APPLE_ALU_WIRELESS_2011_ANSI),
	  HID_BATTERY_QUIRK_PERCENT | HID_BATTERY_QUIRK_FEATURE },
	{ HID_BLUETOOTH_DEVICE(USB_VENDOR_ID_APPLE,
			       USB_DEVICE_ID_APPLE_ALU_WIRELESS_2011_ISO),
	  HID_BATTERY_QUIRK_PERCENT | HID_BATTERY_QUIRK_FEATURE },
	{ HID_BLUETOOTH_DEVICE(USB_VENDOR_ID_APPLE,
		USB_DEVICE_ID_APPLE_ALU_WIRELESS_ANSI),
	  HID_BATTERY_QUIRK_PERCENT | HID_BATTERY_QUIRK_FEATURE },
	{ HID_BLUETOOTH_DEVICE(USB_VENDOR_ID_ELECOM,
		USB_DEVICE_ID_ELECOM_BM084),
	  HID_BATTERY_QUIRK_IGNORE },
	{ HID_USB_DEVICE(USB_VENDOR_ID_SYMBOL,
		USB_DEVICE_ID_SYMBOL_SCANNER_3),
	  HID_BATTERY_QUIRK_IGNORE },
	{ HID_BLUETOOTH_DEVICE(USB_VENDOR_ID_ASUSTEK,
		USB_DEVICE_ID_ASUSTEK_T100CHI_KEYBOARD),
	  HID_BATTERY_QUIRK_IGNORE },
	{ HID_BLUETOOTH_DEVICE(USB_VENDOR_ID_LOGITECH,
		USB_DEVICE_ID_LOGITECH_DINOVO_EDGE_KBD),
	  HID_BATTERY_QUIRK_IGNORE },
	{ HID_USB_DEVICE(USB_VENDOR_ID_ELAN, USB_DEVICE_ID_ASUS_UX550_TOUCHSCREEN),
	  HID_BATTERY_QUIRK_IGNORE },
	{ HID_USB_DEVICE(USB_VENDOR_ID_ELAN, USB_DEVICE_ID_ASUS_UX550VE_TOUCHSCREEN),
	  HID_BATTERY_QUIRK_IGNORE },
	{ HID_I2C_DEVICE(USB_VENDOR_ID_ELAN, I2C_DEVICE_ID_HP_ENVY_X360_15),
	  HID_BATTERY_QUIRK_IGNORE },
	{ HID_I2C_DEVICE(USB_VENDOR_ID_ELAN, I2C_DEVICE_ID_HP_SPECTRE_X360_15),
	  HID_BATTERY_QUIRK_IGNORE },
	{ HID_I2C_DEVICE(USB_VENDOR_ID_ELAN, I2C_DEVICE_ID_SURFACE_GO_TOUCHSCREEN),
	  HID_BATTERY_QUIRK_IGNORE },
	{}
};

static unsigned find_battery_quirk(struct hid_device *hdev)
{
	unsigned quirks = 0;
	const struct hid_device_id *match;

	match = hid_match_id(hdev, hid_battery_quirks);
	if (match != NULL)
		quirks = match->driver_data;

	return quirks;
}

static int hidinput_scale_battery_capacity(struct hid_device *dev,
					   int value)
{
	if (dev->battery_min < dev->battery_max &&
	    value >= dev->battery_min && value <= dev->battery_max)
		value = ((value - dev->battery_min) * 100) /
			(dev->battery_max - dev->battery_min);

	return value;
}

static int hidinput_query_battery_capacity(struct hid_device *dev)
{
	u8 *buf;
	int ret;

	buf = kmalloc(4, GFP_KERNEL);
	if (!buf)
		return -ENOMEM;

	ret = hid_hw_raw_request(dev, dev->battery_report_id, buf, 4,
				 dev->battery_report_type, HID_REQ_GET_REPORT);
	if (ret < 2) {
		kfree(buf);
		return -ENODATA;
	}

	ret = hidinput_scale_battery_capacity(dev, buf[1]);
	kfree(buf);
	return ret;
}

static int hidinput_get_battery_property(struct power_supply *psy,
					 enum power_supply_property prop,
					 union power_supply_propval *val)
{
	struct hid_device *dev = power_supply_get_drvdata(psy);
	int value;
	int ret = 0;

	switch (prop) {
	case POWER_SUPPLY_PROP_PRESENT:
	case POWER_SUPPLY_PROP_ONLINE:
		val->intval = 1;
		break;

	case POWER_SUPPLY_PROP_CAPACITY:
		if (dev->battery_status != HID_BATTERY_REPORTED &&
		    !dev->battery_avoid_query) {
			value = hidinput_query_battery_capacity(dev);
			if (value < 0)
				return value;
		} else  {
			value = dev->battery_capacity;
		}

		val->intval = value;
		break;

	case POWER_SUPPLY_PROP_MODEL_NAME:
		val->strval = dev->name;
		break;

	case POWER_SUPPLY_PROP_STATUS:
		if (dev->battery_status != HID_BATTERY_REPORTED &&
		    !dev->battery_avoid_query) {
			value = hidinput_query_battery_capacity(dev);
			if (value < 0)
				return value;

			dev->battery_capacity = value;
			dev->battery_status = HID_BATTERY_QUERIED;
		}

		if (dev->battery_status == HID_BATTERY_UNKNOWN)
			val->intval = POWER_SUPPLY_STATUS_UNKNOWN;
		else
			val->intval = POWER_SUPPLY_STATUS_DISCHARGING;
		break;

	case POWER_SUPPLY_PROP_SCOPE:
		val->intval = POWER_SUPPLY_SCOPE_DEVICE;
		break;

	default:
		ret = -EINVAL;
		break;
	}

	return ret;
}

static int hidinput_setup_battery(struct hid_device *dev, unsigned report_type,
				  struct hid_field *field, bool is_percentage)
{
	struct power_supply_desc *psy_desc;
	struct power_supply_config psy_cfg = { .drv_data = dev, };
	unsigned quirks;
	s32 min, max;
	int error;

	if (dev->battery)
		return 0;	/* already initialized? */

	quirks = find_battery_quirk(dev);

	hid_dbg(dev, "device %x:%x:%x %d quirks %d\n",
		dev->bus, dev->vendor, dev->product, dev->version, quirks);

	if (quirks & HID_BATTERY_QUIRK_IGNORE)
		return 0;

	psy_desc = kzalloc(sizeof(*psy_desc), GFP_KERNEL);
	if (!psy_desc)
		return -ENOMEM;

	psy_desc->name = kasprintf(GFP_KERNEL, "hid-%s-battery",
				   strlen(dev->uniq) ?
					dev->uniq : dev_name(&dev->dev));
	if (!psy_desc->name) {
		error = -ENOMEM;
		goto err_free_mem;
	}

	psy_desc->type = POWER_SUPPLY_TYPE_BATTERY;
	psy_desc->properties = hidinput_battery_props;
	psy_desc->num_properties = ARRAY_SIZE(hidinput_battery_props);
	psy_desc->use_for_apm = 0;
	psy_desc->get_property = hidinput_get_battery_property;

	min = field->logical_minimum;
	max = field->logical_maximum;

	if (is_percentage || (quirks & HID_BATTERY_QUIRK_PERCENT)) {
		min = 0;
		max = 100;
	}

	if (quirks & HID_BATTERY_QUIRK_FEATURE)
		report_type = HID_FEATURE_REPORT;

	dev->battery_min = min;
	dev->battery_max = max;
	dev->battery_report_type = report_type;
	dev->battery_report_id = field->report->id;

	/*
	 * Stylus is normally not connected to the device and thus we
	 * can't query the device and get meaningful battery strength.
	 * We have to wait for the device to report it on its own.
	 */
	dev->battery_avoid_query = report_type == HID_INPUT_REPORT &&
				   field->physical == HID_DG_STYLUS;

	dev->battery = power_supply_register(&dev->dev, psy_desc, &psy_cfg);
	if (IS_ERR(dev->battery)) {
		error = PTR_ERR(dev->battery);
		hid_warn(dev, "can't register power supply: %d\n", error);
		goto err_free_name;
	}

	power_supply_powers(dev->battery, &dev->dev);
	return 0;

err_free_name:
	kfree(psy_desc->name);
err_free_mem:
	kfree(psy_desc);
	dev->battery = NULL;
	return error;
}

static void hidinput_cleanup_battery(struct hid_device *dev)
{
	const struct power_supply_desc *psy_desc;

	if (!dev->battery)
		return;

	psy_desc = dev->battery->desc;
	power_supply_unregister(dev->battery);
	kfree(psy_desc->name);
	kfree(psy_desc);
	dev->battery = NULL;
}

static void hidinput_update_battery(struct hid_device *dev, int value)
{
	int capacity;

	if (!dev->battery)
		return;

	if (value == 0 || value < dev->battery_min || value > dev->battery_max)
		return;

	capacity = hidinput_scale_battery_capacity(dev, value);

	if (dev->battery_status != HID_BATTERY_REPORTED ||
	    capacity != dev->battery_capacity ||
	    ktime_after(ktime_get_coarse(), dev->battery_ratelimit_time)) {
		dev->battery_capacity = capacity;
		dev->battery_status = HID_BATTERY_REPORTED;
		dev->battery_ratelimit_time =
			ktime_add_ms(ktime_get_coarse(), 30 * 1000);
		power_supply_changed(dev->battery);
	}
}
#else  /* !CONFIG_HID_BATTERY_STRENGTH */
static int hidinput_setup_battery(struct hid_device *dev, unsigned report_type,
				  struct hid_field *field, bool is_percentage)
{
	return 0;
}

static void hidinput_cleanup_battery(struct hid_device *dev)
{
}

static void hidinput_update_battery(struct hid_device *dev, int value)
{
}
#endif	/* CONFIG_HID_BATTERY_STRENGTH */

static bool hidinput_field_in_collection(struct hid_device *device, struct hid_field *field,
					 unsigned int type, unsigned int usage)
{
	struct hid_collection *collection;

	collection = &device->collection[field->usage->collection_index];

	return collection->type == type && collection->usage == usage;
}

static void hidinput_configure_usage(struct hid_input *hidinput, struct hid_field *field,
				     struct hid_usage *usage)
{
	struct input_dev *input = hidinput->input;
	struct hid_device *device = input_get_drvdata(input);
	int max = 0, code;
	unsigned long *bit = NULL;

	field->hidinput = hidinput;

	if (field->flags & HID_MAIN_ITEM_CONSTANT)
		goto ignore;

	/* Ignore if report count is out of bounds. */
	if (field->report_count < 1)
		goto ignore;

	/* only LED usages are supported in output fields */
	if (field->report_type == HID_OUTPUT_REPORT &&
			(usage->hid & HID_USAGE_PAGE) != HID_UP_LED) {
		goto ignore;
	}

	if (device->driver->input_mapping) {
		int ret = device->driver->input_mapping(device, hidinput, field,
				usage, &bit, &max);
		if (ret > 0)
			goto mapped;
		if (ret < 0)
			goto ignore;
	}

	switch (usage->hid & HID_USAGE_PAGE) {
	case HID_UP_UNDEFINED:
		goto ignore;

	case HID_UP_KEYBOARD:
		set_bit(EV_REP, input->evbit);

		if ((usage->hid & HID_USAGE) < 256) {
			if (!hid_keyboard[usage->hid & HID_USAGE]) goto ignore;
			map_key_clear(hid_keyboard[usage->hid & HID_USAGE]);
		} else
			map_key(KEY_UNKNOWN);

		break;

	case HID_UP_BUTTON:
		code = ((usage->hid - 1) & HID_USAGE);

		switch (field->application) {
		case HID_GD_MOUSE:
		case HID_GD_POINTER:  code += BTN_MOUSE; break;
		case HID_GD_JOYSTICK:
				if (code <= 0xf)
					code += BTN_JOYSTICK;
				else
					code += BTN_TRIGGER_HAPPY - 0x10;
				break;
		case HID_GD_GAMEPAD:
				if (code <= 0xf)
					code += BTN_GAMEPAD;
				else
					code += BTN_TRIGGER_HAPPY - 0x10;
				break;
		case HID_CP_CONSUMER_CONTROL:
				if (hidinput_field_in_collection(device, field,
								 HID_COLLECTION_NAMED_ARRAY,
								 HID_CP_PROGRAMMABLEBUTTONS)) {
					if (code <= 0x1d)
						code += KEY_MACRO1;
					else
						code += BTN_TRIGGER_HAPPY - 0x1e;
<<<<<<< HEAD
				} else {
					goto ignore;
				}
				break;
=======
					break;
				}
				fallthrough;
>>>>>>> df0cc57e
		default:
			switch (field->physical) {
			case HID_GD_MOUSE:
			case HID_GD_POINTER:  code += BTN_MOUSE; break;
			case HID_GD_JOYSTICK: code += BTN_JOYSTICK; break;
			case HID_GD_GAMEPAD:  code += BTN_GAMEPAD; break;
			default:              code += BTN_MISC;
			}
		}

		map_key(code);
		break;

	case HID_UP_SIMULATION:
		switch (usage->hid & 0xffff) {
		case 0xba: map_abs(ABS_RUDDER);   break;
		case 0xbb: map_abs(ABS_THROTTLE); break;
		case 0xc4: map_abs(ABS_GAS);      break;
		case 0xc5: map_abs(ABS_BRAKE);    break;
		case 0xc8: map_abs(ABS_WHEEL);    break;
		default:   goto ignore;
		}
		break;

	case HID_UP_GENDESK:
		if ((usage->hid & 0xf0) == 0x80) {	/* SystemControl */
			switch (usage->hid & 0xf) {
			case 0x1: map_key_clear(KEY_POWER);  break;
			case 0x2: map_key_clear(KEY_SLEEP);  break;
			case 0x3: map_key_clear(KEY_WAKEUP); break;
			case 0x4: map_key_clear(KEY_CONTEXT_MENU); break;
			case 0x5: map_key_clear(KEY_MENU); break;
			case 0x6: map_key_clear(KEY_PROG1); break;
			case 0x7: map_key_clear(KEY_HELP); break;
			case 0x8: map_key_clear(KEY_EXIT); break;
			case 0x9: map_key_clear(KEY_SELECT); break;
			case 0xa: map_key_clear(KEY_RIGHT); break;
			case 0xb: map_key_clear(KEY_LEFT); break;
			case 0xc: map_key_clear(KEY_UP); break;
			case 0xd: map_key_clear(KEY_DOWN); break;
			case 0xe: map_key_clear(KEY_POWER2); break;
			case 0xf: map_key_clear(KEY_RESTART); break;
			default: goto unknown;
			}
			break;
		}

		if ((usage->hid & 0xf0) == 0xb0) {	/* SC - Display */
			switch (usage->hid & 0xf) {
			case 0x05: map_key_clear(KEY_SWITCHVIDEOMODE); break;
			default: goto ignore;
			}
			break;
		}

		/*
		 * Some lazy vendors declare 255 usages for System Control,
		 * leading to the creation of ABS_X|Y axis and too many others.
		 * It wouldn't be a problem if joydev doesn't consider the
		 * device as a joystick then.
		 */
		if (field->application == HID_GD_SYSTEM_CONTROL)
			goto ignore;

		if ((usage->hid & 0xf0) == 0x90) {	/* D-pad */
			switch (usage->hid) {
			case HID_GD_UP:	   usage->hat_dir = 1; break;
			case HID_GD_DOWN:  usage->hat_dir = 5; break;
			case HID_GD_RIGHT: usage->hat_dir = 3; break;
			case HID_GD_LEFT:  usage->hat_dir = 7; break;
			default: goto unknown;
			}
			if (field->dpad) {
				map_abs(field->dpad);
				goto ignore;
			}
			map_abs(ABS_HAT0X);
			break;
		}

		switch (usage->hid) {
		/* These usage IDs map directly to the usage codes. */
		case HID_GD_X: case HID_GD_Y: case HID_GD_Z:
		case HID_GD_RX: case HID_GD_RY: case HID_GD_RZ:
			if (field->flags & HID_MAIN_ITEM_RELATIVE)
				map_rel(usage->hid & 0xf);
			else
				map_abs_clear(usage->hid & 0xf);
			break;

		case HID_GD_WHEEL:
			if (field->flags & HID_MAIN_ITEM_RELATIVE) {
				set_bit(REL_WHEEL, input->relbit);
				map_rel(REL_WHEEL_HI_RES);
			} else {
				map_abs(usage->hid & 0xf);
			}
			break;
		case HID_GD_SLIDER: case HID_GD_DIAL:
			if (field->flags & HID_MAIN_ITEM_RELATIVE)
				map_rel(usage->hid & 0xf);
			else
				map_abs(usage->hid & 0xf);
			break;

		case HID_GD_HATSWITCH:
			usage->hat_min = field->logical_minimum;
			usage->hat_max = field->logical_maximum;
			map_abs(ABS_HAT0X);
			break;

		case HID_GD_START:	map_key_clear(BTN_START);	break;
		case HID_GD_SELECT:	map_key_clear(BTN_SELECT);	break;

		case HID_GD_RFKILL_BTN:
			/* MS wireless radio ctl extension, also check CA */
			if (field->application == HID_GD_WIRELESS_RADIO_CTLS) {
				map_key_clear(KEY_RFKILL);
				/* We need to simulate the btn release */
				field->flags |= HID_MAIN_ITEM_RELATIVE;
				break;
			}
			goto unknown;

		default: goto unknown;
		}

		break;

	case HID_UP_LED:
		switch (usage->hid & 0xffff) {		      /* HID-Value:                   */
		case 0x01:  map_led (LED_NUML);     break;    /*   "Num Lock"                 */
		case 0x02:  map_led (LED_CAPSL);    break;    /*   "Caps Lock"                */
		case 0x03:  map_led (LED_SCROLLL);  break;    /*   "Scroll Lock"              */
		case 0x04:  map_led (LED_COMPOSE);  break;    /*   "Compose"                  */
		case 0x05:  map_led (LED_KANA);     break;    /*   "Kana"                     */
		case 0x27:  map_led (LED_SLEEP);    break;    /*   "Stand-By"                 */
		case 0x4c:  map_led (LED_SUSPEND);  break;    /*   "System Suspend"           */
		case 0x09:  map_led (LED_MUTE);     break;    /*   "Mute"                     */
		case 0x4b:  map_led (LED_MISC);     break;    /*   "Generic Indicator"        */
		case 0x19:  map_led (LED_MAIL);     break;    /*   "Message Waiting"          */
		case 0x4d:  map_led (LED_CHARGING); break;    /*   "External Power Connected" */

		default: goto ignore;
		}
		break;

	case HID_UP_DIGITIZER:
		if ((field->application & 0xff) == 0x01) /* Digitizer */
			__set_bit(INPUT_PROP_POINTER, input->propbit);
		else if ((field->application & 0xff) == 0x02) /* Pen */
			__set_bit(INPUT_PROP_DIRECT, input->propbit);

		switch (usage->hid & 0xff) {
		case 0x00: /* Undefined */
			goto ignore;

		case 0x30: /* TipPressure */
			if (!test_bit(BTN_TOUCH, input->keybit)) {
				device->quirks |= HID_QUIRK_NOTOUCH;
				set_bit(EV_KEY, input->evbit);
				set_bit(BTN_TOUCH, input->keybit);
			}
			map_abs_clear(ABS_PRESSURE);
			break;

		case 0x32: /* InRange */
			switch (field->physical & 0xff) {
			case 0x21: map_key(BTN_TOOL_MOUSE); break;
			case 0x22: map_key(BTN_TOOL_FINGER); break;
			default: map_key(BTN_TOOL_PEN); break;
			}
			break;

		case 0x3b: /* Battery Strength */
			hidinput_setup_battery(device, HID_INPUT_REPORT, field, false);
			usage->type = EV_PWR;
			return;

		case 0x3c: /* Invert */
			map_key_clear(BTN_TOOL_RUBBER);
			break;

		case 0x3d: /* X Tilt */
			map_abs_clear(ABS_TILT_X);
			break;

		case 0x3e: /* Y Tilt */
			map_abs_clear(ABS_TILT_Y);
			break;

		case 0x33: /* Touch */
		case 0x42: /* TipSwitch */
		case 0x43: /* TipSwitch2 */
			device->quirks &= ~HID_QUIRK_NOTOUCH;
			map_key_clear(BTN_TOUCH);
			break;

		case 0x44: /* BarrelSwitch */
			map_key_clear(BTN_STYLUS);
			break;

		case 0x45: /* ERASER */
			/*
			 * This event is reported when eraser tip touches the surface.
			 * Actual eraser (BTN_TOOL_RUBBER) is set by Invert usage when
			 * tool gets in proximity.
			 */
			map_key_clear(BTN_TOUCH);
			break;

		case 0x46: /* TabletPick */
		case 0x5a: /* SecondaryBarrelSwitch */
			map_key_clear(BTN_STYLUS2);
			break;

		case 0x5b: /* TransducerSerialNumber */
		case 0x6e: /* TransducerSerialNumber2 */
			usage->type = EV_MSC;
			usage->code = MSC_SERIAL;
			bit = input->mscbit;
			max = MSC_MAX;
			break;

		default:  goto unknown;
		}
		break;

	case HID_UP_TELEPHONY:
		switch (usage->hid & HID_USAGE) {
		case 0x2f: map_key_clear(KEY_MICMUTE);		break;
		case 0xb0: map_key_clear(KEY_NUMERIC_0);	break;
		case 0xb1: map_key_clear(KEY_NUMERIC_1);	break;
		case 0xb2: map_key_clear(KEY_NUMERIC_2);	break;
		case 0xb3: map_key_clear(KEY_NUMERIC_3);	break;
		case 0xb4: map_key_clear(KEY_NUMERIC_4);	break;
		case 0xb5: map_key_clear(KEY_NUMERIC_5);	break;
		case 0xb6: map_key_clear(KEY_NUMERIC_6);	break;
		case 0xb7: map_key_clear(KEY_NUMERIC_7);	break;
		case 0xb8: map_key_clear(KEY_NUMERIC_8);	break;
		case 0xb9: map_key_clear(KEY_NUMERIC_9);	break;
		case 0xba: map_key_clear(KEY_NUMERIC_STAR);	break;
		case 0xbb: map_key_clear(KEY_NUMERIC_POUND);	break;
		case 0xbc: map_key_clear(KEY_NUMERIC_A);	break;
		case 0xbd: map_key_clear(KEY_NUMERIC_B);	break;
		case 0xbe: map_key_clear(KEY_NUMERIC_C);	break;
		case 0xbf: map_key_clear(KEY_NUMERIC_D);	break;
		default: goto ignore;
		}
		break;

	case HID_UP_CONSUMER:	/* USB HUT v1.12, pages 75-84 */
		switch (usage->hid & HID_USAGE) {
		case 0x000: goto ignore;
		case 0x030: map_key_clear(KEY_POWER);		break;
		case 0x031: map_key_clear(KEY_RESTART);		break;
		case 0x032: map_key_clear(KEY_SLEEP);		break;
		case 0x034: map_key_clear(KEY_SLEEP);		break;
		case 0x035: map_key_clear(KEY_KBDILLUMTOGGLE);	break;
		case 0x036: map_key_clear(BTN_MISC);		break;

		case 0x040: map_key_clear(KEY_MENU);		break; /* Menu */
		case 0x041: map_key_clear(KEY_SELECT);		break; /* Menu Pick */
		case 0x042: map_key_clear(KEY_UP);		break; /* Menu Up */
		case 0x043: map_key_clear(KEY_DOWN);		break; /* Menu Down */
		case 0x044: map_key_clear(KEY_LEFT);		break; /* Menu Left */
		case 0x045: map_key_clear(KEY_RIGHT);		break; /* Menu Right */
		case 0x046: map_key_clear(KEY_ESC);		break; /* Menu Escape */
		case 0x047: map_key_clear(KEY_KPPLUS);		break; /* Menu Value Increase */
		case 0x048: map_key_clear(KEY_KPMINUS);		break; /* Menu Value Decrease */

		case 0x060: map_key_clear(KEY_INFO);		break; /* Data On Screen */
		case 0x061: map_key_clear(KEY_SUBTITLE);	break; /* Closed Caption */
		case 0x063: map_key_clear(KEY_VCR);		break; /* VCR/TV */
		case 0x065: map_key_clear(KEY_CAMERA);		break; /* Snapshot */
		case 0x069: map_key_clear(KEY_RED);		break;
		case 0x06a: map_key_clear(KEY_GREEN);		break;
		case 0x06b: map_key_clear(KEY_BLUE);		break;
		case 0x06c: map_key_clear(KEY_YELLOW);		break;
		case 0x06d: map_key_clear(KEY_ASPECT_RATIO);	break;

		case 0x06f: map_key_clear(KEY_BRIGHTNESSUP);		break;
		case 0x070: map_key_clear(KEY_BRIGHTNESSDOWN);		break;
		case 0x072: map_key_clear(KEY_BRIGHTNESS_TOGGLE);	break;
		case 0x073: map_key_clear(KEY_BRIGHTNESS_MIN);		break;
		case 0x074: map_key_clear(KEY_BRIGHTNESS_MAX);		break;
		case 0x075: map_key_clear(KEY_BRIGHTNESS_AUTO);		break;

		case 0x079: map_key_clear(KEY_KBDILLUMUP);	break;
		case 0x07a: map_key_clear(KEY_KBDILLUMDOWN);	break;
		case 0x07c: map_key_clear(KEY_KBDILLUMTOGGLE);	break;

		case 0x082: map_key_clear(KEY_VIDEO_NEXT);	break;
		case 0x083: map_key_clear(KEY_LAST);		break;
		case 0x084: map_key_clear(KEY_ENTER);		break;
		case 0x088: map_key_clear(KEY_PC);		break;
		case 0x089: map_key_clear(KEY_TV);		break;
		case 0x08a: map_key_clear(KEY_WWW);		break;
		case 0x08b: map_key_clear(KEY_DVD);		break;
		case 0x08c: map_key_clear(KEY_PHONE);		break;
		case 0x08d: map_key_clear(KEY_PROGRAM);		break;
		case 0x08e: map_key_clear(KEY_VIDEOPHONE);	break;
		case 0x08f: map_key_clear(KEY_GAMES);		break;
		case 0x090: map_key_clear(KEY_MEMO);		break;
		case 0x091: map_key_clear(KEY_CD);		break;
		case 0x092: map_key_clear(KEY_VCR);		break;
		case 0x093: map_key_clear(KEY_TUNER);		break;
		case 0x094: map_key_clear(KEY_EXIT);		break;
		case 0x095: map_key_clear(KEY_HELP);		break;
		case 0x096: map_key_clear(KEY_TAPE);		break;
		case 0x097: map_key_clear(KEY_TV2);		break;
		case 0x098: map_key_clear(KEY_SAT);		break;
		case 0x09a: map_key_clear(KEY_PVR);		break;

		case 0x09c: map_key_clear(KEY_CHANNELUP);	break;
		case 0x09d: map_key_clear(KEY_CHANNELDOWN);	break;
		case 0x0a0: map_key_clear(KEY_VCR2);		break;

		case 0x0b0: map_key_clear(KEY_PLAY);		break;
		case 0x0b1: map_key_clear(KEY_PAUSE);		break;
		case 0x0b2: map_key_clear(KEY_RECORD);		break;
		case 0x0b3: map_key_clear(KEY_FASTFORWARD);	break;
		case 0x0b4: map_key_clear(KEY_REWIND);		break;
		case 0x0b5: map_key_clear(KEY_NEXTSONG);	break;
		case 0x0b6: map_key_clear(KEY_PREVIOUSSONG);	break;
		case 0x0b7: map_key_clear(KEY_STOPCD);		break;
		case 0x0b8: map_key_clear(KEY_EJECTCD);		break;
		case 0x0bc: map_key_clear(KEY_MEDIA_REPEAT);	break;
		case 0x0b9: map_key_clear(KEY_SHUFFLE);		break;
		case 0x0bf: map_key_clear(KEY_SLOW);		break;

		case 0x0cd: map_key_clear(KEY_PLAYPAUSE);	break;
		case 0x0cf: map_key_clear(KEY_VOICECOMMAND);	break;

		case 0x0d9: map_key_clear(KEY_EMOJI_PICKER);	break;

		case 0x0e0: map_abs_clear(ABS_VOLUME);		break;
		case 0x0e2: map_key_clear(KEY_MUTE);		break;
		case 0x0e5: map_key_clear(KEY_BASSBOOST);	break;
		case 0x0e9: map_key_clear(KEY_VOLUMEUP);	break;
		case 0x0ea: map_key_clear(KEY_VOLUMEDOWN);	break;
		case 0x0f5: map_key_clear(KEY_SLOW);		break;

		case 0x181: map_key_clear(KEY_BUTTONCONFIG);	break;
		case 0x182: map_key_clear(KEY_BOOKMARKS);	break;
		case 0x183: map_key_clear(KEY_CONFIG);		break;
		case 0x184: map_key_clear(KEY_WORDPROCESSOR);	break;
		case 0x185: map_key_clear(KEY_EDITOR);		break;
		case 0x186: map_key_clear(KEY_SPREADSHEET);	break;
		case 0x187: map_key_clear(KEY_GRAPHICSEDITOR);	break;
		case 0x188: map_key_clear(KEY_PRESENTATION);	break;
		case 0x189: map_key_clear(KEY_DATABASE);	break;
		case 0x18a: map_key_clear(KEY_MAIL);		break;
		case 0x18b: map_key_clear(KEY_NEWS);		break;
		case 0x18c: map_key_clear(KEY_VOICEMAIL);	break;
		case 0x18d: map_key_clear(KEY_ADDRESSBOOK);	break;
		case 0x18e: map_key_clear(KEY_CALENDAR);	break;
		case 0x18f: map_key_clear(KEY_TASKMANAGER);	break;
		case 0x190: map_key_clear(KEY_JOURNAL);		break;
		case 0x191: map_key_clear(KEY_FINANCE);		break;
		case 0x192: map_key_clear(KEY_CALC);		break;
		case 0x193: map_key_clear(KEY_PLAYER);		break;
		case 0x194: map_key_clear(KEY_FILE);		break;
		case 0x196: map_key_clear(KEY_WWW);		break;
		case 0x199: map_key_clear(KEY_CHAT);		break;
		case 0x19c: map_key_clear(KEY_LOGOFF);		break;
		case 0x19e: map_key_clear(KEY_COFFEE);		break;
		case 0x19f: map_key_clear(KEY_CONTROLPANEL);		break;
		case 0x1a2: map_key_clear(KEY_APPSELECT);		break;
		case 0x1a3: map_key_clear(KEY_NEXT);		break;
		case 0x1a4: map_key_clear(KEY_PREVIOUS);	break;
		case 0x1a6: map_key_clear(KEY_HELP);		break;
		case 0x1a7: map_key_clear(KEY_DOCUMENTS);	break;
		case 0x1ab: map_key_clear(KEY_SPELLCHECK);	break;
		case 0x1ae: map_key_clear(KEY_KEYBOARD);	break;
		case 0x1b1: map_key_clear(KEY_SCREENSAVER);		break;
		case 0x1b4: map_key_clear(KEY_FILE);		break;
		case 0x1b6: map_key_clear(KEY_IMAGES);		break;
		case 0x1b7: map_key_clear(KEY_AUDIO);		break;
		case 0x1b8: map_key_clear(KEY_VIDEO);		break;
		case 0x1bc: map_key_clear(KEY_MESSENGER);	break;
		case 0x1bd: map_key_clear(KEY_INFO);		break;
		case 0x1cb: map_key_clear(KEY_ASSISTANT);	break;
		case 0x201: map_key_clear(KEY_NEW);		break;
		case 0x202: map_key_clear(KEY_OPEN);		break;
		case 0x203: map_key_clear(KEY_CLOSE);		break;
		case 0x204: map_key_clear(KEY_EXIT);		break;
		case 0x207: map_key_clear(KEY_SAVE);		break;
		case 0x208: map_key_clear(KEY_PRINT);		break;
		case 0x209: map_key_clear(KEY_PROPS);		break;
		case 0x21a: map_key_clear(KEY_UNDO);		break;
		case 0x21b: map_key_clear(KEY_COPY);		break;
		case 0x21c: map_key_clear(KEY_CUT);		break;
		case 0x21d: map_key_clear(KEY_PASTE);		break;
		case 0x21f: map_key_clear(KEY_FIND);		break;
		case 0x221: map_key_clear(KEY_SEARCH);		break;
		case 0x222: map_key_clear(KEY_GOTO);		break;
		case 0x223: map_key_clear(KEY_HOMEPAGE);	break;
		case 0x224: map_key_clear(KEY_BACK);		break;
		case 0x225: map_key_clear(KEY_FORWARD);		break;
		case 0x226: map_key_clear(KEY_STOP);		break;
		case 0x227: map_key_clear(KEY_REFRESH);		break;
		case 0x22a: map_key_clear(KEY_BOOKMARKS);	break;
		case 0x22d: map_key_clear(KEY_ZOOMIN);		break;
		case 0x22e: map_key_clear(KEY_ZOOMOUT);		break;
		case 0x22f: map_key_clear(KEY_ZOOMRESET);	break;
		case 0x232: map_key_clear(KEY_FULL_SCREEN);	break;
		case 0x233: map_key_clear(KEY_SCROLLUP);	break;
		case 0x234: map_key_clear(KEY_SCROLLDOWN);	break;
		case 0x238: /* AC Pan */
			set_bit(REL_HWHEEL, input->relbit);
			map_rel(REL_HWHEEL_HI_RES);
			break;
		case 0x23d: map_key_clear(KEY_EDIT);		break;
		case 0x25f: map_key_clear(KEY_CANCEL);		break;
		case 0x269: map_key_clear(KEY_INSERT);		break;
		case 0x26a: map_key_clear(KEY_DELETE);		break;
		case 0x279: map_key_clear(KEY_REDO);		break;

		case 0x289: map_key_clear(KEY_REPLY);		break;
		case 0x28b: map_key_clear(KEY_FORWARDMAIL);	break;
		case 0x28c: map_key_clear(KEY_SEND);		break;

		case 0x29d: map_key_clear(KEY_KBD_LAYOUT_NEXT);	break;

		case 0x2c7: map_key_clear(KEY_KBDINPUTASSIST_PREV);		break;
		case 0x2c8: map_key_clear(KEY_KBDINPUTASSIST_NEXT);		break;
		case 0x2c9: map_key_clear(KEY_KBDINPUTASSIST_PREVGROUP);		break;
		case 0x2ca: map_key_clear(KEY_KBDINPUTASSIST_NEXTGROUP);		break;
		case 0x2cb: map_key_clear(KEY_KBDINPUTASSIST_ACCEPT);	break;
		case 0x2cc: map_key_clear(KEY_KBDINPUTASSIST_CANCEL);	break;

		case 0x29f: map_key_clear(KEY_SCALE);		break;

		default: map_key_clear(KEY_UNKNOWN);
		}
		break;

	case HID_UP_GENDEVCTRLS:
		switch (usage->hid) {
		case HID_DC_BATTERYSTRENGTH:
			hidinput_setup_battery(device, HID_INPUT_REPORT, field, false);
			usage->type = EV_PWR;
			return;
		}
		goto unknown;

	case HID_UP_BATTERY:
		switch (usage->hid) {
		case HID_BAT_ABSOLUTESTATEOFCHARGE:
			hidinput_setup_battery(device, HID_INPUT_REPORT, field, true);
			usage->type = EV_PWR;
			return;
		}
		goto unknown;

	case HID_UP_HPVENDOR:	/* Reported on a Dutch layout HP5308 */
		set_bit(EV_REP, input->evbit);
		switch (usage->hid & HID_USAGE) {
		case 0x021: map_key_clear(KEY_PRINT);           break;
		case 0x070: map_key_clear(KEY_HP);		break;
		case 0x071: map_key_clear(KEY_CAMERA);		break;
		case 0x072: map_key_clear(KEY_SOUND);		break;
		case 0x073: map_key_clear(KEY_QUESTION);	break;
		case 0x080: map_key_clear(KEY_EMAIL);		break;
		case 0x081: map_key_clear(KEY_CHAT);		break;
		case 0x082: map_key_clear(KEY_SEARCH);		break;
		case 0x083: map_key_clear(KEY_CONNECT);	        break;
		case 0x084: map_key_clear(KEY_FINANCE);		break;
		case 0x085: map_key_clear(KEY_SPORT);		break;
		case 0x086: map_key_clear(KEY_SHOP);	        break;
		default:    goto ignore;
		}
		break;

	case HID_UP_HPVENDOR2:
		set_bit(EV_REP, input->evbit);
		switch (usage->hid & HID_USAGE) {
		case 0x001: map_key_clear(KEY_MICMUTE);		break;
		case 0x003: map_key_clear(KEY_BRIGHTNESSDOWN);	break;
		case 0x004: map_key_clear(KEY_BRIGHTNESSUP);	break;
		default:    goto ignore;
		}
		break;

	case HID_UP_MSVENDOR:
		goto ignore;

	case HID_UP_CUSTOM: /* Reported on Logitech and Apple USB keyboards */
		set_bit(EV_REP, input->evbit);
		goto ignore;

	case HID_UP_LOGIVENDOR:
		/* intentional fallback */
	case HID_UP_LOGIVENDOR2:
		/* intentional fallback */
	case HID_UP_LOGIVENDOR3:
		goto ignore;

	case HID_UP_PID:
		switch (usage->hid & HID_USAGE) {
		case 0xa4: map_key_clear(BTN_DEAD);	break;
		default: goto ignore;
		}
		break;

	default:
	unknown:
		if (field->report_size == 1) {
			if (field->report->type == HID_OUTPUT_REPORT) {
				map_led(LED_MISC);
				break;
			}
			map_key(BTN_MISC);
			break;
		}
		if (field->flags & HID_MAIN_ITEM_RELATIVE) {
			map_rel(REL_MISC);
			break;
		}
		map_abs(ABS_MISC);
		break;
	}

mapped:
	/* Mapping failed, bail out */
	if (!bit)
		return;

	if (device->driver->input_mapped &&
	    device->driver->input_mapped(device, hidinput, field, usage,
					 &bit, &max) < 0) {
		/*
		 * The driver indicated that no further generic handling
		 * of the usage is desired.
		 */
		return;
	}

	set_bit(usage->type, input->evbit);

	/*
	 * This part is *really* controversial:
	 * - HID aims at being generic so we should do our best to export
	 *   all incoming events
	 * - HID describes what events are, so there is no reason for ABS_X
	 *   to be mapped to ABS_Y
	 * - HID is using *_MISC+N as a default value, but nothing prevents
	 *   *_MISC+N to overwrite a legitimate even, which confuses userspace
	 *   (for instance ABS_MISC + 7 is ABS_MT_SLOT, which has a different
	 *   processing)
	 *
	 * If devices still want to use this (at their own risk), they will
	 * have to use the quirk HID_QUIRK_INCREMENT_USAGE_ON_DUPLICATE, but
	 * the default should be a reliable mapping.
	 */
	while (usage->code <= max && test_and_set_bit(usage->code, bit)) {
		if (device->quirks & HID_QUIRK_INCREMENT_USAGE_ON_DUPLICATE) {
			usage->code = find_next_zero_bit(bit,
							 max + 1,
							 usage->code);
		} else {
			device->status |= HID_STAT_DUP_DETECTED;
			goto ignore;
		}
	}

	if (usage->code > max)
		goto ignore;

	if (usage->type == EV_ABS) {

		int a = field->logical_minimum;
		int b = field->logical_maximum;

		if ((device->quirks & HID_QUIRK_BADPAD) && (usage->code == ABS_X || usage->code == ABS_Y)) {
			a = field->logical_minimum = 0;
			b = field->logical_maximum = 255;
		}

		if (field->application == HID_GD_GAMEPAD || field->application == HID_GD_JOYSTICK)
			input_set_abs_params(input, usage->code, a, b, (b - a) >> 8, (b - a) >> 4);
		else	input_set_abs_params(input, usage->code, a, b, 0, 0);

		input_abs_set_res(input, usage->code,
				  hidinput_calc_abs_res(field, usage->code));

		/* use a larger default input buffer for MT devices */
		if (usage->code == ABS_MT_POSITION_X && input->hint_events_per_packet == 0)
			input_set_events_per_packet(input, 60);
	}

	if (usage->type == EV_ABS &&
	    (usage->hat_min < usage->hat_max || usage->hat_dir)) {
		int i;
		for (i = usage->code; i < usage->code + 2 && i <= max; i++) {
			input_set_abs_params(input, i, -1, 1, 0, 0);
			set_bit(i, input->absbit);
		}
		if (usage->hat_dir && !field->dpad)
			field->dpad = usage->code;
	}

	/* for those devices which produce Consumer volume usage as relative,
	 * we emulate pressing volumeup/volumedown appropriate number of times
	 * in hidinput_hid_event()
	 */
	if ((usage->type == EV_ABS) && (field->flags & HID_MAIN_ITEM_RELATIVE) &&
			(usage->code == ABS_VOLUME)) {
		set_bit(KEY_VOLUMEUP, input->keybit);
		set_bit(KEY_VOLUMEDOWN, input->keybit);
	}

	if (usage->type == EV_KEY) {
		set_bit(EV_MSC, input->evbit);
		set_bit(MSC_SCAN, input->mscbit);
	}

	return;

ignore:
	usage->type = 0;
	usage->code = 0;
}

static void hidinput_handle_scroll(struct hid_usage *usage,
				   struct input_dev *input,
				   __s32 value)
{
	int code;
	int hi_res, lo_res;

	if (value == 0)
		return;

	if (usage->code == REL_WHEEL_HI_RES)
		code = REL_WHEEL;
	else
		code = REL_HWHEEL;

	/*
	 * Windows reports one wheel click as value 120. Where a high-res
	 * scroll wheel is present, a fraction of 120 is reported instead.
	 * Our REL_WHEEL_HI_RES axis does the same because all HW must
	 * adhere to the 120 expectation.
	 */
	hi_res = value * 120/usage->resolution_multiplier;

	usage->wheel_accumulated += hi_res;
	lo_res = usage->wheel_accumulated/120;
	if (lo_res)
		usage->wheel_accumulated -= lo_res * 120;

	input_event(input, EV_REL, code, lo_res);
	input_event(input, EV_REL, usage->code, hi_res);
}

void hidinput_hid_event(struct hid_device *hid, struct hid_field *field, struct hid_usage *usage, __s32 value)
{
	struct input_dev *input;
	unsigned *quirks = &hid->quirks;

	if (!usage->type)
		return;

	if (usage->type == EV_PWR) {
		hidinput_update_battery(hid, value);
		return;
	}

	if (!field->hidinput)
		return;

	input = field->hidinput->input;

	if (usage->hat_min < usage->hat_max || usage->hat_dir) {
		int hat_dir = usage->hat_dir;
		if (!hat_dir)
			hat_dir = (value - usage->hat_min) * 8 / (usage->hat_max - usage->hat_min + 1) + 1;
		if (hat_dir < 0 || hat_dir > 8) hat_dir = 0;
		input_event(input, usage->type, usage->code    , hid_hat_to_axis[hat_dir].x);
		input_event(input, usage->type, usage->code + 1, hid_hat_to_axis[hat_dir].y);
		return;
	}

	if (usage->hid == HID_DG_INVERT) {
		*quirks = value ? (*quirks | HID_QUIRK_INVERT) : (*quirks & ~HID_QUIRK_INVERT);
		return;
	}

	if (usage->hid == HID_DG_INRANGE) {
		if (value) {
			input_event(input, usage->type, (*quirks & HID_QUIRK_INVERT) ? BTN_TOOL_RUBBER : usage->code, 1);
			return;
		}
		input_event(input, usage->type, usage->code, 0);
		input_event(input, usage->type, BTN_TOOL_RUBBER, 0);
		return;
	}

	if (usage->hid == HID_DG_TIPPRESSURE && (*quirks & HID_QUIRK_NOTOUCH)) {
		int a = field->logical_minimum;
		int b = field->logical_maximum;
		input_event(input, EV_KEY, BTN_TOUCH, value > a + ((b - a) >> 3));
	}

	if (usage->hid == (HID_UP_PID | 0x83UL)) { /* Simultaneous Effects Max */
		dbg_hid("Maximum Effects - %d\n",value);
		return;
	}

	if (usage->hid == (HID_UP_PID | 0x7fUL)) {
		dbg_hid("PID Pool Report\n");
		return;
	}

	if ((usage->type == EV_KEY) && (usage->code == 0)) /* Key 0 is "unassigned", not KEY_UNKNOWN */
		return;

	if ((usage->type == EV_REL) && (usage->code == REL_WHEEL_HI_RES ||
					usage->code == REL_HWHEEL_HI_RES)) {
		hidinput_handle_scroll(usage, input, value);
		return;
	}

	if ((usage->type == EV_ABS) && (field->flags & HID_MAIN_ITEM_RELATIVE) &&
			(usage->code == ABS_VOLUME)) {
		int count = abs(value);
		int direction = value > 0 ? KEY_VOLUMEUP : KEY_VOLUMEDOWN;
		int i;

		for (i = 0; i < count; i++) {
			input_event(input, EV_KEY, direction, 1);
			input_sync(input);
			input_event(input, EV_KEY, direction, 0);
			input_sync(input);
		}
		return;
	}

	/*
	 * Ignore out-of-range values as per HID specification,
	 * section 5.10 and 6.2.25, when NULL state bit is present.
	 * When it's not, clamp the value to match Microsoft's input
	 * driver as mentioned in "Required HID usages for digitizers":
	 * https://msdn.microsoft.com/en-us/library/windows/hardware/dn672278(v=vs.85).asp
	 *
	 * The logical_minimum < logical_maximum check is done so that we
	 * don't unintentionally discard values sent by devices which
	 * don't specify logical min and max.
	 */
	if ((field->flags & HID_MAIN_ITEM_VARIABLE) &&
	    (field->logical_minimum < field->logical_maximum)) {
		if (field->flags & HID_MAIN_ITEM_NULL_STATE &&
		    (value < field->logical_minimum ||
		     value > field->logical_maximum)) {
			dbg_hid("Ignoring out-of-range value %x\n", value);
			return;
		}
		value = clamp(value,
			      field->logical_minimum,
			      field->logical_maximum);
	}

	/*
	 * Ignore reports for absolute data if the data didn't change. This is
	 * not only an optimization but also fixes 'dead' key reports. Some
	 * RollOver implementations for localized keys (like BACKSLASH/PIPE; HID
	 * 0x31 and 0x32) report multiple keys, even though a localized keyboard
	 * can only have one of them physically available. The 'dead' keys
	 * report constant 0. As all map to the same keycode, they'd confuse
	 * the input layer. If we filter the 'dead' keys on the HID level, we
	 * skip the keycode translation and only forward real events.
	 */
	if (!(field->flags & (HID_MAIN_ITEM_RELATIVE |
	                      HID_MAIN_ITEM_BUFFERED_BYTE)) &&
			      (field->flags & HID_MAIN_ITEM_VARIABLE) &&
	    usage->usage_index < field->maxusage &&
	    value == field->value[usage->usage_index])
		return;

	/* report the usage code as scancode if the key status has changed */
	if (usage->type == EV_KEY &&
	    (!test_bit(usage->code, input->key)) == value)
		input_event(input, EV_MSC, MSC_SCAN, usage->hid);

	input_event(input, usage->type, usage->code, value);

	if ((field->flags & HID_MAIN_ITEM_RELATIVE) &&
	    usage->type == EV_KEY && value) {
		input_sync(input);
		input_event(input, usage->type, usage->code, 0);
	}
}

void hidinput_report_event(struct hid_device *hid, struct hid_report *report)
{
	struct hid_input *hidinput;

	if (hid->quirks & HID_QUIRK_NO_INPUT_SYNC)
		return;

	list_for_each_entry(hidinput, &hid->inputs, list)
		input_sync(hidinput->input);
}
EXPORT_SYMBOL_GPL(hidinput_report_event);

int hidinput_find_field(struct hid_device *hid, unsigned int type, unsigned int code, struct hid_field **field)
{
	struct hid_report *report;
	int i, j;

	list_for_each_entry(report, &hid->report_enum[HID_OUTPUT_REPORT].report_list, list) {
		for (i = 0; i < report->maxfield; i++) {
			*field = report->field[i];
			for (j = 0; j < (*field)->maxusage; j++)
				if ((*field)->usage[j].type == type && (*field)->usage[j].code == code)
					return j;
		}
	}
	return -1;
}
EXPORT_SYMBOL_GPL(hidinput_find_field);

struct hid_field *hidinput_get_led_field(struct hid_device *hid)
{
	struct hid_report *report;
	struct hid_field *field;
	int i, j;

	list_for_each_entry(report,
			    &hid->report_enum[HID_OUTPUT_REPORT].report_list,
			    list) {
		for (i = 0; i < report->maxfield; i++) {
			field = report->field[i];
			for (j = 0; j < field->maxusage; j++)
				if (field->usage[j].type == EV_LED)
					return field;
		}
	}
	return NULL;
}
EXPORT_SYMBOL_GPL(hidinput_get_led_field);

unsigned int hidinput_count_leds(struct hid_device *hid)
{
	struct hid_report *report;
	struct hid_field *field;
	int i, j;
	unsigned int count = 0;

	list_for_each_entry(report,
			    &hid->report_enum[HID_OUTPUT_REPORT].report_list,
			    list) {
		for (i = 0; i < report->maxfield; i++) {
			field = report->field[i];
			for (j = 0; j < field->maxusage; j++)
				if (field->usage[j].type == EV_LED &&
				    field->value[j])
					count += 1;
		}
	}
	return count;
}
EXPORT_SYMBOL_GPL(hidinput_count_leds);

static void hidinput_led_worker(struct work_struct *work)
{
	struct hid_device *hid = container_of(work, struct hid_device,
					      led_work);
	struct hid_field *field;
	struct hid_report *report;
	int ret;
	u32 len;
	__u8 *buf;

	field = hidinput_get_led_field(hid);
	if (!field)
		return;

	/*
	 * field->report is accessed unlocked regarding HID core. So there might
	 * be another incoming SET-LED request from user-space, which changes
	 * the LED state while we assemble our outgoing buffer. However, this
	 * doesn't matter as hid_output_report() correctly converts it into a
	 * boolean value no matter what information is currently set on the LED
	 * field (even garbage). So the remote device will always get a valid
	 * request.
	 * And in case we send a wrong value, a next led worker is spawned
	 * for every SET-LED request so the following worker will send the
	 * correct value, guaranteed!
	 */

	report = field->report;

	/* use custom SET_REPORT request if possible (asynchronous) */
	if (hid->ll_driver->request)
		return hid->ll_driver->request(hid, report, HID_REQ_SET_REPORT);

	/* fall back to generic raw-output-report */
	len = hid_report_len(report);
	buf = hid_alloc_report_buf(report, GFP_KERNEL);
	if (!buf)
		return;

	hid_output_report(report, buf);
	/* synchronous output report */
	ret = hid_hw_output_report(hid, buf, len);
	if (ret == -ENOSYS)
		hid_hw_raw_request(hid, report->id, buf, len, HID_OUTPUT_REPORT,
				HID_REQ_SET_REPORT);
	kfree(buf);
}

static int hidinput_input_event(struct input_dev *dev, unsigned int type,
				unsigned int code, int value)
{
	struct hid_device *hid = input_get_drvdata(dev);
	struct hid_field *field;
	int offset;

	if (type == EV_FF)
		return input_ff_event(dev, type, code, value);

	if (type != EV_LED)
		return -1;

	if ((offset = hidinput_find_field(hid, type, code, &field)) == -1) {
		hid_warn(dev, "event field not found\n");
		return -1;
	}

	hid_set_field(field, offset, value);

	schedule_work(&hid->led_work);
	return 0;
}

static int hidinput_open(struct input_dev *dev)
{
	struct hid_device *hid = input_get_drvdata(dev);

	return hid_hw_open(hid);
}

static void hidinput_close(struct input_dev *dev)
{
	struct hid_device *hid = input_get_drvdata(dev);

	hid_hw_close(hid);
}

static bool __hidinput_change_resolution_multipliers(struct hid_device *hid,
		struct hid_report *report, bool use_logical_max)
{
	struct hid_usage *usage;
	bool update_needed = false;
	bool get_report_completed = false;
	int i, j;

	if (report->maxfield == 0)
		return false;

	for (i = 0; i < report->maxfield; i++) {
		__s32 value = use_logical_max ?
			      report->field[i]->logical_maximum :
			      report->field[i]->logical_minimum;

		/* There is no good reason for a Resolution
		 * Multiplier to have a count other than 1.
		 * Ignore that case.
		 */
		if (report->field[i]->report_count != 1)
			continue;

		for (j = 0; j < report->field[i]->maxusage; j++) {
			usage = &report->field[i]->usage[j];

			if (usage->hid != HID_GD_RESOLUTION_MULTIPLIER)
				continue;

			/*
			 * If we have more than one feature within this
			 * report we need to fill in the bits from the
			 * others before we can overwrite the ones for the
			 * Resolution Multiplier.
			 *
			 * But if we're not allowed to read from the device,
			 * we just bail. Such a device should not exist
			 * anyway.
			 */
			if (!get_report_completed && report->maxfield > 1) {
				if (hid->quirks & HID_QUIRK_NO_INIT_REPORTS)
					return update_needed;

				hid_hw_request(hid, report, HID_REQ_GET_REPORT);
				hid_hw_wait(hid);
				get_report_completed = true;
			}

			report->field[i]->value[j] = value;
			update_needed = true;
		}
	}

	return update_needed;
}

static void hidinput_change_resolution_multipliers(struct hid_device *hid)
{
	struct hid_report_enum *rep_enum;
	struct hid_report *rep;
	int ret;

	rep_enum = &hid->report_enum[HID_FEATURE_REPORT];
	list_for_each_entry(rep, &rep_enum->report_list, list) {
		bool update_needed = __hidinput_change_resolution_multipliers(hid,
								     rep, true);

		if (update_needed) {
			ret = __hid_request(hid, rep, HID_REQ_SET_REPORT);
			if (ret) {
				__hidinput_change_resolution_multipliers(hid,
								    rep, false);
				return;
			}
		}
	}

	/* refresh our structs */
	hid_setup_resolution_multiplier(hid);
}

static void report_features(struct hid_device *hid)
{
	struct hid_driver *drv = hid->driver;
	struct hid_report_enum *rep_enum;
	struct hid_report *rep;
	struct hid_usage *usage;
	int i, j;

	rep_enum = &hid->report_enum[HID_FEATURE_REPORT];
	list_for_each_entry(rep, &rep_enum->report_list, list)
		for (i = 0; i < rep->maxfield; i++) {
			/* Ignore if report count is out of bounds. */
			if (rep->field[i]->report_count < 1)
				continue;

			for (j = 0; j < rep->field[i]->maxusage; j++) {
				usage = &rep->field[i]->usage[j];

				/* Verify if Battery Strength feature is available */
				if (usage->hid == HID_DC_BATTERYSTRENGTH)
					hidinput_setup_battery(hid, HID_FEATURE_REPORT,
							       rep->field[i], false);

				if (drv->feature_mapping)
					drv->feature_mapping(hid, rep->field[i], usage);
			}
		}
}

static struct hid_input *hidinput_allocate(struct hid_device *hid,
					   unsigned int application)
{
	struct hid_input *hidinput = kzalloc(sizeof(*hidinput), GFP_KERNEL);
	struct input_dev *input_dev = input_allocate_device();
	const char *suffix = NULL;
	size_t suffix_len, name_len;

	if (!hidinput || !input_dev)
		goto fail;

	if ((hid->quirks & HID_QUIRK_INPUT_PER_APP) &&
	    hid->maxapplication > 1) {
		switch (application) {
		case HID_GD_KEYBOARD:
			suffix = "Keyboard";
			break;
		case HID_GD_KEYPAD:
			suffix = "Keypad";
			break;
		case HID_GD_MOUSE:
			suffix = "Mouse";
			break;
		case HID_DG_STYLUS:
			suffix = "Pen";
			break;
		case HID_DG_TOUCHSCREEN:
			suffix = "Touchscreen";
			break;
		case HID_DG_TOUCHPAD:
			suffix = "Touchpad";
			break;
		case HID_GD_SYSTEM_CONTROL:
			suffix = "System Control";
			break;
		case HID_CP_CONSUMER_CONTROL:
			suffix = "Consumer Control";
			break;
		case HID_GD_WIRELESS_RADIO_CTLS:
			suffix = "Wireless Radio Control";
			break;
		case HID_GD_SYSTEM_MULTIAXIS:
			suffix = "System Multi Axis";
			break;
		default:
			break;
		}
	}

	if (suffix) {
		name_len = strlen(hid->name);
		suffix_len = strlen(suffix);
		if ((name_len < suffix_len) ||
		    strcmp(hid->name + name_len - suffix_len, suffix)) {
			hidinput->name = kasprintf(GFP_KERNEL, "%s %s",
						   hid->name, suffix);
			if (!hidinput->name)
				goto fail;
		}
	}

	input_set_drvdata(input_dev, hid);
	input_dev->event = hidinput_input_event;
	input_dev->open = hidinput_open;
	input_dev->close = hidinput_close;
	input_dev->setkeycode = hidinput_setkeycode;
	input_dev->getkeycode = hidinput_getkeycode;

	input_dev->name = hidinput->name ? hidinput->name : hid->name;
	input_dev->phys = hid->phys;
	input_dev->uniq = hid->uniq;
	input_dev->id.bustype = hid->bus;
	input_dev->id.vendor  = hid->vendor;
	input_dev->id.product = hid->product;
	input_dev->id.version = hid->version;
	input_dev->dev.parent = &hid->dev;

	hidinput->input = input_dev;
	hidinput->application = application;
	list_add_tail(&hidinput->list, &hid->inputs);

	INIT_LIST_HEAD(&hidinput->reports);

	return hidinput;

fail:
	kfree(hidinput);
	input_free_device(input_dev);
	hid_err(hid, "Out of memory during hid input probe\n");
	return NULL;
}

static bool hidinput_has_been_populated(struct hid_input *hidinput)
{
	int i;
	unsigned long r = 0;

	for (i = 0; i < BITS_TO_LONGS(EV_CNT); i++)
		r |= hidinput->input->evbit[i];

	for (i = 0; i < BITS_TO_LONGS(KEY_CNT); i++)
		r |= hidinput->input->keybit[i];

	for (i = 0; i < BITS_TO_LONGS(REL_CNT); i++)
		r |= hidinput->input->relbit[i];

	for (i = 0; i < BITS_TO_LONGS(ABS_CNT); i++)
		r |= hidinput->input->absbit[i];

	for (i = 0; i < BITS_TO_LONGS(MSC_CNT); i++)
		r |= hidinput->input->mscbit[i];

	for (i = 0; i < BITS_TO_LONGS(LED_CNT); i++)
		r |= hidinput->input->ledbit[i];

	for (i = 0; i < BITS_TO_LONGS(SND_CNT); i++)
		r |= hidinput->input->sndbit[i];

	for (i = 0; i < BITS_TO_LONGS(FF_CNT); i++)
		r |= hidinput->input->ffbit[i];

	for (i = 0; i < BITS_TO_LONGS(SW_CNT); i++)
		r |= hidinput->input->swbit[i];

	return !!r;
}

static void hidinput_cleanup_hidinput(struct hid_device *hid,
		struct hid_input *hidinput)
{
	struct hid_report *report;
	int i, k;

	list_del(&hidinput->list);
	input_free_device(hidinput->input);
	kfree(hidinput->name);

	for (k = HID_INPUT_REPORT; k <= HID_OUTPUT_REPORT; k++) {
		if (k == HID_OUTPUT_REPORT &&
			hid->quirks & HID_QUIRK_SKIP_OUTPUT_REPORTS)
			continue;

		list_for_each_entry(report, &hid->report_enum[k].report_list,
				    list) {

			for (i = 0; i < report->maxfield; i++)
				if (report->field[i]->hidinput == hidinput)
					report->field[i]->hidinput = NULL;
		}
	}

	kfree(hidinput);
}

static struct hid_input *hidinput_match(struct hid_report *report)
{
	struct hid_device *hid = report->device;
	struct hid_input *hidinput;

	list_for_each_entry(hidinput, &hid->inputs, list) {
		if (hidinput->report &&
		    hidinput->report->id == report->id)
			return hidinput;
	}

	return NULL;
}

static struct hid_input *hidinput_match_application(struct hid_report *report)
{
	struct hid_device *hid = report->device;
	struct hid_input *hidinput;

	list_for_each_entry(hidinput, &hid->inputs, list) {
		if (hidinput->application == report->application)
			return hidinput;

		/*
		 * Keep SystemControl and ConsumerControl applications together
		 * with the main keyboard, if present.
		 */
		if ((report->application == HID_GD_SYSTEM_CONTROL ||
		     report->application == HID_CP_CONSUMER_CONTROL) &&
		    hidinput->application == HID_GD_KEYBOARD) {
			return hidinput;
		}
	}

	return NULL;
}

static inline void hidinput_configure_usages(struct hid_input *hidinput,
					     struct hid_report *report)
{
	int i, j;

	for (i = 0; i < report->maxfield; i++)
		for (j = 0; j < report->field[i]->maxusage; j++)
			hidinput_configure_usage(hidinput, report->field[i],
						 report->field[i]->usage + j);
}

/*
 * Register the input device; print a message.
 * Configure the input layer interface
 * Read all reports and initialize the absolute field values.
 */

int hidinput_connect(struct hid_device *hid, unsigned int force)
{
	struct hid_driver *drv = hid->driver;
	struct hid_report *report;
	struct hid_input *next, *hidinput = NULL;
	unsigned int application;
	int i, k;

	INIT_LIST_HEAD(&hid->inputs);
	INIT_WORK(&hid->led_work, hidinput_led_worker);

	hid->status &= ~HID_STAT_DUP_DETECTED;

	if (!force) {
		for (i = 0; i < hid->maxcollection; i++) {
			struct hid_collection *col = &hid->collection[i];
			if (col->type == HID_COLLECTION_APPLICATION ||
					col->type == HID_COLLECTION_PHYSICAL)
				if (IS_INPUT_APPLICATION(col->usage))
					break;
		}

		if (i == hid->maxcollection)
			return -1;
	}

	report_features(hid);

	for (k = HID_INPUT_REPORT; k <= HID_OUTPUT_REPORT; k++) {
		if (k == HID_OUTPUT_REPORT &&
			hid->quirks & HID_QUIRK_SKIP_OUTPUT_REPORTS)
			continue;

		list_for_each_entry(report, &hid->report_enum[k].report_list, list) {

			if (!report->maxfield)
				continue;

			application = report->application;

			/*
			 * Find the previous hidinput report attached
			 * to this report id.
			 */
			if (hid->quirks & HID_QUIRK_MULTI_INPUT)
				hidinput = hidinput_match(report);
			else if (hid->maxapplication > 1 &&
				 (hid->quirks & HID_QUIRK_INPUT_PER_APP))
				hidinput = hidinput_match_application(report);

			if (!hidinput) {
				hidinput = hidinput_allocate(hid, application);
				if (!hidinput)
					goto out_unwind;
			}

			hidinput_configure_usages(hidinput, report);

			if (hid->quirks & HID_QUIRK_MULTI_INPUT)
				hidinput->report = report;

			list_add_tail(&report->hidinput_list,
				      &hidinput->reports);
		}
	}

	hidinput_change_resolution_multipliers(hid);

	list_for_each_entry_safe(hidinput, next, &hid->inputs, list) {
		if (drv->input_configured &&
		    drv->input_configured(hid, hidinput))
			goto out_unwind;

		if (!hidinput_has_been_populated(hidinput)) {
			/* no need to register an input device not populated */
			hidinput_cleanup_hidinput(hid, hidinput);
			continue;
		}

		if (input_register_device(hidinput->input))
			goto out_unwind;
		hidinput->registered = true;
	}

	if (list_empty(&hid->inputs)) {
		hid_err(hid, "No inputs registered, leaving\n");
		goto out_unwind;
	}

	if (hid->status & HID_STAT_DUP_DETECTED)
		hid_dbg(hid,
			"Some usages could not be mapped, please use HID_QUIRK_INCREMENT_USAGE_ON_DUPLICATE if this is legitimate.\n");

	return 0;

out_unwind:
	/* unwind the ones we already registered */
	hidinput_disconnect(hid);

	return -1;
}
EXPORT_SYMBOL_GPL(hidinput_connect);

void hidinput_disconnect(struct hid_device *hid)
{
	struct hid_input *hidinput, *next;

	hidinput_cleanup_battery(hid);

	list_for_each_entry_safe(hidinput, next, &hid->inputs, list) {
		list_del(&hidinput->list);
		if (hidinput->registered)
			input_unregister_device(hidinput->input);
		else
			input_free_device(hidinput->input);
		kfree(hidinput->name);
		kfree(hidinput);
	}

	/* led_work is spawned by input_dev callbacks, but doesn't access the
	 * parent input_dev at all. Once all input devices are removed, we
	 * know that led_work will never get restarted, so we can cancel it
	 * synchronously and are safe. */
	cancel_work_sync(&hid->led_work);
}
EXPORT_SYMBOL_GPL(hidinput_disconnect);<|MERGE_RESOLUTION|>--- conflicted
+++ resolved
@@ -655,16 +655,9 @@
 						code += KEY_MACRO1;
 					else
 						code += BTN_TRIGGER_HAPPY - 0x1e;
-<<<<<<< HEAD
-				} else {
-					goto ignore;
-				}
-				break;
-=======
 					break;
 				}
 				fallthrough;
->>>>>>> df0cc57e
 		default:
 			switch (field->physical) {
 			case HID_GD_MOUSE:
