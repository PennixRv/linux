config SELECT_MEMORY_MODEL
	def_bool y
	depends on EXPERIMENTAL || ARCH_SELECT_MEMORY_MODEL

choice
	prompt "Memory model"
	depends on SELECT_MEMORY_MODEL
	default DISCONTIGMEM_MANUAL if ARCH_DISCONTIGMEM_DEFAULT
	default SPARSEMEM_MANUAL if ARCH_SPARSEMEM_DEFAULT
	default FLATMEM_MANUAL

config FLATMEM_MANUAL
	bool "Flat Memory"
	depends on !(ARCH_DISCONTIGMEM_ENABLE || ARCH_SPARSEMEM_ENABLE) || ARCH_FLATMEM_ENABLE
	help
	  This option allows you to change some of the ways that
	  Linux manages its memory internally.  Most users will
	  only have one option here: FLATMEM.  This is normal
	  and a correct option.

	  Some users of more advanced features like NUMA and
	  memory hotplug may have different options here.
	  DISCONTIGMEM is an more mature, better tested system,
	  but is incompatible with memory hotplug and may suffer
	  decreased performance over SPARSEMEM.  If unsure between
	  "Sparse Memory" and "Discontiguous Memory", choose
	  "Discontiguous Memory".

	  If unsure, choose this option (Flat Memory) over any other.

config DISCONTIGMEM_MANUAL
	bool "Discontiguous Memory"
	depends on ARCH_DISCONTIGMEM_ENABLE
	help
	  This option provides enhanced support for discontiguous
	  memory systems, over FLATMEM.  These systems have holes
	  in their physical address spaces, and this option provides
	  more efficient handling of these holes.  However, the vast
	  majority of hardware has quite flat address spaces, and
	  can have degraded performance from the extra overhead that
	  this option imposes.

	  Many NUMA configurations will have this as the only option.

	  If unsure, choose "Flat Memory" over this option.

config SPARSEMEM_MANUAL
	bool "Sparse Memory"
	depends on ARCH_SPARSEMEM_ENABLE
	help
	  This will be the only option for some systems, including
	  memory hotplug systems.  This is normal.

	  For many other systems, this will be an alternative to
	  "Discontiguous Memory".  This option provides some potential
	  performance benefits, along with decreased code complexity,
	  but it is newer, and more experimental.

	  If unsure, choose "Discontiguous Memory" or "Flat Memory"
	  over this option.

endchoice

config DISCONTIGMEM
	def_bool y
	depends on (!SELECT_MEMORY_MODEL && ARCH_DISCONTIGMEM_ENABLE) || DISCONTIGMEM_MANUAL

config SPARSEMEM
	def_bool y
	depends on (!SELECT_MEMORY_MODEL && ARCH_SPARSEMEM_ENABLE) || SPARSEMEM_MANUAL

config FLATMEM
	def_bool y
	depends on (!DISCONTIGMEM && !SPARSEMEM) || FLATMEM_MANUAL

config FLAT_NODE_MEM_MAP
	def_bool y
	depends on !SPARSEMEM

#
# Both the NUMA code and DISCONTIGMEM use arrays of pg_data_t's
# to represent different areas of memory.  This variable allows
# those dependencies to exist individually.
#
config NEED_MULTIPLE_NODES
	def_bool y
	depends on DISCONTIGMEM || NUMA

config HAVE_MEMORY_PRESENT
	def_bool y
	depends on ARCH_HAVE_MEMORY_PRESENT || SPARSEMEM

#
# SPARSEMEM_EXTREME (which is the default) does some bootmem
# allocations when memory_present() is called.  If this cannot
# be done on your architecture, select this option.  However,
# statically allocating the mem_section[] array can potentially
# consume vast quantities of .bss, so be careful.
#
# This option will also potentially produce smaller runtime code
# with gcc 3.4 and later.
#
config SPARSEMEM_STATIC
	bool

#
# Architecture platforms which require a two level mem_section in SPARSEMEM
# must select this option. This is usually for architecture platforms with
# an extremely sparse physical address space.
#
config SPARSEMEM_EXTREME
	def_bool y
	depends on SPARSEMEM && !SPARSEMEM_STATIC

config SPARSEMEM_VMEMMAP_ENABLE
	bool

config SPARSEMEM_ALLOC_MEM_MAP_TOGETHER
	def_bool y
	depends on SPARSEMEM && X86_64

config SPARSEMEM_VMEMMAP
	bool "Sparse Memory virtual memmap"
	depends on SPARSEMEM && SPARSEMEM_VMEMMAP_ENABLE
	default y
	help
	 SPARSEMEM_VMEMMAP uses a virtually mapped memmap to optimise
	 pfn_to_page and page_to_pfn operations.  This is the most
	 efficient option when sufficient kernel resources are available.

config HAVE_MEMBLOCK
	boolean

<<<<<<< HEAD
config HAVE_MEMBLOCK_NODE_MAP
	boolean

config ARCH_DISCARD_MEMBLOCK
=======
config NO_BOOTMEM
>>>>>>> 401d0069
	boolean

# eventually, we can have this option just 'select SPARSEMEM'
config MEMORY_HOTPLUG
	bool "Allow for memory hot-add"
	depends on SPARSEMEM || X86_64_ACPI_NUMA
	depends on HOTPLUG && ARCH_ENABLE_MEMORY_HOTPLUG
	depends on (IA64 || X86 || PPC_BOOK3S_64 || SUPERH || S390)

config MEMORY_HOTPLUG_SPARSE
	def_bool y
	depends on SPARSEMEM && MEMORY_HOTPLUG

config MEMORY_HOTREMOVE
	bool "Allow for memory hot remove"
	depends on MEMORY_HOTPLUG && ARCH_ENABLE_MEMORY_HOTREMOVE
	depends on MIGRATION

#
# If we have space for more page flags then we can enable additional
# optimizations and functionality.
#
# Regular Sparsemem takes page flag bits for the sectionid if it does not
# use a virtual memmap. Disable extended page flags for 32 bit platforms
# that require the use of a sectionid in the page flags.
#
config PAGEFLAGS_EXTENDED
	def_bool y
	depends on 64BIT || SPARSEMEM_VMEMMAP || !SPARSEMEM

# Heavily threaded applications may benefit from splitting the mm-wide
# page_table_lock, so that faults on different parts of the user address
# space can be handled with less contention: split it at this NR_CPUS.
# Default to 4 for wider testing, though 8 might be more appropriate.
# ARM's adjust_pte (unused if VIPT) depends on mm-wide page_table_lock.
# PA-RISC 7xxx's spinlock_t would enlarge struct page from 32 to 44 bytes.
# DEBUG_SPINLOCK and DEBUG_LOCK_ALLOC spinlock_t also enlarge struct page.
#
config SPLIT_PTLOCK_CPUS
	int
	default "999999" if ARM && !CPU_CACHE_VIPT
	default "999999" if PARISC && !PA20
	default "999999" if DEBUG_SPINLOCK || DEBUG_LOCK_ALLOC
	default "4"

#
# support for memory compaction
config COMPACTION
	bool "Allow for memory compaction"
	select MIGRATION
	depends on MMU
	help
	  Allows the compaction of memory for the allocation of huge pages.

#
# support for page migration
#
config MIGRATION
	bool "Page migration"
	def_bool y
	depends on NUMA || ARCH_ENABLE_MEMORY_HOTREMOVE || COMPACTION
	help
	  Allows the migration of the physical location of pages of processes
	  while the virtual addresses are not changed. This is useful in
	  two situations. The first is on NUMA systems to put pages nearer
	  to the processors accessing. The second is when allocating huge
	  pages as migration can relocate pages to satisfy a huge page
	  allocation instead of reclaiming.

config PHYS_ADDR_T_64BIT
	def_bool 64BIT || ARCH_PHYS_ADDR_T_64BIT

config ZONE_DMA_FLAG
	int
	default "0" if !ZONE_DMA
	default "1"

config BOUNCE
	def_bool y
	depends on BLOCK && MMU && (ZONE_DMA || HIGHMEM)

config NR_QUICK
	int
	depends on QUICKLIST
	default "2" if AVR32
	default "1"

config VIRT_TO_BUS
	def_bool y
	depends on !ARCH_NO_VIRT_TO_BUS

config MMU_NOTIFIER
	bool

config KSM
	bool "Enable KSM for page merging"
	depends on MMU
	help
	  Enable Kernel Samepage Merging: KSM periodically scans those areas
	  of an application's address space that an app has advised may be
	  mergeable.  When it finds pages of identical content, it replaces
	  the many instances by a single page with that content, so
	  saving memory until one or another app needs to modify the content.
	  Recommended for use with KVM, or with other duplicative applications.
	  See Documentation/vm/ksm.txt for more information: KSM is inactive
	  until a program has madvised that an area is MADV_MERGEABLE, and
	  root has set /sys/kernel/mm/ksm/run to 1 (if CONFIG_SYSFS is set).

config DEFAULT_MMAP_MIN_ADDR
        int "Low address space to protect from user allocation"
	depends on MMU
        default 4096
        help
	  This is the portion of low virtual memory which should be protected
	  from userspace allocation.  Keeping a user from writing to low pages
	  can help reduce the impact of kernel NULL pointer bugs.

	  For most ia64, ppc64 and x86 users with lots of address space
	  a value of 65536 is reasonable and should cause no problems.
	  On arm and other archs it should not be higher than 32768.
	  Programs which use vm86 functionality or have some need to map
	  this low address space will need CAP_SYS_RAWIO or disable this
	  protection by setting the value to 0.

	  This value can be changed after boot using the
	  /proc/sys/vm/mmap_min_addr tunable.

config ARCH_SUPPORTS_MEMORY_FAILURE
	bool

config MEMORY_FAILURE
	depends on MMU
	depends on ARCH_SUPPORTS_MEMORY_FAILURE
	bool "Enable recovery from hardware memory errors"
	help
	  Enables code to recover from some memory failures on systems
	  with MCA recovery. This allows a system to continue running
	  even when some of its memory has uncorrected errors. This requires
	  special hardware support and typically ECC memory.

config HWPOISON_INJECT
	tristate "HWPoison pages injector"
	depends on MEMORY_FAILURE && DEBUG_KERNEL && PROC_FS
	select PROC_PAGE_MONITOR

config NOMMU_INITIAL_TRIM_EXCESS
	int "Turn on mmap() excess space trimming before booting"
	depends on !MMU
	default 1
	help
	  The NOMMU mmap() frequently needs to allocate large contiguous chunks
	  of memory on which to store mappings, but it can only ask the system
	  allocator for chunks in 2^N*PAGE_SIZE amounts - which is frequently
	  more than it requires.  To deal with this, mmap() is able to trim off
	  the excess and return it to the allocator.

	  If trimming is enabled, the excess is trimmed off and returned to the
	  system allocator, which can cause extra fragmentation, particularly
	  if there are a lot of transient processes.

	  If trimming is disabled, the excess is kept, but not used, which for
	  long-term mappings means that the space is wasted.

	  Trimming can be dynamically controlled through a sysctl option
	  (/proc/sys/vm/nr_trim_pages) which specifies the minimum number of
	  excess pages there must be before trimming should occur, or zero if
	  no trimming is to occur.

	  This option specifies the initial value of this option.  The default
	  of 1 says that all excess pages should be trimmed.

	  See Documentation/nommu-mmap.txt for more information.

config TRANSPARENT_HUGEPAGE
	bool "Transparent Hugepage Support"
	depends on X86 && MMU
	select COMPACTION
	help
	  Transparent Hugepages allows the kernel to use huge pages and
	  huge tlb transparently to the applications whenever possible.
	  This feature can improve computing performance to certain
	  applications by speeding up page faults during memory
	  allocation, by reducing the number of tlb misses and by speeding
	  up the pagetable walking.

	  If memory constrained on embedded, you may want to say N.

choice
	prompt "Transparent Hugepage Support sysfs defaults"
	depends on TRANSPARENT_HUGEPAGE
	default TRANSPARENT_HUGEPAGE_ALWAYS
	help
	  Selects the sysfs defaults for Transparent Hugepage Support.

	config TRANSPARENT_HUGEPAGE_ALWAYS
		bool "always"
	help
	  Enabling Transparent Hugepage always, can increase the
	  memory footprint of applications without a guaranteed
	  benefit but it will work automatically for all applications.

	config TRANSPARENT_HUGEPAGE_MADVISE
		bool "madvise"
	help
	  Enabling Transparent Hugepage madvise, will only provide a
	  performance improvement benefit to the applications using
	  madvise(MADV_HUGEPAGE) but it won't risk to increase the
	  memory footprint of applications without a guaranteed
	  benefit.
endchoice

#
# UP and nommu archs use km based percpu allocator
#
config NEED_PER_CPU_KM
	depends on !SMP
	bool
	default y

config CLEANCACHE
	bool "Enable cleancache driver to cache clean pages if tmem is present"
	default n
	help
	  Cleancache can be thought of as a page-granularity victim cache
	  for clean pages that the kernel's pageframe replacement algorithm
	  (PFRA) would like to keep around, but can't since there isn't enough
	  memory.  So when the PFRA "evicts" a page, it first attempts to use
	  cleancache code to put the data contained in that page into
	  "transcendent memory", memory that is not directly accessible or
	  addressable by the kernel and is of unknown and possibly
	  time-varying size.  And when a cleancache-enabled
	  filesystem wishes to access a page in a file on disk, it first
	  checks cleancache to see if it already contains it; if it does,
	  the page is copied into the kernel and a disk access is avoided.
	  When a transcendent memory driver is available (such as zcache or
	  Xen transcendent memory), a significant I/O reduction
	  may be achieved.  When none is available, all cleancache calls
	  are reduced to a single pointer-compare-against-NULL resulting
	  in a negligible performance hit.

	  If unsure, say Y to enable cleancache<|MERGE_RESOLUTION|>--- conflicted
+++ resolved
@@ -131,14 +131,13 @@
 config HAVE_MEMBLOCK
 	boolean
 
-<<<<<<< HEAD
 config HAVE_MEMBLOCK_NODE_MAP
 	boolean
 
 config ARCH_DISCARD_MEMBLOCK
-=======
+	boolean
+
 config NO_BOOTMEM
->>>>>>> 401d0069
 	boolean
 
 # eventually, we can have this option just 'select SPARSEMEM'
