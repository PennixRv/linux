--- conflicted
+++ resolved
@@ -43,13 +43,7 @@
 		     const void *vmap, const struct drm_framebuffer *fb,
 		     const struct drm_rect *rect);
 
-<<<<<<< HEAD
-void drm_fb_xrgb8888_to_mono_reversed(void *dst, unsigned int dst_pitch, const void *src,
-				      const struct drm_framebuffer *fb,
-				      const struct drm_rect *clip);
-=======
 void drm_fb_xrgb8888_to_mono(void *dst, unsigned int dst_pitch, const void *src,
 			     const struct drm_framebuffer *fb, const struct drm_rect *clip);
->>>>>>> 88084a3d
 
 #endif /* __LINUX_DRM_FORMAT_HELPER_H */