--- conflicted
+++ resolved
@@ -565,11 +565,8 @@
 #define TEXT_TEXT							\
 		ALIGN_FUNCTION();					\
 		*(.text.hot TEXT_MAIN .text.fixup .text.unlikely)	\
-<<<<<<< HEAD
+		NOINSTR_TEXT						\
 		*(TEXT_CFI_MAIN)					\
-=======
-		NOINSTR_TEXT						\
->>>>>>> 0bd957eb
 		*(.text..refcount)					\
 		*(.text..ftrace)					\
 		*(.ref.text)						\
