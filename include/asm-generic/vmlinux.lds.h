/*
 * Helper macros to support writing architecture specific
 * linker scripts.
 *
 * A minimal linker scripts has following content:
 * [This is a sample, architectures may have special requiriements]
 *
 * OUTPUT_FORMAT(...)
 * OUTPUT_ARCH(...)
 * ENTRY(...)
 * SECTIONS
 * {
 *	. = START;
 *	__init_begin = .;
 *	HEAD_TEXT_SECTION
 *	INIT_TEXT_SECTION(PAGE_SIZE)
 *	INIT_DATA_SECTION(...)
 *	PERCPU_SECTION(CACHELINE_SIZE)
 *	__init_end = .;
 *
 *	_stext = .;
 *	TEXT_SECTION = 0
 *	_etext = .;
 *
 *      _sdata = .;
 *	RO_DATA_SECTION(PAGE_SIZE)
 *	RW_DATA_SECTION(...)
 *	_edata = .;
 *
 *	EXCEPTION_TABLE(...)
 *	NOTES
 *
 *	BSS_SECTION(0, 0, 0)
 *	_end = .;
 *
 *	STABS_DEBUG
 *	DWARF_DEBUG
 *
 *	DISCARDS		// must be the last
 * }
 *
 * [__init_begin, __init_end] is the init section that may be freed after init
 * [_stext, _etext] is the text section
 * [_sdata, _edata] is the data section
 *
 * Some of the included output section have their own set of constants.
 * Examples are: [__initramfs_start, __initramfs_end] for initramfs and
 *               [__nosave_begin, __nosave_end] for the nosave data
 */

#ifndef LOAD_OFFSET
#define LOAD_OFFSET 0
#endif

#include <linux/export.h>

/* Align . to a 8 byte boundary equals to maximum function alignment. */
#define ALIGN_FUNCTION()  . = ALIGN(8)

/*
 * Align to a 32 byte boundary equal to the
 * alignment gcc 4.5 uses for a struct
 */
#define STRUCT_ALIGNMENT 32
#define STRUCT_ALIGN() . = ALIGN(STRUCT_ALIGNMENT)

/* The actual configuration determine if the init/exit sections
 * are handled as text/data or they can be discarded (which
 * often happens at runtime)
 */
#ifdef CONFIG_HOTPLUG_CPU
#define CPU_KEEP(sec)    *(.cpu##sec)
#define CPU_DISCARD(sec)
#else
#define CPU_KEEP(sec)
#define CPU_DISCARD(sec) *(.cpu##sec)
#endif

#if defined(CONFIG_MEMORY_HOTPLUG)
#define MEM_KEEP(sec)    *(.mem##sec)
#define MEM_DISCARD(sec)
#else
#define MEM_KEEP(sec)
#define MEM_DISCARD(sec) *(.mem##sec)
#endif

#ifdef CONFIG_FTRACE_MCOUNT_RECORD
#define MCOUNT_REC()	. = ALIGN(8);				\
			VMLINUX_SYMBOL(__start_mcount_loc) = .; \
			*(__mcount_loc)				\
			VMLINUX_SYMBOL(__stop_mcount_loc) = .;
#else
#define MCOUNT_REC()
#endif

#ifdef CONFIG_TRACE_BRANCH_PROFILING
#define LIKELY_PROFILE()	VMLINUX_SYMBOL(__start_annotated_branch_profile) = .; \
				*(_ftrace_annotated_branch)			      \
				VMLINUX_SYMBOL(__stop_annotated_branch_profile) = .;
#else
#define LIKELY_PROFILE()
#endif

#ifdef CONFIG_PROFILE_ALL_BRANCHES
#define BRANCH_PROFILE()	VMLINUX_SYMBOL(__start_branch_profile) = .;   \
				*(_ftrace_branch)			      \
				VMLINUX_SYMBOL(__stop_branch_profile) = .;
#else
#define BRANCH_PROFILE()
#endif

#ifdef CONFIG_EVENT_TRACING
#define FTRACE_EVENTS()	. = ALIGN(8);					\
			VMLINUX_SYMBOL(__start_ftrace_events) = .;	\
			*(_ftrace_events)				\
			VMLINUX_SYMBOL(__stop_ftrace_events) = .;
#else
#define FTRACE_EVENTS()
#endif

#ifdef CONFIG_TRACING
#define TRACE_PRINTKS() VMLINUX_SYMBOL(__start___trace_bprintk_fmt) = .;      \
			 *(__trace_printk_fmt) /* Trace_printk fmt' pointer */ \
			 VMLINUX_SYMBOL(__stop___trace_bprintk_fmt) = .;
#define TRACEPOINT_STR() VMLINUX_SYMBOL(__start___tracepoint_str) = .;	\
			 *(__tracepoint_str) /* Trace_printk fmt' pointer */ \
			 VMLINUX_SYMBOL(__stop___tracepoint_str) = .;
#else
#define TRACE_PRINTKS()
#define TRACEPOINT_STR()
#endif

#ifdef CONFIG_FTRACE_SYSCALLS
#define TRACE_SYSCALLS() . = ALIGN(8);					\
			 VMLINUX_SYMBOL(__start_syscalls_metadata) = .;	\
			 *(__syscalls_metadata)				\
			 VMLINUX_SYMBOL(__stop_syscalls_metadata) = .;
#else
#define TRACE_SYSCALLS()
#endif

#ifdef CONFIG_CLKSRC_OF
#define CLKSRC_OF_TABLES() . = ALIGN(8);				\
			   VMLINUX_SYMBOL(__clksrc_of_table) = .;	\
			   *(__clksrc_of_table)				\
			   *(__clksrc_of_table_end)
#else
#define CLKSRC_OF_TABLES()
#endif

#ifdef CONFIG_IRQCHIP
#define IRQCHIP_OF_MATCH_TABLE()					\
	. = ALIGN(8);							\
	VMLINUX_SYMBOL(__irqchip_begin) = .;				\
	*(__irqchip_of_table)		  				\
	*(__irqchip_of_end)
#else
#define IRQCHIP_OF_MATCH_TABLE()
#endif

#ifdef CONFIG_COMMON_CLK
#define CLK_OF_TABLES() . = ALIGN(8);				\
			VMLINUX_SYMBOL(__clk_of_table) = .;	\
			*(__clk_of_table)			\
			*(__clk_of_table_end)
#else
#define CLK_OF_TABLES()
#endif

<<<<<<< HEAD
#ifdef CONFIG_OF_RESERVED_MEM
#define RESERVEDMEM_OF_TABLES()				\
	. = ALIGN(8);					\
	VMLINUX_SYMBOL(__reservedmem_of_table) = .;	\
	*(__reservedmem_of_table)			\
	*(__reservedmem_of_table_end)
#else
#define RESERVEDMEM_OF_TABLES()
=======
#ifdef CONFIG_SMP
#define CPU_METHOD_OF_TABLES() . = ALIGN(8);				    \
			   VMLINUX_SYMBOL(__cpu_method_of_table_begin) = .; \
			   *(__cpu_method_of_table)			    \
			   VMLINUX_SYMBOL(__cpu_method_of_table_end) = .;
#else
#define CPU_METHOD_OF_TABLES()
>>>>>>> 9233087d
#endif

#define KERNEL_DTB()							\
	STRUCT_ALIGN();							\
	VMLINUX_SYMBOL(__dtb_start) = .;				\
	*(.dtb.init.rodata)						\
	VMLINUX_SYMBOL(__dtb_end) = .;

/* .data section */
#define DATA_DATA							\
	*(.data)							\
	*(.ref.data)							\
	*(.data..shared_aligned) /* percpu related */			\
	MEM_KEEP(init.data)						\
	MEM_KEEP(exit.data)						\
	*(.data.unlikely)						\
	STRUCT_ALIGN();							\
	*(__tracepoints)						\
	/* implement dynamic printk debug */				\
	. = ALIGN(8);                                                   \
	VMLINUX_SYMBOL(__start___jump_table) = .;                       \
	*(__jump_table)                                                 \
	VMLINUX_SYMBOL(__stop___jump_table) = .;                        \
	. = ALIGN(8);							\
	VMLINUX_SYMBOL(__start___verbose) = .;                          \
	*(__verbose)                                                    \
	VMLINUX_SYMBOL(__stop___verbose) = .;				\
	LIKELY_PROFILE()		       				\
	BRANCH_PROFILE()						\
	TRACE_PRINTKS()							\
	TRACEPOINT_STR()

/*
 * Data section helpers
 */
#define NOSAVE_DATA							\
	. = ALIGN(PAGE_SIZE);						\
	VMLINUX_SYMBOL(__nosave_begin) = .;				\
	*(.data..nosave)						\
	. = ALIGN(PAGE_SIZE);						\
	VMLINUX_SYMBOL(__nosave_end) = .;

#define PAGE_ALIGNED_DATA(page_align)					\
	. = ALIGN(page_align);						\
	*(.data..page_aligned)

#define READ_MOSTLY_DATA(align)						\
	. = ALIGN(align);						\
	*(.data..read_mostly)						\
	. = ALIGN(align);

#define CACHELINE_ALIGNED_DATA(align)					\
	. = ALIGN(align);						\
	*(.data..cacheline_aligned)

#define INIT_TASK_DATA(align)						\
	. = ALIGN(align);						\
	*(.data..init_task)

/*
 * Read only Data
 */
#define RO_DATA_SECTION(align)						\
	. = ALIGN((align));						\
	.rodata           : AT(ADDR(.rodata) - LOAD_OFFSET) {		\
		VMLINUX_SYMBOL(__start_rodata) = .;			\
		*(.rodata) *(.rodata.*)					\
		*(__vermagic)		/* Kernel version magic */	\
		. = ALIGN(8);						\
		VMLINUX_SYMBOL(__start___tracepoints_ptrs) = .;		\
		*(__tracepoints_ptrs)	/* Tracepoints: pointer array */\
		VMLINUX_SYMBOL(__stop___tracepoints_ptrs) = .;		\
		*(__tracepoints_strings)/* Tracepoints: strings */	\
	}								\
									\
	.rodata1          : AT(ADDR(.rodata1) - LOAD_OFFSET) {		\
		*(.rodata1)						\
	}								\
									\
	BUG_TABLE							\
									\
	/* PCI quirks */						\
	.pci_fixup        : AT(ADDR(.pci_fixup) - LOAD_OFFSET) {	\
		VMLINUX_SYMBOL(__start_pci_fixups_early) = .;		\
		*(.pci_fixup_early)					\
		VMLINUX_SYMBOL(__end_pci_fixups_early) = .;		\
		VMLINUX_SYMBOL(__start_pci_fixups_header) = .;		\
		*(.pci_fixup_header)					\
		VMLINUX_SYMBOL(__end_pci_fixups_header) = .;		\
		VMLINUX_SYMBOL(__start_pci_fixups_final) = .;		\
		*(.pci_fixup_final)					\
		VMLINUX_SYMBOL(__end_pci_fixups_final) = .;		\
		VMLINUX_SYMBOL(__start_pci_fixups_enable) = .;		\
		*(.pci_fixup_enable)					\
		VMLINUX_SYMBOL(__end_pci_fixups_enable) = .;		\
		VMLINUX_SYMBOL(__start_pci_fixups_resume) = .;		\
		*(.pci_fixup_resume)					\
		VMLINUX_SYMBOL(__end_pci_fixups_resume) = .;		\
		VMLINUX_SYMBOL(__start_pci_fixups_resume_early) = .;	\
		*(.pci_fixup_resume_early)				\
		VMLINUX_SYMBOL(__end_pci_fixups_resume_early) = .;	\
		VMLINUX_SYMBOL(__start_pci_fixups_suspend) = .;		\
		*(.pci_fixup_suspend)					\
		VMLINUX_SYMBOL(__end_pci_fixups_suspend) = .;		\
	}								\
									\
	/* Built-in firmware blobs */					\
	.builtin_fw        : AT(ADDR(.builtin_fw) - LOAD_OFFSET) {	\
		VMLINUX_SYMBOL(__start_builtin_fw) = .;			\
		*(.builtin_fw)						\
		VMLINUX_SYMBOL(__end_builtin_fw) = .;			\
	}								\
									\
	TRACEDATA							\
									\
	/* Kernel symbol table: Normal symbols */			\
	__ksymtab         : AT(ADDR(__ksymtab) - LOAD_OFFSET) {		\
		VMLINUX_SYMBOL(__start___ksymtab) = .;			\
		*(SORT(___ksymtab+*))					\
		VMLINUX_SYMBOL(__stop___ksymtab) = .;			\
	}								\
									\
	/* Kernel symbol table: GPL-only symbols */			\
	__ksymtab_gpl     : AT(ADDR(__ksymtab_gpl) - LOAD_OFFSET) {	\
		VMLINUX_SYMBOL(__start___ksymtab_gpl) = .;		\
		*(SORT(___ksymtab_gpl+*))				\
		VMLINUX_SYMBOL(__stop___ksymtab_gpl) = .;		\
	}								\
									\
	/* Kernel symbol table: Normal unused symbols */		\
	__ksymtab_unused  : AT(ADDR(__ksymtab_unused) - LOAD_OFFSET) {	\
		VMLINUX_SYMBOL(__start___ksymtab_unused) = .;		\
		*(SORT(___ksymtab_unused+*))				\
		VMLINUX_SYMBOL(__stop___ksymtab_unused) = .;		\
	}								\
									\
	/* Kernel symbol table: GPL-only unused symbols */		\
	__ksymtab_unused_gpl : AT(ADDR(__ksymtab_unused_gpl) - LOAD_OFFSET) { \
		VMLINUX_SYMBOL(__start___ksymtab_unused_gpl) = .;	\
		*(SORT(___ksymtab_unused_gpl+*))			\
		VMLINUX_SYMBOL(__stop___ksymtab_unused_gpl) = .;	\
	}								\
									\
	/* Kernel symbol table: GPL-future-only symbols */		\
	__ksymtab_gpl_future : AT(ADDR(__ksymtab_gpl_future) - LOAD_OFFSET) { \
		VMLINUX_SYMBOL(__start___ksymtab_gpl_future) = .;	\
		*(SORT(___ksymtab_gpl_future+*))			\
		VMLINUX_SYMBOL(__stop___ksymtab_gpl_future) = .;	\
	}								\
									\
	/* Kernel symbol table: Normal symbols */			\
	__kcrctab         : AT(ADDR(__kcrctab) - LOAD_OFFSET) {		\
		VMLINUX_SYMBOL(__start___kcrctab) = .;			\
		*(SORT(___kcrctab+*))					\
		VMLINUX_SYMBOL(__stop___kcrctab) = .;			\
	}								\
									\
	/* Kernel symbol table: GPL-only symbols */			\
	__kcrctab_gpl     : AT(ADDR(__kcrctab_gpl) - LOAD_OFFSET) {	\
		VMLINUX_SYMBOL(__start___kcrctab_gpl) = .;		\
		*(SORT(___kcrctab_gpl+*))				\
		VMLINUX_SYMBOL(__stop___kcrctab_gpl) = .;		\
	}								\
									\
	/* Kernel symbol table: Normal unused symbols */		\
	__kcrctab_unused  : AT(ADDR(__kcrctab_unused) - LOAD_OFFSET) {	\
		VMLINUX_SYMBOL(__start___kcrctab_unused) = .;		\
		*(SORT(___kcrctab_unused+*))				\
		VMLINUX_SYMBOL(__stop___kcrctab_unused) = .;		\
	}								\
									\
	/* Kernel symbol table: GPL-only unused symbols */		\
	__kcrctab_unused_gpl : AT(ADDR(__kcrctab_unused_gpl) - LOAD_OFFSET) { \
		VMLINUX_SYMBOL(__start___kcrctab_unused_gpl) = .;	\
		*(SORT(___kcrctab_unused_gpl+*))			\
		VMLINUX_SYMBOL(__stop___kcrctab_unused_gpl) = .;	\
	}								\
									\
	/* Kernel symbol table: GPL-future-only symbols */		\
	__kcrctab_gpl_future : AT(ADDR(__kcrctab_gpl_future) - LOAD_OFFSET) { \
		VMLINUX_SYMBOL(__start___kcrctab_gpl_future) = .;	\
		*(SORT(___kcrctab_gpl_future+*))			\
		VMLINUX_SYMBOL(__stop___kcrctab_gpl_future) = .;	\
	}								\
									\
	/* Kernel symbol table: strings */				\
        __ksymtab_strings : AT(ADDR(__ksymtab_strings) - LOAD_OFFSET) {	\
		*(__ksymtab_strings)					\
	}								\
									\
	/* __*init sections */						\
	__init_rodata : AT(ADDR(__init_rodata) - LOAD_OFFSET) {		\
		*(.ref.rodata)						\
		MEM_KEEP(init.rodata)					\
		MEM_KEEP(exit.rodata)					\
	}								\
									\
	/* Built-in module parameters. */				\
	__param : AT(ADDR(__param) - LOAD_OFFSET) {			\
		VMLINUX_SYMBOL(__start___param) = .;			\
		*(__param)						\
		VMLINUX_SYMBOL(__stop___param) = .;			\
	}								\
									\
	/* Built-in module versions. */					\
	__modver : AT(ADDR(__modver) - LOAD_OFFSET) {			\
		VMLINUX_SYMBOL(__start___modver) = .;			\
		*(__modver)						\
		VMLINUX_SYMBOL(__stop___modver) = .;			\
		. = ALIGN((align));					\
		VMLINUX_SYMBOL(__end_rodata) = .;			\
	}								\
	. = ALIGN((align));

/* RODATA & RO_DATA provided for backward compatibility.
 * All archs are supposed to use RO_DATA() */
#define RODATA          RO_DATA_SECTION(4096)
#define RO_DATA(align)  RO_DATA_SECTION(align)

#define SECURITY_INIT							\
	.security_initcall.init : AT(ADDR(.security_initcall.init) - LOAD_OFFSET) { \
		VMLINUX_SYMBOL(__security_initcall_start) = .;		\
		*(.security_initcall.init) 				\
		VMLINUX_SYMBOL(__security_initcall_end) = .;		\
	}

/* .text section. Map to function alignment to avoid address changes
 * during second ld run in second ld pass when generating System.map */
#define TEXT_TEXT							\
		ALIGN_FUNCTION();					\
		*(.text.hot)						\
		*(.text)						\
		*(.ref.text)						\
	MEM_KEEP(init.text)						\
	MEM_KEEP(exit.text)						\
		*(.text.unlikely)


/* sched.text is aling to function alignment to secure we have same
 * address even at second ld pass when generating System.map */
#define SCHED_TEXT							\
		ALIGN_FUNCTION();					\
		VMLINUX_SYMBOL(__sched_text_start) = .;			\
		*(.sched.text)						\
		VMLINUX_SYMBOL(__sched_text_end) = .;

/* spinlock.text is aling to function alignment to secure we have same
 * address even at second ld pass when generating System.map */
#define LOCK_TEXT							\
		ALIGN_FUNCTION();					\
		VMLINUX_SYMBOL(__lock_text_start) = .;			\
		*(.spinlock.text)					\
		VMLINUX_SYMBOL(__lock_text_end) = .;

#define KPROBES_TEXT							\
		ALIGN_FUNCTION();					\
		VMLINUX_SYMBOL(__kprobes_text_start) = .;		\
		*(.kprobes.text)					\
		VMLINUX_SYMBOL(__kprobes_text_end) = .;

#define ENTRY_TEXT							\
		ALIGN_FUNCTION();					\
		VMLINUX_SYMBOL(__entry_text_start) = .;			\
		*(.entry.text)						\
		VMLINUX_SYMBOL(__entry_text_end) = .;

#ifdef CONFIG_FUNCTION_GRAPH_TRACER
#define IRQENTRY_TEXT							\
		ALIGN_FUNCTION();					\
		VMLINUX_SYMBOL(__irqentry_text_start) = .;		\
		*(.irqentry.text)					\
		VMLINUX_SYMBOL(__irqentry_text_end) = .;
#else
#define IRQENTRY_TEXT
#endif

/* Section used for early init (in .S files) */
#define HEAD_TEXT  *(.head.text)

#define HEAD_TEXT_SECTION							\
	.head.text : AT(ADDR(.head.text) - LOAD_OFFSET) {		\
		HEAD_TEXT						\
	}

/*
 * Exception table
 */
#define EXCEPTION_TABLE(align)						\
	. = ALIGN(align);						\
	__ex_table : AT(ADDR(__ex_table) - LOAD_OFFSET) {		\
		VMLINUX_SYMBOL(__start___ex_table) = .;			\
		*(__ex_table)						\
		VMLINUX_SYMBOL(__stop___ex_table) = .;			\
	}

/*
 * Init task
 */
#define INIT_TASK_DATA_SECTION(align)					\
	. = ALIGN(align);						\
	.data..init_task :  AT(ADDR(.data..init_task) - LOAD_OFFSET) {	\
		INIT_TASK_DATA(align)					\
	}

#ifdef CONFIG_CONSTRUCTORS
#define KERNEL_CTORS()	. = ALIGN(8);			   \
			VMLINUX_SYMBOL(__ctors_start) = .; \
			*(.ctors)			   \
			*(.init_array)			   \
			VMLINUX_SYMBOL(__ctors_end) = .;
#else
#define KERNEL_CTORS()
#endif

/* init and exit section handling */
#define INIT_DATA							\
	*(.init.data)							\
	MEM_DISCARD(init.data)						\
	KERNEL_CTORS()							\
	MCOUNT_REC()							\
	*(.init.rodata)							\
	FTRACE_EVENTS()							\
	TRACE_SYSCALLS()						\
	MEM_DISCARD(init.rodata)					\
	CLK_OF_TABLES()							\
	RESERVEDMEM_OF_TABLES()						\
	CLKSRC_OF_TABLES()						\
	CPU_METHOD_OF_TABLES()						\
	KERNEL_DTB()							\
	IRQCHIP_OF_MATCH_TABLE()

#define INIT_TEXT							\
	*(.init.text)							\
	MEM_DISCARD(init.text)

#define EXIT_DATA							\
	*(.exit.data)							\
	MEM_DISCARD(exit.data)						\
	MEM_DISCARD(exit.rodata)

#define EXIT_TEXT							\
	*(.exit.text)							\
	MEM_DISCARD(exit.text)

#define EXIT_CALL							\
	*(.exitcall.exit)

/*
 * bss (Block Started by Symbol) - uninitialized data
 * zeroed during startup
 */
#define SBSS(sbss_align)						\
	. = ALIGN(sbss_align);						\
	.sbss : AT(ADDR(.sbss) - LOAD_OFFSET) {				\
		*(.sbss)						\
		*(.scommon)						\
	}

/*
 * Allow archectures to redefine BSS_FIRST_SECTIONS to add extra
 * sections to the front of bss.
 */
#ifndef BSS_FIRST_SECTIONS
#define BSS_FIRST_SECTIONS
#endif

#define BSS(bss_align)							\
	. = ALIGN(bss_align);						\
	.bss : AT(ADDR(.bss) - LOAD_OFFSET) {				\
		BSS_FIRST_SECTIONS					\
		*(.bss..page_aligned)					\
		*(.dynbss)						\
		*(.bss)							\
		*(COMMON)						\
	}

/*
 * DWARF debug sections.
 * Symbols in the DWARF debugging sections are relative to
 * the beginning of the section so we begin them at 0.
 */
#define DWARF_DEBUG							\
		/* DWARF 1 */						\
		.debug          0 : { *(.debug) }			\
		.line           0 : { *(.line) }			\
		/* GNU DWARF 1 extensions */				\
		.debug_srcinfo  0 : { *(.debug_srcinfo) }		\
		.debug_sfnames  0 : { *(.debug_sfnames) }		\
		/* DWARF 1.1 and DWARF 2 */				\
		.debug_aranges  0 : { *(.debug_aranges) }		\
		.debug_pubnames 0 : { *(.debug_pubnames) }		\
		/* DWARF 2 */						\
		.debug_info     0 : { *(.debug_info			\
				.gnu.linkonce.wi.*) }			\
		.debug_abbrev   0 : { *(.debug_abbrev) }		\
		.debug_line     0 : { *(.debug_line) }			\
		.debug_frame    0 : { *(.debug_frame) }			\
		.debug_str      0 : { *(.debug_str) }			\
		.debug_loc      0 : { *(.debug_loc) }			\
		.debug_macinfo  0 : { *(.debug_macinfo) }		\
		/* SGI/MIPS DWARF 2 extensions */			\
		.debug_weaknames 0 : { *(.debug_weaknames) }		\
		.debug_funcnames 0 : { *(.debug_funcnames) }		\
		.debug_typenames 0 : { *(.debug_typenames) }		\
		.debug_varnames  0 : { *(.debug_varnames) }		\

		/* Stabs debugging sections.  */
#define STABS_DEBUG							\
		.stab 0 : { *(.stab) }					\
		.stabstr 0 : { *(.stabstr) }				\
		.stab.excl 0 : { *(.stab.excl) }			\
		.stab.exclstr 0 : { *(.stab.exclstr) }			\
		.stab.index 0 : { *(.stab.index) }			\
		.stab.indexstr 0 : { *(.stab.indexstr) }		\
		.comment 0 : { *(.comment) }

#ifdef CONFIG_GENERIC_BUG
#define BUG_TABLE							\
	. = ALIGN(8);							\
	__bug_table : AT(ADDR(__bug_table) - LOAD_OFFSET) {		\
		VMLINUX_SYMBOL(__start___bug_table) = .;		\
		*(__bug_table)						\
		VMLINUX_SYMBOL(__stop___bug_table) = .;			\
	}
#else
#define BUG_TABLE
#endif

#ifdef CONFIG_PM_TRACE
#define TRACEDATA							\
	. = ALIGN(4);							\
	.tracedata : AT(ADDR(.tracedata) - LOAD_OFFSET) {		\
		VMLINUX_SYMBOL(__tracedata_start) = .;			\
		*(.tracedata)						\
		VMLINUX_SYMBOL(__tracedata_end) = .;			\
	}
#else
#define TRACEDATA
#endif

#define NOTES								\
	.notes : AT(ADDR(.notes) - LOAD_OFFSET) {			\
		VMLINUX_SYMBOL(__start_notes) = .;			\
		*(.note.*)						\
		VMLINUX_SYMBOL(__stop_notes) = .;			\
	}

#define INIT_SETUP(initsetup_align)					\
		. = ALIGN(initsetup_align);				\
		VMLINUX_SYMBOL(__setup_start) = .;			\
		*(.init.setup)						\
		VMLINUX_SYMBOL(__setup_end) = .;

#define INIT_CALLS_LEVEL(level)						\
		VMLINUX_SYMBOL(__initcall##level##_start) = .;		\
		*(.initcall##level##.init)				\
		*(.initcall##level##s.init)				\

#define INIT_CALLS							\
		VMLINUX_SYMBOL(__initcall_start) = .;			\
		*(.initcallearly.init)					\
		INIT_CALLS_LEVEL(0)					\
		INIT_CALLS_LEVEL(1)					\
		INIT_CALLS_LEVEL(2)					\
		INIT_CALLS_LEVEL(3)					\
		INIT_CALLS_LEVEL(4)					\
		INIT_CALLS_LEVEL(5)					\
		INIT_CALLS_LEVEL(rootfs)				\
		INIT_CALLS_LEVEL(6)					\
		INIT_CALLS_LEVEL(7)					\
		VMLINUX_SYMBOL(__initcall_end) = .;

#define CON_INITCALL							\
		VMLINUX_SYMBOL(__con_initcall_start) = .;		\
		*(.con_initcall.init)					\
		VMLINUX_SYMBOL(__con_initcall_end) = .;

#define SECURITY_INITCALL						\
		VMLINUX_SYMBOL(__security_initcall_start) = .;		\
		*(.security_initcall.init)				\
		VMLINUX_SYMBOL(__security_initcall_end) = .;

#ifdef CONFIG_BLK_DEV_INITRD
#define INIT_RAM_FS							\
	. = ALIGN(4);							\
	VMLINUX_SYMBOL(__initramfs_start) = .;				\
	*(.init.ramfs)							\
	. = ALIGN(8);							\
	*(.init.ramfs.info)
#else
#define INIT_RAM_FS
#endif

/*
 * Default discarded sections.
 *
 * Some archs want to discard exit text/data at runtime rather than
 * link time due to cross-section references such as alt instructions,
 * bug table, eh_frame, etc.  DISCARDS must be the last of output
 * section definitions so that such archs put those in earlier section
 * definitions.
 */
#define DISCARDS							\
	/DISCARD/ : {							\
	EXIT_TEXT							\
	EXIT_DATA							\
	EXIT_CALL							\
	*(.discard)							\
	*(.discard.*)							\
	}

/**
 * PERCPU_INPUT - the percpu input sections
 * @cacheline: cacheline size
 *
 * The core percpu section names and core symbols which do not rely
 * directly upon load addresses.
 *
 * @cacheline is used to align subsections to avoid false cacheline
 * sharing between subsections for different purposes.
 */
#define PERCPU_INPUT(cacheline)						\
	VMLINUX_SYMBOL(__per_cpu_start) = .;				\
	*(.data..percpu..first)						\
	. = ALIGN(PAGE_SIZE);						\
	*(.data..percpu..page_aligned)					\
	. = ALIGN(cacheline);						\
	*(.data..percpu..readmostly)					\
	. = ALIGN(cacheline);						\
	*(.data..percpu)						\
	*(.data..percpu..shared_aligned)				\
	VMLINUX_SYMBOL(__per_cpu_end) = .;

/**
 * PERCPU_VADDR - define output section for percpu area
 * @cacheline: cacheline size
 * @vaddr: explicit base address (optional)
 * @phdr: destination PHDR (optional)
 *
 * Macro which expands to output section for percpu area.
 *
 * @cacheline is used to align subsections to avoid false cacheline
 * sharing between subsections for different purposes.
 *
 * If @vaddr is not blank, it specifies explicit base address and all
 * percpu symbols will be offset from the given address.  If blank,
 * @vaddr always equals @laddr + LOAD_OFFSET.
 *
 * @phdr defines the output PHDR to use if not blank.  Be warned that
 * output PHDR is sticky.  If @phdr is specified, the next output
 * section in the linker script will go there too.  @phdr should have
 * a leading colon.
 *
 * Note that this macros defines __per_cpu_load as an absolute symbol.
 * If there is no need to put the percpu section at a predetermined
 * address, use PERCPU_SECTION.
 */
#define PERCPU_VADDR(cacheline, vaddr, phdr)				\
	VMLINUX_SYMBOL(__per_cpu_load) = .;				\
	.data..percpu vaddr : AT(VMLINUX_SYMBOL(__per_cpu_load)		\
				- LOAD_OFFSET) {			\
		PERCPU_INPUT(cacheline)					\
	} phdr								\
	. = VMLINUX_SYMBOL(__per_cpu_load) + SIZEOF(.data..percpu);

/**
 * PERCPU_SECTION - define output section for percpu area, simple version
 * @cacheline: cacheline size
 *
 * Align to PAGE_SIZE and outputs output section for percpu area.  This
 * macro doesn't manipulate @vaddr or @phdr and __per_cpu_load and
 * __per_cpu_start will be identical.
 *
 * This macro is equivalent to ALIGN(PAGE_SIZE); PERCPU_VADDR(@cacheline,,)
 * except that __per_cpu_load is defined as a relative symbol against
 * .data..percpu which is required for relocatable x86_32 configuration.
 */
#define PERCPU_SECTION(cacheline)					\
	. = ALIGN(PAGE_SIZE);						\
	.data..percpu	: AT(ADDR(.data..percpu) - LOAD_OFFSET) {	\
		VMLINUX_SYMBOL(__per_cpu_load) = .;			\
		PERCPU_INPUT(cacheline)					\
	}


/*
 * Definition of the high level *_SECTION macros
 * They will fit only a subset of the architectures
 */


/*
 * Writeable data.
 * All sections are combined in a single .data section.
 * The sections following CONSTRUCTORS are arranged so their
 * typical alignment matches.
 * A cacheline is typical/always less than a PAGE_SIZE so
 * the sections that has this restriction (or similar)
 * is located before the ones requiring PAGE_SIZE alignment.
 * NOSAVE_DATA starts and ends with a PAGE_SIZE alignment which
 * matches the requirement of PAGE_ALIGNED_DATA.
 *
 * use 0 as page_align if page_aligned data is not used */
#define RW_DATA_SECTION(cacheline, pagealigned, inittask)		\
	. = ALIGN(PAGE_SIZE);						\
	.data : AT(ADDR(.data) - LOAD_OFFSET) {				\
		INIT_TASK_DATA(inittask)				\
		NOSAVE_DATA						\
		PAGE_ALIGNED_DATA(pagealigned)				\
		CACHELINE_ALIGNED_DATA(cacheline)			\
		READ_MOSTLY_DATA(cacheline)				\
		DATA_DATA						\
		CONSTRUCTORS						\
	}

#define INIT_TEXT_SECTION(inittext_align)				\
	. = ALIGN(inittext_align);					\
	.init.text : AT(ADDR(.init.text) - LOAD_OFFSET) {		\
		VMLINUX_SYMBOL(_sinittext) = .;				\
		INIT_TEXT						\
		VMLINUX_SYMBOL(_einittext) = .;				\
	}

#define INIT_DATA_SECTION(initsetup_align)				\
	.init.data : AT(ADDR(.init.data) - LOAD_OFFSET) {		\
		INIT_DATA						\
		INIT_SETUP(initsetup_align)				\
		INIT_CALLS						\
		CON_INITCALL						\
		SECURITY_INITCALL					\
		INIT_RAM_FS						\
	}

#define BSS_SECTION(sbss_align, bss_align, stop_align)			\
	. = ALIGN(sbss_align);						\
	VMLINUX_SYMBOL(__bss_start) = .;				\
	SBSS(sbss_align)						\
	BSS(bss_align)							\
	. = ALIGN(stop_align);						\
	VMLINUX_SYMBOL(__bss_stop) = .;<|MERGE_RESOLUTION|>--- conflicted
+++ resolved
@@ -167,7 +167,6 @@
 #define CLK_OF_TABLES()
 #endif
 
-<<<<<<< HEAD
 #ifdef CONFIG_OF_RESERVED_MEM
 #define RESERVEDMEM_OF_TABLES()				\
 	. = ALIGN(8);					\
@@ -176,7 +175,8 @@
 	*(__reservedmem_of_table_end)
 #else
 #define RESERVEDMEM_OF_TABLES()
-=======
+#endif
+
 #ifdef CONFIG_SMP
 #define CPU_METHOD_OF_TABLES() . = ALIGN(8);				    \
 			   VMLINUX_SYMBOL(__cpu_method_of_table_begin) = .; \
@@ -184,7 +184,6 @@
 			   VMLINUX_SYMBOL(__cpu_method_of_table_end) = .;
 #else
 #define CPU_METHOD_OF_TABLES()
->>>>>>> 9233087d
 #endif
 
 #define KERNEL_DTB()							\
