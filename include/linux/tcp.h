/* SPDX-License-Identifier: GPL-2.0-or-later */
/*
 * INET		An implementation of the TCP/IP protocol suite for the LINUX
 *		operating system.  INET is implemented using the  BSD Socket
 *		interface as the means of communication with the user level.
 *
 *		Definitions for the TCP protocol.
 *
 * Version:	@(#)tcp.h	1.0.2	04/28/93
 *
 * Author:	Fred N. van Kempen, <waltje@uWalt.NL.Mugnet.ORG>
 */
#ifndef _LINUX_TCP_H
#define _LINUX_TCP_H


#include <linux/skbuff.h>
#include <linux/win_minmax.h>
#include <net/sock.h>
#include <net/inet_connection_sock.h>
#include <net/inet_timewait_sock.h>
#include <uapi/linux/tcp.h>

static inline struct tcphdr *tcp_hdr(const struct sk_buff *skb)
{
	return (struct tcphdr *)skb_transport_header(skb);
}

static inline unsigned int __tcp_hdrlen(const struct tcphdr *th)
{
	return th->doff * 4;
}

static inline unsigned int tcp_hdrlen(const struct sk_buff *skb)
{
	return __tcp_hdrlen(tcp_hdr(skb));
}

static inline struct tcphdr *inner_tcp_hdr(const struct sk_buff *skb)
{
	return (struct tcphdr *)skb_inner_transport_header(skb);
}

static inline unsigned int inner_tcp_hdrlen(const struct sk_buff *skb)
{
	return inner_tcp_hdr(skb)->doff * 4;
}

/**
 * skb_tcp_all_headers - Returns size of all headers for a TCP packet
 * @skb: buffer
 *
 * Used in TX path, for a packet known to be a TCP one.
 *
 * if (skb_is_gso(skb)) {
 *         int hlen = skb_tcp_all_headers(skb);
 *         ...
 */
static inline int skb_tcp_all_headers(const struct sk_buff *skb)
{
	return skb_transport_offset(skb) + tcp_hdrlen(skb);
}

/**
 * skb_inner_tcp_all_headers - Returns size of all headers for an encap TCP packet
 * @skb: buffer
 *
 * Used in TX path, for a packet known to be a TCP one.
 *
 * if (skb_is_gso(skb) && skb->encapsulation) {
 *         int hlen = skb_inner_tcp_all_headers(skb);
 *         ...
 */
static inline int skb_inner_tcp_all_headers(const struct sk_buff *skb)
{
	return skb_inner_transport_offset(skb) + inner_tcp_hdrlen(skb);
}

static inline unsigned int tcp_optlen(const struct sk_buff *skb)
{
	return (tcp_hdr(skb)->doff - 5) * 4;
}

/* TCP Fast Open */
#define TCP_FASTOPEN_COOKIE_MIN	4	/* Min Fast Open Cookie size in bytes */
#define TCP_FASTOPEN_COOKIE_MAX	16	/* Max Fast Open Cookie size in bytes */
#define TCP_FASTOPEN_COOKIE_SIZE 8	/* the size employed by this impl. */

/* TCP Fast Open Cookie as stored in memory */
struct tcp_fastopen_cookie {
	__le64	val[DIV_ROUND_UP(TCP_FASTOPEN_COOKIE_MAX, sizeof(u64))];
	s8	len;
	bool	exp;	/* In RFC6994 experimental option format */
};

/* This defines a selective acknowledgement block. */
struct tcp_sack_block_wire {
	__be32	start_seq;
	__be32	end_seq;
};

struct tcp_sack_block {
	u32	start_seq;
	u32	end_seq;
};

/*These are used to set the sack_ok field in struct tcp_options_received */
#define TCP_SACK_SEEN     (1 << 0)   /*1 = peer is SACK capable, */
#define TCP_DSACK_SEEN    (1 << 2)   /*1 = DSACK was received from peer*/

struct tcp_options_received {
/*	PAWS/RTTM data	*/
	int	ts_recent_stamp;/* Time we stored ts_recent (for aging) */
	u32	ts_recent;	/* Time stamp to echo next		*/
	u32	rcv_tsval;	/* Time stamp value             	*/
	u32	rcv_tsecr;	/* Time stamp echo reply        	*/
	u16 	saw_tstamp : 1,	/* Saw TIMESTAMP on last packet		*/
		tstamp_ok : 1,	/* TIMESTAMP seen on SYN packet		*/
		dsack : 1,	/* D-SACK is scheduled			*/
		wscale_ok : 1,	/* Wscale seen on SYN packet		*/
		sack_ok : 3,	/* SACK seen on SYN packet		*/
		smc_ok : 1,	/* SMC seen on SYN packet		*/
		snd_wscale : 4,	/* Window scaling received from sender	*/
		rcv_wscale : 4;	/* Window scaling to send to receiver	*/
	u8	saw_unknown:1,	/* Received unknown option		*/
		unused:7;
	u8	num_sacks;	/* Number of SACK blocks		*/
	u16	user_mss;	/* mss requested by user in ioctl	*/
	u16	mss_clamp;	/* Maximal mss, negotiated at connection setup */
};

static inline void tcp_clear_options(struct tcp_options_received *rx_opt)
{
	rx_opt->tstamp_ok = rx_opt->sack_ok = 0;
	rx_opt->wscale_ok = rx_opt->snd_wscale = 0;
#if IS_ENABLED(CONFIG_SMC)
	rx_opt->smc_ok = 0;
#endif
}

/* This is the max number of SACKS that we'll generate and process. It's safe
 * to increase this, although since:
 *   size = TCPOLEN_SACK_BASE_ALIGNED (4) + n * TCPOLEN_SACK_PERBLOCK (8)
 * only four options will fit in a standard TCP header */
#define TCP_NUM_SACKS 4

struct tcp_request_sock_ops;

struct tcp_request_sock {
	struct inet_request_sock 	req;
	const struct tcp_request_sock_ops *af_specific;
	u64				snt_synack; /* first SYNACK sent time */
	bool				tfo_listener;
	bool				is_mptcp;
	bool				req_usec_ts;
#if IS_ENABLED(CONFIG_MPTCP)
	bool				drop_req;
#endif
	u32				txhash;
	u32				rcv_isn;
	u32				snt_isn;
	u32				ts_off;
	u32				last_oow_ack_time; /* last SYNACK */
	u32				rcv_nxt; /* the ack # by SYNACK. For
						  * FastOpen it's the seq#
						  * after data-in-SYN.
						  */
	u8				syn_tos;
#ifdef CONFIG_TCP_AO
	u8				ao_keyid;
	u8				ao_rcv_next;
	bool				used_tcp_ao;
#endif
};

static inline struct tcp_request_sock *tcp_rsk(const struct request_sock *req)
{
	return (struct tcp_request_sock *)req;
}

static inline bool tcp_rsk_used_ao(const struct request_sock *req)
{
#ifndef CONFIG_TCP_AO
	return false;
#else
	return tcp_rsk(req)->used_tcp_ao;
#endif
}

#define TCP_RMEM_TO_WIN_SCALE 8

struct tcp_sock {
	/* Cacheline organization can be found documented in
	 * Documentation/networking/net_cachelines/tcp_sock.rst.
	 * Please update the document when adding new fields.
	 */

	/* inet_connection_sock has to be the first member of tcp_sock */
	struct inet_connection_sock	inet_conn;

	/* TX read-mostly hotpath cache lines */
	__cacheline_group_begin(tcp_sock_read_tx);
	/* timestamp of last sent data packet (for restart window) */
	u32	max_window;	/* Maximal window ever seen from peer	*/
	u32	rcv_ssthresh;	/* Current window clamp			*/
	u32	reordering;	/* Packet reordering metric.		*/
	u32	notsent_lowat;	/* TCP_NOTSENT_LOWAT */
	u16	gso_segs;	/* Max number of segs per GSO packet	*/
	/* from STCP, retrans queue hinting */
	struct sk_buff *lost_skb_hint;
	struct sk_buff *retransmit_skb_hint;
	__cacheline_group_end(tcp_sock_read_tx);

	/* TXRX read-mostly hotpath cache lines */
	__cacheline_group_begin(tcp_sock_read_txrx);
	u32	tsoffset;	/* timestamp offset */
	u32	snd_wnd;	/* The window we expect to receive	*/
	u32	mss_cache;	/* Cached effective mss, not including SACKS */
	u32	snd_cwnd;	/* Sending congestion window		*/
	u32	prr_out;	/* Total number of pkts sent during Recovery. */
	u32	lost_out;	/* Lost packets			*/
	u32	sacked_out;	/* SACK'd packets			*/
	u16	tcp_header_len;	/* Bytes of tcp header to send		*/
	u8	scaling_ratio;	/* see tcp_win_from_space() */
	u8	chrono_type : 2,	/* current chronograph type */
		repair      : 1,
		tcp_usec_ts : 1, /* TSval values in usec */
		is_sack_reneg:1,    /* in recovery from loss with SACK reneg? */
		is_cwnd_limited:1;/* forward progress limited by snd_cwnd? */
	__cacheline_group_end(tcp_sock_read_txrx);

	/* RX read-mostly hotpath cache lines */
	__cacheline_group_begin(tcp_sock_read_rx);
	u32	copied_seq;	/* Head of yet unread data */
	u32	rcv_tstamp;	/* timestamp of last received ACK (for keepalives) */
	u32	snd_wl1;	/* Sequence for window update		*/
	u32	tlp_high_seq;	/* snd_nxt at the time of TLP */
	u32	rttvar_us;	/* smoothed mdev_max			*/
	u32	retrans_out;	/* Retransmitted packets out		*/
	u16	advmss;		/* Advertised MSS			*/
	u16	urg_data;	/* Saved octet of OOB data and control flags */
	u32	lost;		/* Total data packets lost incl. rexmits */
	struct  minmax rtt_min;
	/* OOO segments go in this rbtree. Socket lock must be held. */
	struct rb_root	out_of_order_queue;
	u32	snd_ssthresh;	/* Slow start size threshold		*/
<<<<<<< HEAD
	__cacheline_group_end(tcp_sock_read_rx);

	/* TX read-write hotpath cache lines */
	__cacheline_group_begin(tcp_sock_write_tx) ____cacheline_aligned;
	u32	segs_out;	/* RFC4898 tcpEStatsPerfSegsOut
				 * The total number of segments sent.
				 */
	u32	data_segs_out;	/* RFC4898 tcpEStatsPerfDataSegsOut
				 * total number of data segments sent.
				 */
	u64	bytes_sent;	/* RFC4898 tcpEStatsPerfHCDataOctetsOut
				 * total number of data bytes sent.
				 */
	u32	snd_sml;	/* Last byte of the most recently transmitted small packet */
	u32	chrono_start;	/* Start time in jiffies of a TCP chrono */
	u32	chrono_stat[3];	/* Time in jiffies for chrono_stat stats */
	u32	write_seq;	/* Tail(+1) of data held in tcp send buffer */
	u32	pushed_seq;	/* Last pushed seq, required to talk to windows */
	u32	lsndtime;
	u32	mdev_us;	/* medium deviation			*/
	u32	rtt_seq;	/* sequence number to update rttvar	*/
	u64	tcp_wstamp_ns;	/* departure time for next sent data packet */
	u64	tcp_clock_cache; /* cache last tcp_clock_ns() (see tcp_mstamp_refresh()) */
	u64	tcp_mstamp;	/* most recent packet received/sent */
	struct list_head tsorted_sent_queue; /* time-sorted sent but un-SACKed skbs */
	struct sk_buff *highest_sack;   /* skb just after the highest
					 * skb with SACKed bit set
					 * (validity guaranteed only if
					 * sacked_out > 0)
					 */
	u8	ecn_flags;	/* ECN status bits.			*/
	__cacheline_group_end(tcp_sock_write_tx);

=======
	u8	recvmsg_inq : 1;/* Indicate # of bytes in queue upon recvmsg */
	__cacheline_group_end(tcp_sock_read_rx);

	/* TX read-write hotpath cache lines */
	__cacheline_group_begin(tcp_sock_write_tx) ____cacheline_aligned;
	u32	segs_out;	/* RFC4898 tcpEStatsPerfSegsOut
				 * The total number of segments sent.
				 */
	u32	data_segs_out;	/* RFC4898 tcpEStatsPerfDataSegsOut
				 * total number of data segments sent.
				 */
	u64	bytes_sent;	/* RFC4898 tcpEStatsPerfHCDataOctetsOut
				 * total number of data bytes sent.
				 */
	u32	snd_sml;	/* Last byte of the most recently transmitted small packet */
	u32	chrono_start;	/* Start time in jiffies of a TCP chrono */
	u32	chrono_stat[3];	/* Time in jiffies for chrono_stat stats */
	u32	write_seq;	/* Tail(+1) of data held in tcp send buffer */
	u32	pushed_seq;	/* Last pushed seq, required to talk to windows */
	u32	lsndtime;
	u32	mdev_us;	/* medium deviation			*/
	u32	rtt_seq;	/* sequence number to update rttvar	*/
	u64	tcp_wstamp_ns;	/* departure time for next sent data packet */
	struct list_head tsorted_sent_queue; /* time-sorted sent but un-SACKed skbs */
	struct sk_buff *highest_sack;   /* skb just after the highest
					 * skb with SACKed bit set
					 * (validity guaranteed only if
					 * sacked_out > 0)
					 */
	u8	ecn_flags;	/* ECN status bits.			*/
	__cacheline_group_end(tcp_sock_write_tx);

>>>>>>> 0c383648
	/* TXRX read-write hotpath cache lines */
	__cacheline_group_begin(tcp_sock_write_txrx);
/*
 *	Header prediction flags
 *	0x5?10 << 16 + snd_wnd in net byte order
 */
	__be32	pred_flags;
<<<<<<< HEAD
=======
	u64	tcp_clock_cache; /* cache last tcp_clock_ns() (see tcp_mstamp_refresh()) */
	u64	tcp_mstamp;	/* most recent packet received/sent */
>>>>>>> 0c383648
	u32	rcv_nxt;	/* What we want to receive next		*/
	u32	snd_nxt;	/* Next sequence we send		*/
	u32	snd_una;	/* First byte we want an ack for	*/
	u32	window_clamp;	/* Maximal window to advertise		*/
	u32	srtt_us;	/* smoothed round trip time << 3 in usecs */
	u32	packets_out;	/* Packets which are "in flight"	*/
	u32	snd_up;		/* Urgent pointer		*/
	u32	delivered;	/* Total data packets delivered incl. rexmits */
	u32	delivered_ce;	/* Like the above but only ECE marked packets */
	u32	app_limited;	/* limited until "delivered" reaches this val */
	u32	rcv_wnd;	/* Current receiver window		*/
/*
 *      Options received (usually on last packet, some only on SYN packets).
 */
	struct tcp_options_received rx_opt;
	u8	nonagle     : 4,/* Disable Nagle algorithm?             */
		rate_app_limited:1;  /* rate_{delivered,interval_us} limited? */
	__cacheline_group_end(tcp_sock_write_txrx);

	/* RX read-write hotpath cache lines */
	__cacheline_group_begin(tcp_sock_write_rx) __aligned(8);
	u64	bytes_received;
				/* RFC4898 tcpEStatsAppHCThruOctetsReceived
				 * sum(delta(rcv_nxt)), or how many bytes
				 * were acked.
				 */
	u32	segs_in;	/* RFC4898 tcpEStatsPerfSegsIn
				 * total number of segments in.
				 */
	u32	data_segs_in;	/* RFC4898 tcpEStatsPerfDataSegsIn
				 * total number of data segments in.
				 */
	u32	rcv_wup;	/* rcv_nxt on last window update sent	*/
	u32	max_packets_out;  /* max packets_out in last window */
	u32	cwnd_usage_seq;  /* right edge of cwnd usage tracking flight */
	u32	rate_delivered;    /* saved rate sample: packets delivered */
	u32	rate_interval_us;  /* saved rate sample: time elapsed */
	u32	rcv_rtt_last_tsecr;
	u64	first_tx_mstamp;  /* start of window send phase */
	u64	delivered_mstamp; /* time we reached "delivered" */
	u64	bytes_acked;	/* RFC4898 tcpEStatsAppHCThruOctetsAcked
				 * sum(delta(snd_una)), or how many bytes
				 * were acked.
				 */
	struct {
		u32	rtt_us;
		u32	seq;
		u64	time;
	} rcv_rtt_est;
/* Receiver queue space */
	struct {
		u32	space;
		u32	seq;
		u64	time;
	} rcvq_space;
	__cacheline_group_end(tcp_sock_write_rx);
	/* End of Hot Path */

/*
 *	RFC793 variables by their proper names. This means you can
 *	read the code and the spec side by side (and laugh ...)
 *	See RFC793 and RFC1122. The RFC writes these in capitals.
 */
	u32	dsack_dups;	/* RFC4898 tcpEStatsStackDSACKDups
				 * total number of DSACK blocks received
				 */
	u32	compressed_ack_rcv_nxt;
	struct list_head tsq_node; /* anchor in tsq_tasklet.head list */

	/* Information of the most recently (s)acked skb */
	struct tcp_rack {
		u64 mstamp; /* (Re)sent time of the skb */
		u32 rtt_us;  /* Associated RTT */
		u32 end_seq; /* Ending TCP sequence of the skb */
		u32 last_delivered; /* tp->delivered at last reo_wnd adj */
		u8 reo_wnd_steps;   /* Allowed reordering window */
#define TCP_RACK_RECOVERY_THRESH 16
		u8 reo_wnd_persist:5, /* No. of recovery since last adj */
		   dsack_seen:1, /* Whether DSACK seen after last adj */
		   advanced:1;	 /* mstamp advanced since last lost marking */
	} rack;
	u8	compressed_ack;
	u8	dup_ack_counter:2,
		tlp_retrans:1,	/* TLP is a retransmission */
		unused:5;
	u8	thin_lto    : 1,/* Use linear timeouts for thin streams */
<<<<<<< HEAD
		recvmsg_inq : 1,/* Indicate # of bytes in queue upon recvmsg */
=======
>>>>>>> 0c383648
		fastopen_connect:1, /* FASTOPEN_CONNECT sockopt */
		fastopen_no_cookie:1, /* Allow send/recv SYN+data without a cookie */
		fastopen_client_fail:2, /* reason why fastopen failed */
		frto        : 1;/* F-RTO (RFC5682) activated in CA_Loss */
	u8	repair_queue;
	u8	save_syn:2,	/* Save headers of SYN packet */
		syn_data:1,	/* SYN includes data */
		syn_fastopen:1,	/* SYN includes Fast Open option */
		syn_fastopen_exp:1,/* SYN includes Fast Open exp. option */
		syn_fastopen_ch:1, /* Active TFO re-enabling probe */
		syn_data_acked:1;/* data in SYN is acked by SYN-ACK */

	u8	keepalive_probes; /* num of allowed keep alive probes	*/
	u32	tcp_tx_delay;	/* delay (in usec) added to TX packets */

/* RTT measurement */
	u32	mdev_max_us;	/* maximal mdev for the last rtt period	*/

	u32	reord_seen;	/* number of data packet reordering events */

/*
 *	Slow start and congestion control (see also Nagle, and Karn & Partridge)
 */
	u32	snd_cwnd_cnt;	/* Linear increase counter		*/
	u32	snd_cwnd_clamp; /* Do not allow snd_cwnd to grow above this */
	u32	snd_cwnd_used;
	u32	snd_cwnd_stamp;
	u32	prior_cwnd;	/* cwnd right before starting loss recovery */
	u32	prr_delivered;	/* Number of newly delivered packets to
				 * receiver in Recovery. */
	u32	last_oow_ack_time;  /* timestamp of last out-of-window ACK */

	struct hrtimer	pacing_timer;
	struct hrtimer	compressed_ack_timer;

	struct sk_buff	*ooo_last_skb; /* cache rb_last(out_of_order_queue) */

	/* SACKs data, these 2 need to be together (see tcp_options_write) */
	struct tcp_sack_block duplicate_sack[1]; /* D-SACK block */
	struct tcp_sack_block selective_acks[4]; /* The SACKS themselves*/

	struct tcp_sack_block recv_sack_cache[4];

	int     lost_cnt_hint;

	u32	prior_ssthresh; /* ssthresh saved at recovery start	*/
	u32	high_seq;	/* snd_nxt at onset of congestion	*/

	u32	retrans_stamp;	/* Timestamp of the last retransmit,
				 * also used in SYN-SENT to remember stamp of
				 * the first SYN. */
	u32	undo_marker;	/* snd_una upon a new recovery episode. */
	int	undo_retrans;	/* number of undoable retransmissions. */
	u64	bytes_retrans;	/* RFC4898 tcpEStatsPerfOctetsRetrans
				 * Total data bytes retransmitted
				 */
	u32	total_retrans;	/* Total retransmits for entire connection */
	u32	rto_stamp;	/* Start time (ms) of last CA_Loss recovery */
	u16	total_rto;	/* Total number of RTO timeouts, including
				 * SYN/SYN-ACK and recurring timeouts.
				 */
	u16	total_rto_recoveries;	/* Total number of RTO recoveries,
					 * including any unfinished recovery.
					 */
	u32	total_rto_time;	/* ms spent in (completed) RTO recoveries. */

	u32	urg_seq;	/* Seq of received urgent pointer */
	unsigned int		keepalive_time;	  /* time before keep alive takes place */
	unsigned int		keepalive_intvl;  /* time interval between keep alive probes */

	int			linger2;


/* Sock_ops bpf program related variables */
#ifdef CONFIG_BPF
	u8	bpf_sock_ops_cb_flags;  /* Control calling BPF programs
					 * values defined in uapi/linux/tcp.h
					 */
	u8	bpf_chg_cc_inprogress:1; /* In the middle of
					  * bpf_setsockopt(TCP_CONGESTION),
					  * it is to avoid the bpf_tcp_cc->init()
					  * to recur itself by calling
					  * bpf_setsockopt(TCP_CONGESTION, "itself").
					  */
#define BPF_SOCK_OPS_TEST_FLAG(TP, ARG) (TP->bpf_sock_ops_cb_flags & ARG)
#else
#define BPF_SOCK_OPS_TEST_FLAG(TP, ARG) 0
#endif

	u16 timeout_rehash;	/* Timeout-triggered rehash attempts */

	u32 rcv_ooopack; /* Received out-of-order packets, for tcpinfo */

/* TCP-specific MTU probe information. */
	struct {
		u32		  probe_seq_start;
		u32		  probe_seq_end;
	} mtu_probe;
	u32     plb_rehash;     /* PLB-triggered rehash attempts */
	u32	mtu_info; /* We received an ICMP_FRAG_NEEDED / ICMPV6_PKT_TOOBIG
			   * while socket was owned by user.
			   */
#if IS_ENABLED(CONFIG_MPTCP)
	bool	is_mptcp;
#endif
#if IS_ENABLED(CONFIG_SMC)
	bool	syn_smc;	/* SYN includes SMC */
	bool	(*smc_hs_congested)(const struct sock *sk);
#endif

#if defined(CONFIG_TCP_MD5SIG) || defined(CONFIG_TCP_AO)
/* TCP AF-Specific parts; only used by TCP-AO/MD5 Signature support so far */
	const struct tcp_sock_af_ops	*af_specific;

#ifdef CONFIG_TCP_MD5SIG
/* TCP MD5 Signature Option information */
	struct tcp_md5sig_info	__rcu *md5sig_info;
#endif
#ifdef CONFIG_TCP_AO
	struct tcp_ao_info	__rcu *ao_info;
#endif
#endif

/* TCP fastopen related information */
	struct tcp_fastopen_request *fastopen_req;
	/* fastopen_rsk points to request_sock that resulted in this big
	 * socket. Used to retransmit SYNACKs etc.
	 */
	struct request_sock __rcu *fastopen_rsk;
	struct saved_syn *saved_syn;
};

enum tsq_enum {
	TSQ_THROTTLED,
	TSQ_QUEUED,
	TCP_TSQ_DEFERRED,	   /* tcp_tasklet_func() found socket was owned */
	TCP_WRITE_TIMER_DEFERRED,  /* tcp_write_timer() found socket was owned */
	TCP_DELACK_TIMER_DEFERRED, /* tcp_delack_timer() found socket was owned */
	TCP_MTU_REDUCED_DEFERRED,  /* tcp_v{4|6}_err() could not call
				    * tcp_v{4|6}_mtu_reduced()
				    */
	TCP_ACK_DEFERRED,	   /* TX pure ack is deferred */
};

enum tsq_flags {
	TSQF_THROTTLED			= BIT(TSQ_THROTTLED),
	TSQF_QUEUED			= BIT(TSQ_QUEUED),
	TCPF_TSQ_DEFERRED		= BIT(TCP_TSQ_DEFERRED),
	TCPF_WRITE_TIMER_DEFERRED	= BIT(TCP_WRITE_TIMER_DEFERRED),
	TCPF_DELACK_TIMER_DEFERRED	= BIT(TCP_DELACK_TIMER_DEFERRED),
	TCPF_MTU_REDUCED_DEFERRED	= BIT(TCP_MTU_REDUCED_DEFERRED),
	TCPF_ACK_DEFERRED		= BIT(TCP_ACK_DEFERRED),
};

#define tcp_sk(ptr) container_of_const(ptr, struct tcp_sock, inet_conn.icsk_inet.sk)

/* Variant of tcp_sk() upgrading a const sock to a read/write tcp socket.
 * Used in context of (lockless) tcp listeners.
 */
#define tcp_sk_rw(ptr) container_of(ptr, struct tcp_sock, inet_conn.icsk_inet.sk)

struct tcp_timewait_sock {
	struct inet_timewait_sock tw_sk;
#define tw_rcv_nxt tw_sk.__tw_common.skc_tw_rcv_nxt
#define tw_snd_nxt tw_sk.__tw_common.skc_tw_snd_nxt
	u32			  tw_rcv_wnd;
	u32			  tw_ts_offset;
	u32			  tw_ts_recent;

	/* The time we sent the last out-of-window ACK: */
	u32			  tw_last_oow_ack_time;

	int			  tw_ts_recent_stamp;
	u32			  tw_tx_delay;
#ifdef CONFIG_TCP_MD5SIG
	struct tcp_md5sig_key	  *tw_md5_key;
#endif
#ifdef CONFIG_TCP_AO
	struct tcp_ao_info	__rcu *ao_info;
#endif
};

static inline struct tcp_timewait_sock *tcp_twsk(const struct sock *sk)
{
	return (struct tcp_timewait_sock *)sk;
}

static inline bool tcp_passive_fastopen(const struct sock *sk)
{
	return sk->sk_state == TCP_SYN_RECV &&
	       rcu_access_pointer(tcp_sk(sk)->fastopen_rsk) != NULL;
}

static inline void fastopen_queue_tune(struct sock *sk, int backlog)
{
	struct request_sock_queue *queue = &inet_csk(sk)->icsk_accept_queue;
	int somaxconn = READ_ONCE(sock_net(sk)->core.sysctl_somaxconn);

	WRITE_ONCE(queue->fastopenq.max_qlen, min_t(unsigned int, backlog, somaxconn));
}

static inline void tcp_move_syn(struct tcp_sock *tp,
				struct request_sock *req)
{
	tp->saved_syn = req->saved_syn;
	req->saved_syn = NULL;
}

static inline void tcp_saved_syn_free(struct tcp_sock *tp)
{
	kfree(tp->saved_syn);
	tp->saved_syn = NULL;
}

static inline u32 tcp_saved_syn_len(const struct saved_syn *saved_syn)
{
	return saved_syn->mac_hdrlen + saved_syn->network_hdrlen +
		saved_syn->tcp_hdrlen;
}

struct sk_buff *tcp_get_timestamping_opt_stats(const struct sock *sk,
					       const struct sk_buff *orig_skb,
					       const struct sk_buff *ack_skb);

static inline u16 tcp_mss_clamp(const struct tcp_sock *tp, u16 mss)
{
	/* We use READ_ONCE() here because socket might not be locked.
	 * This happens for listeners.
	 */
	u16 user_mss = READ_ONCE(tp->rx_opt.user_mss);

	return (user_mss && user_mss < mss) ? user_mss : mss;
}

int tcp_skb_shift(struct sk_buff *to, struct sk_buff *from, int pcount,
		  int shiftlen);

void __tcp_sock_set_cork(struct sock *sk, bool on);
void tcp_sock_set_cork(struct sock *sk, bool on);
int tcp_sock_set_keepcnt(struct sock *sk, int val);
int tcp_sock_set_keepidle_locked(struct sock *sk, int val);
int tcp_sock_set_keepidle(struct sock *sk, int val);
int tcp_sock_set_keepintvl(struct sock *sk, int val);
void __tcp_sock_set_nodelay(struct sock *sk, bool on);
void tcp_sock_set_nodelay(struct sock *sk);
void tcp_sock_set_quickack(struct sock *sk, int val);
int tcp_sock_set_syncnt(struct sock *sk, int val);
int tcp_sock_set_user_timeout(struct sock *sk, int val);

static inline bool dst_tcp_usec_ts(const struct dst_entry *dst)
{
	return dst_feature(dst, RTAX_FEATURE_TCP_USEC_TS);
}

#endif	/* _LINUX_TCP_H */<|MERGE_RESOLUTION|>--- conflicted
+++ resolved
@@ -244,41 +244,6 @@
 	/* OOO segments go in this rbtree. Socket lock must be held. */
 	struct rb_root	out_of_order_queue;
 	u32	snd_ssthresh;	/* Slow start size threshold		*/
-<<<<<<< HEAD
-	__cacheline_group_end(tcp_sock_read_rx);
-
-	/* TX read-write hotpath cache lines */
-	__cacheline_group_begin(tcp_sock_write_tx) ____cacheline_aligned;
-	u32	segs_out;	/* RFC4898 tcpEStatsPerfSegsOut
-				 * The total number of segments sent.
-				 */
-	u32	data_segs_out;	/* RFC4898 tcpEStatsPerfDataSegsOut
-				 * total number of data segments sent.
-				 */
-	u64	bytes_sent;	/* RFC4898 tcpEStatsPerfHCDataOctetsOut
-				 * total number of data bytes sent.
-				 */
-	u32	snd_sml;	/* Last byte of the most recently transmitted small packet */
-	u32	chrono_start;	/* Start time in jiffies of a TCP chrono */
-	u32	chrono_stat[3];	/* Time in jiffies for chrono_stat stats */
-	u32	write_seq;	/* Tail(+1) of data held in tcp send buffer */
-	u32	pushed_seq;	/* Last pushed seq, required to talk to windows */
-	u32	lsndtime;
-	u32	mdev_us;	/* medium deviation			*/
-	u32	rtt_seq;	/* sequence number to update rttvar	*/
-	u64	tcp_wstamp_ns;	/* departure time for next sent data packet */
-	u64	tcp_clock_cache; /* cache last tcp_clock_ns() (see tcp_mstamp_refresh()) */
-	u64	tcp_mstamp;	/* most recent packet received/sent */
-	struct list_head tsorted_sent_queue; /* time-sorted sent but un-SACKed skbs */
-	struct sk_buff *highest_sack;   /* skb just after the highest
-					 * skb with SACKed bit set
-					 * (validity guaranteed only if
-					 * sacked_out > 0)
-					 */
-	u8	ecn_flags;	/* ECN status bits.			*/
-	__cacheline_group_end(tcp_sock_write_tx);
-
-=======
 	u8	recvmsg_inq : 1;/* Indicate # of bytes in queue upon recvmsg */
 	__cacheline_group_end(tcp_sock_read_rx);
 
@@ -311,7 +276,6 @@
 	u8	ecn_flags;	/* ECN status bits.			*/
 	__cacheline_group_end(tcp_sock_write_tx);
 
->>>>>>> 0c383648
 	/* TXRX read-write hotpath cache lines */
 	__cacheline_group_begin(tcp_sock_write_txrx);
 /*
@@ -319,11 +283,8 @@
  *	0x5?10 << 16 + snd_wnd in net byte order
  */
 	__be32	pred_flags;
-<<<<<<< HEAD
-=======
 	u64	tcp_clock_cache; /* cache last tcp_clock_ns() (see tcp_mstamp_refresh()) */
 	u64	tcp_mstamp;	/* most recent packet received/sent */
->>>>>>> 0c383648
 	u32	rcv_nxt;	/* What we want to receive next		*/
 	u32	snd_nxt;	/* Next sequence we send		*/
 	u32	snd_una;	/* First byte we want an ack for	*/
@@ -410,10 +371,6 @@
 		tlp_retrans:1,	/* TLP is a retransmission */
 		unused:5;
 	u8	thin_lto    : 1,/* Use linear timeouts for thin streams */
-<<<<<<< HEAD
-		recvmsg_inq : 1,/* Indicate # of bytes in queue upon recvmsg */
-=======
->>>>>>> 0c383648
 		fastopen_connect:1, /* FASTOPEN_CONNECT sockopt */
 		fastopen_no_cookie:1, /* Allow send/recv SYN+data without a cookie */
 		fastopen_client_fail:2, /* reason why fastopen failed */
